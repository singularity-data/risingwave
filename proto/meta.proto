syntax = "proto3";

package meta;

import "catalog.proto";
import "common.proto";
import "hummock.proto";
import "stream_plan.proto";
import "user.proto";

option optimize_for = SPEED;

message HeartbeatRequest {
  uint32 node_id = 1;
}

message HeartbeatResponse {
  common.Status status = 1;
}

service HeartbeatService {
  rpc Heartbeat(HeartbeatRequest) returns (HeartbeatResponse);
}

// Fragments of a Materialized View
message TableFragments {
  // Current state of actor
  enum ActorState {
    // Initial state after creation
    INACTIVE = 0;
    // Running normally
    RUNNING = 1;
  }
  // Runtime information of an actor
  message ActorStatus {
    // Current on which parallel unit
    common.ParallelUnit parallel_unit = 1;
    // Current state
    ActorState state = 2;
  }
  message Fragment {
    enum FragmentDistributionType {
      SINGLE = 0;
      HASH = 1;
    }
    uint32 fragment_id = 1;
    stream_plan.FragmentType fragment_type = 2;
    FragmentDistributionType distribution_type = 3;
    repeated stream_plan.StreamActor actors = 4;
    // Vnode mapping (which should be set in upstream dispatcher) of the fragment.
    common.ParallelUnitMapping vnode_mapping = 5;
  }
  uint32 table_id = 1;
  map<uint32, Fragment> fragments = 2;
  map<uint32, ActorStatus> actor_status = 3;
  repeated uint32 internal_table_ids = 4;
}

// TODO: remove this when dashboard refactored.
message ActorLocation {
  common.WorkerNode node = 1;
  repeated stream_plan.StreamActor actors = 2;
}

message FlushRequest {}

message FlushResponse {
  common.Status status = 1;
}

message ListTableFragmentsRequest {
  repeated uint32 table_ids = 1;
}

message ListTableFragmentsResponse {
  message ActorInfo {
    uint32 id = 1;
    stream_plan.StreamNode node = 2;
    repeated stream_plan.Dispatcher dispatcher = 3;
  }
  message FragmentInfo {
    uint32 id = 1;
    repeated ActorInfo actors = 4;
  }
  message TableFragmentInfo {
    repeated FragmentInfo fragments = 1;
  }
  map<uint32, TableFragmentInfo> table_fragments = 1;
}

service StreamManagerService {
  rpc Flush(FlushRequest) returns (FlushResponse);
  rpc ListTableFragments(ListTableFragmentsRequest) returns (ListTableFragmentsResponse);
}

// Below for cluster service.

message AddWorkerNodeRequest {
  common.WorkerType worker_type = 1;
  common.HostAddress host = 2;
}

message AddWorkerNodeResponse {
  common.Status status = 1;
  common.WorkerNode node = 2;
}

message ActivateWorkerNodeRequest {
  common.HostAddress host = 1;
}

message ActivateWorkerNodeResponse {
  common.Status status = 1;
}

message DeleteWorkerNodeRequest {
  common.HostAddress host = 1;
}

message DeleteWorkerNodeResponse {
  common.Status status = 1;
}

message ListAllNodesRequest {
  common.WorkerType worker_type = 1;
  // Whether to include nodes still starting
  bool include_starting_nodes = 2;
}

message ListAllNodesResponse {
  common.Status status = 1;
  repeated common.WorkerNode nodes = 2;
}

service ClusterService {
  rpc AddWorkerNode(AddWorkerNodeRequest) returns (AddWorkerNodeResponse);
  rpc ActivateWorkerNode(ActivateWorkerNodeRequest) returns (ActivateWorkerNodeResponse);
  rpc DeleteWorkerNode(DeleteWorkerNodeRequest) returns (DeleteWorkerNodeResponse);
  rpc ListAllNodes(ListAllNodesRequest) returns (ListAllNodesResponse);
}

// Below for notification service.
message SubscribeRequest {
  common.WorkerType worker_type = 1;
  common.HostAddress host = 2;
}

message MetaSnapshot {
  repeated common.WorkerNode nodes = 1;
  repeated catalog.Database database = 2;
  repeated catalog.Schema schema = 3;
  repeated catalog.Source source = 4;
  repeated catalog.Table table = 5;
  repeated user.UserInfo users = 7;
}

message SubscribeResponse {
  enum Operation {
    INVALID = 0;
    ADD = 1;
    DELETE = 2;
    UPDATE = 3;
    SNAPSHOT = 4;
  }
  common.Status status = 1;
  Operation operation = 2;
  uint64 version = 3;
  oneof info {
    common.WorkerNode node = 4;
    catalog.Database database = 5;
    catalog.Schema schema = 6;
    catalog.Table table = 7;
    catalog.Source source = 8;
    catalog.Sink sink = 12;
    user.UserInfo user = 11;
    MetaSnapshot snapshot = 9;
    hummock.HummockSnapshot hummock_snapshot = 10;
  }
}

service NotificationService {
  rpc Subscribe(SubscribeRequest) returns (stream SubscribeResponse);
}

message MetaLeaderInfo {
  string node_address = 1;
  uint64 lease_id = 2;
}

message MetaLeaseInfo {
  MetaLeaderInfo leader = 1;
  uint64 lease_register_time = 2;
  uint64 lease_expire_time = 3;
}

<<<<<<< HEAD
// Below for scale service.
enum TaskStatus {
  NOT_FOUND = 0;
  PENDING = 1;
  BUILDING = 2;
  CANCELLED = 3;
  FINISHED = 4;
  FAILED = 5;
}

message ScaleTask {
  enum TaskType {
    INVALID = 0;
    SCALE_IN = 1;
    SCALE_OUT = 2;
  }
  uint32 task_id = 1;
  TaskStatus task_status = 2;
  TaskType task_type = 3;
  repeated common.HostAddress hosts = 4;
  // pass the fragment parallelism change here, this could be refactored when more scale strategy supported.
  map<uint32, uint32> fragment_parallelism = 5;
}

message ScaleTaskRequest {
  ScaleTask task = 1;
}

message ScaleTaskResponse {
  common.Status status = 1;
  uint32 task_id = 2;
}

message GetTaskStatusRequest {
  uint32 task_id = 1;
}

message GetTaskStatusResponse {
  common.Status status = 1;
  TaskStatus task_status = 2;
}

message AbortTaskRequest {
  uint32 task_id = 1;
}

message AbortTaskResponse {
  common.Status status = 1;
}

message RemoveTaskRequest {
  uint32 task_id = 1;
}

message RemoveTaskResponse {
  common.Status status = 1;
}

service ScaleService {
  rpc ScaleTask(ScaleTaskRequest) returns (ScaleTaskResponse);
  rpc GetTaskStatus(GetTaskStatusRequest) returns (GetTaskStatusResponse);
  rpc AbortTask(AbortTaskRequest) returns (AbortTaskResponse);
  rpc RemoveTask(RemoveTaskRequest) returns (RemoveTaskResponse);
=======
message PauseRequest {}

message PauseResponse {}

message ResumeRequest {}

message ResumeResponse {}

service ScaleService {
  // TODO(Kexiang): delete them when config change interface is finished
  rpc Pause(PauseRequest) returns (PauseResponse);
  rpc Resume(ResumeRequest) returns (ResumeResponse);
>>>>>>> c8320575
}<|MERGE_RESOLUTION|>--- conflicted
+++ resolved
@@ -193,7 +193,6 @@
   uint64 lease_expire_time = 3;
 }
 
-<<<<<<< HEAD
 // Below for scale service.
 enum TaskStatus {
   NOT_FOUND = 0;
@@ -252,23 +251,20 @@
   common.Status status = 1;
 }
 
+message PauseRequest {}
+
+message PauseResponse {}
+
+message ResumeRequest {}
+
+message ResumeResponse {}
+
 service ScaleService {
   rpc ScaleTask(ScaleTaskRequest) returns (ScaleTaskResponse);
   rpc GetTaskStatus(GetTaskStatusRequest) returns (GetTaskStatusResponse);
   rpc AbortTask(AbortTaskRequest) returns (AbortTaskResponse);
   rpc RemoveTask(RemoveTaskRequest) returns (RemoveTaskResponse);
-=======
-message PauseRequest {}
-
-message PauseResponse {}
-
-message ResumeRequest {}
-
-message ResumeResponse {}
-
-service ScaleService {
   // TODO(Kexiang): delete them when config change interface is finished
   rpc Pause(PauseRequest) returns (PauseResponse);
   rpc Resume(ResumeRequest) returns (ResumeResponse);
->>>>>>> c8320575
 }