--- conflicted
+++ resolved
@@ -91,11 +91,6 @@
   // Whether to use delta join for this hash join node. When enabled, arrangement will be created
   // on-the-fly within the plan.
   // TODO: remove this in the future when we have a separate DeltaHashJoin node.
-<<<<<<< HEAD
-  bool is_delta_join = 6;
-  catalog.Table left_table = 7;
-  catalog.Table right_table = 8;
-=======
   bool is_delta_join = 5;
   // Used for internal table states. Id of the left table.
   uint32 left_table_id = 6;
@@ -103,10 +98,11 @@
   uint32 right_table_id = 7;
   repeated uint32 dist_key_l = 8;
   repeated uint32 dist_key_r = 9;
->>>>>>> f9d3ba8d
+  catalog.Table left_table = 10;
+  catalog.Table right_table = 11;
   // Whether to optimize for append only stream.
   // It is true when the input is append-only
-  bool is_append_only = 10;
+  bool is_append_only = 12;
 }
 
 // Delta join with two indexes. This is a pseudo plan node generated on frontend. On meta
