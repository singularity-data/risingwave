--- conflicted
+++ resolved
@@ -230,11 +230,8 @@
     HopWindowNode hop_window = 25;
     TableFunctionNode table_function = 26;
     SysRowSeqScanNode sys_row_seq_scan = 27;
-<<<<<<< HEAD
-    LookupJoinNode lookup_join = 28;
-=======
     ExpandNode expand = 28;
->>>>>>> 4d6f3f4c
+    LookupJoinNode lookup_join = 29;
   }
   string identity = 24;
 }
