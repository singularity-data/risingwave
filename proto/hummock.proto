--- conflicted
+++ resolved
@@ -135,10 +135,7 @@
   // existing_table_ids for compaction drop key
   repeated uint32 existing_table_ids = 13;
   uint32 compression_algorithm = 14;
-<<<<<<< HEAD
   uint64 target_file_size = 15;
-=======
->>>>>>> 28cf5ff3
 }
 
 message LevelHandler {
@@ -284,10 +281,6 @@
   uint64 level0_tigger_file_numer = 6;
   uint64 level0_tier_compact_file_number = 7;
   CompactionMode compaction_mode = 8;
-<<<<<<< HEAD
-  uint64 target_file_size_base = 9;
-  repeated string compression_algorithm = 10;
-=======
   repeated string compression_algorithm = 9;
->>>>>>> 28cf5ff3
+  uint64 target_file_size_base = 10;
 }