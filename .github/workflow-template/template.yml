# Some data in this file will be overwritten by `*-override.yml`. Please run `generate.sh` to update the corresponding files.

name:

on:

env:
  RUST_TOOLCHAIN: nightly-2022-02-21
  CACHE_KEY_SUFFIX: v20220222
  CARGO_TERM_COLOR: always

jobs:
  frontend-check:
    name: frontend-check
    runs-on: ubuntu-latest
    steps:
      - name: Checkout
        uses: actions/checkout@v2
        with:
          fetch-depth: 0

      - name: Set up JDK 11
        uses: actions/setup-java@v2
        with:
          java-version: "11"
          distribution: "adopt"

      - name: Cache Gradle packages
        uses: actions/cache@v2
        with:
          path: |
            ~/.gradle/caches
            ~/.gradle/wrapper
          key: ${{ runner.os }}-gradle-${{ hashFiles('**/*.gradle*', '**/gradle-wrapper.properties') }}
          restore-keys: |
            ${{ runner.os }}-gradle-

      - name: Run java style check, tests, and build
        run: |
          make java_check java_coverage_report java_build

      - uses: actions/upload-artifact@v2
        with:
          name: risingwave-fe-runnable.jar
          if-no-files-found: error
          path: |
            java/pgserver/build/libs/risingwave-fe-runnable.jar

      - uses: codecov/codecov-action@v2
        with:
          token: ${{ secrets.CODECOV_TOKEN }}
          directory: java
          flags: java

  end-to-end-risedev:
    name: e2e-test-risedev
    needs:
      - compute-node-build
      - frontend-check
      - start-runner-a
    runs-on: ${{ needs.start-runner-a.outputs.label }} # run the job on the newly created runner
    container:
      image: public.ecr.aws/x5u3w5h6/risingwave-build-env:latest
      options: --security-opt seccomp=unconfined
    timeout-minutes: 20 # NOTE: Increase this number when we have more tests.
    steps:
      - name: Checkout
        uses: actions/checkout@v2
        with:
          fetch-depth: 0

      - name: Install rust toolchain
        uses: actions-rs/toolchain@v1
        with:
          toolchain: ${{ env.RUST_TOOLCHAIN }}
          components: rustfmt, clippy

      - name: Set up JDK 11
        uses: actions/setup-java@v2
        with:
          java-version: "11"
          distribution: "adopt"

      - uses: actions/download-artifact@v2
        name: Download compute-node binary
        with:
          name: compute-node
          path: ./.risingwave/bin

      - uses: actions/download-artifact@v2
        name: Download meta-node binary
        with:
          name: meta-node
          path: ./.risingwave/bin

      - uses: actions/download-artifact@v2
        name: Download rust frontend binary
        with:
          name: frontend-v2
          path: ./.risingwave/bin

      - uses: actions/download-artifact@v2
        name: Download frontend binary
        with:
          name: risingwave-fe-runnable.jar
          path: ./.risingwave/bin

      - uses: actions/download-artifact@v2
        name: Download playground binary
        with:
          name: risedev-playground
          path: ./rust/target/debug

      - name: Adjust permission
        run: |
          chmod +x ./.risingwave/bin/meta-node
          chmod +x ./.risingwave/bin/compute-node
          chmod +x ./.risingwave/bin/frontend-v2
          chmod +x ./rust/target/debug/risedev-playground

      - name: Install required components
        run: |
          apt-get update -yy
          apt-get install --upgrade -yy tmux postgresql

      - name: Generate RiseDev CI config
        run: |
          cp risedev-components.ci.env risedev-components.user.env

      - name: Download sqllogictest
        run: |
<<<<<<< HEAD
          wget ${URL} -O - | tar xz && sudo mv ${BINARY} ~/.cargo/bin/${BINARY}
          chmod +x ~/.cargo/bin/${BINARY}
        env:
          URL: https://github.com/risinglightdb/sqllogictest-rs/releases/download/v0.3.0-pre-2/sqllogictest-linux-amd64.tar.gz
          BINARY: sqllogictest
=======
          curl -fL -o /usr/local/bin/sqllogictest https://github.com/singularity-data/sqllogictest-rs/releases/download/v0.3.0-pre/sqllogictest-linux-amd64
          chmod +x /usr/local/bin/sqllogictest
>>>>>>> bf6f6c72

      - name: Download cargo-make
        run: |
          curl -fL https://github.com/sagiegurari/cargo-make/releases/download/0.35.7/cargo-make-v0.35.7-x86_64-unknown-linux-musl.zip -o ~/cargo-make-v0.35.7-x86_64-unknown-linux-musl.zip
          unzip ~/cargo-make-v0.35.7-x86_64-unknown-linux-musl.zip -d ~
          mv ~/cargo-make-v0.35.7-x86_64-unknown-linux-musl ~/cargo-make

      - name: Prepare RiseDev playground
        run: ~/cargo-make/makers pre-start-playground

      # --- Tests ---
      #
      # Note: If you encounter timeout when running tests without introducing new ones,
      # please double check whether there is performance degradation. Only increase the timeout
      # if the degradation is reasonable or to be fixed soon.

      - name: e2e test streaming 3-node # Note: RiseDev cluster cannot be used to run e2e coverage unless we rebuild frontend in this workflow
        run: |
          ~/cargo-make/makers clean-data
          ~/cargo-make/makers ci-3node
          timeout 3m sqllogictest -p 4567 -d dev './e2e_test/streaming/**/*.slt'

      - name: Kill cluster
        run: |
          ~/cargo-make/makers k
          ~/cargo-make/makers logs
          ~/cargo-make/makers check-logs

      - name: e2e test rust frontend
        run: |
          ~/cargo-make/makers clean-data
          ~/cargo-make/makers ci-v2
          timeout 1m sqllogictest -p 4566 -d dev './e2e_test/v2/*.slt'

      - name: Kill cluster
        run: |
          ~/cargo-make/makers k
          ~/cargo-make/makers logs
          ~/cargo-make/makers check-logs

      - name: e2e test streaming 3-node w/o cache
        run: |
          ~/cargo-make/makers clean-data
          RW_NO_CACHE=1 ~/cargo-make/makers ci-3node
          timeout 3m sqllogictest -p 4567 -d dev './e2e_test/streaming/**/*.slt'

      - name: Kill cluster
        run: |
          ~/cargo-make/makers k
          ~/cargo-make/makers logs
          ~/cargo-make/makers check-logs

      - name: e2e test batch 3-node
        run: |
          ~/cargo-make/makers clean-data
<<<<<<< HEAD
          RW_IMPLICIT_FLUSH=1 ~/cargo-make/makers ci-3node
          timeout 5m sqllogictest -p 4567 -d dev './e2e_test/batch/**/*.slt'
=======
          ~/cargo-make/makers ci-3node
          timeout 3m sqllogictest -p 4567 -d dev './e2e_test/batch/**/*.slt'
>>>>>>> bf6f6c72

      - name: Kill cluster
        run: |
          ~/cargo-make/makers k
          ~/cargo-make/makers logs
          ~/cargo-make/makers check-logs

      # --- Post Tasks ---

      - name: Dump last 100 lines of logs on failure
        if: ${{ failure() }}
        run: ~/cargo-make/makers logs

      - uses: actions/upload-artifact@v2
        if: ${{ failure() }}
        name: Upload RiseDev logs on failure (You may find it in artifacts)
        with:
          path: .risingwave/log/
          name: risedev-logs

  end-to-end-source:
    name: e2e-test-source
    needs:
      - compute-node-build
      - frontend-check
    runs-on: ubuntu-latest
    timeout-minutes: 15 # NOTE: Increase this number when we have more tests.
    env:
      PG_PORT: 5432
      RW_PORT: 4567
    services:
      postgres:
        image: postgres
        ports:
          - 5432:5432
        env:
          POSTGRES_USER: postgres
          POSTGRES_PASSWORD: postgres
          POSTGRES_DB: postgres
    steps:
      - name: Checkout
        uses: actions/checkout@v2
        with:
          fetch-depth: 0

      - name: Log in to the Container registry
        uses: docker/login-action@f054a8b539a109f9f41c372932f1ae047eff08c9
        with:
          registry: ghcr.io
          username: ${{ secrets.GHCR_ACTOR }}
          password: ${{ secrets.WUTAO_PAT }}

      - name: Install required components
        run: |
          sudo apt-get update -yy
          sudo apt-get install --upgrade -yy tmux postgresql

      # For source testing.
      - name: Setup kafka cluster
        run: ./scripts/source/prepare_source.sh

      - name: Download sqllogictest
        run: |
          wget ${URL} -O - | tar xz && sudo mv ${BINARY} ~/.cargo/bin/${BINARY}
          chmod +x ~/.cargo/bin/${BINARY}
        env:
          URL: https://github.com/risinglightdb/sqllogictest-rs/releases/download/v0.3.0-pre-2/sqllogictest-linux-amd64.tar.gz
          BINARY: sqllogictest

      - name: Download cargo-make
        run: |
          curl -fL https://github.com/sagiegurari/cargo-make/releases/download/0.35.7/cargo-make-v0.35.7-x86_64-unknown-linux-musl.zip -o ~/cargo-make-v0.35.7-x86_64-unknown-linux-musl.zip
          unzip ~/cargo-make-v0.35.7-x86_64-unknown-linux-musl.zip -d ~
          mv ~/cargo-make-v0.35.7-x86_64-unknown-linux-musl ~/cargo-make

      - uses: actions/download-artifact@v2
        name: Download compute-node binary
        with:
          name: compute-node
          path: ./.risingwave/bin

      - uses: actions/download-artifact@v2
        name: Download meta-node binary
        with:
          name: meta-node
          path: ./.risingwave/bin

      - uses: actions/download-artifact@v2
        name: Download frontend binary
        with:
          name: risingwave-fe-runnable.jar
          path: ./.risingwave/bin

      - uses: actions/download-artifact@v2
        name: Download playground binary
        with:
          name: risedev-playground
          path: ./rust/target/debug

      - uses: actions/download-artifact@v2
        name: Download risingwave_regress_test binary
        with:
          name: risingwave_regress_test
          path: ./rust/target/debug

      - name: Adjust permission
        run: |
          chmod +x ./.risingwave/bin/meta-node
          chmod +x ./.risingwave/bin/compute-node
          chmod +x ./rust/target/debug/risedev-playground
          chmod +x ./rust/target/debug/risingwave_regress_test

      - name: Run batch tests on Postgresql
        run: |
          timeout 10m sqllogictest -p ${{ env.PG_PORT }} './e2e_test/batch/**/*.slt'

      - name: Generate RiseDev CI config
        run: |
          cp risedev-components.ci.env risedev-components.user.env

      - name: Prepare RiseDev playground
        run: ~/cargo-make/makers pre-start-playground

      # --- Tests ---
      #
      # Note: If you encounter timeout when running tests without introducing new ones,
      # please double check whether there is performance degradation. Only increase the timeout
      # if the degradation is reasonable or to be fixed soon.

      # When running regress tests, do `FLUSH` implicitly after every insertion.
      - name: regress test batch 3-node
        run: |
          ~/cargo-make/makers clean-data
          RW_IMPLICIT_FLUSH=1 ~/cargo-make/makers ci-3node
          psql --version
          RUST_LOG=info cd rust && timeout 40s target/debug/risingwave_regress_test -h 127.0.0.1 \
            -p ${{ env.RW_PORT }} \
            --input `pwd`/tests/regress/data \
            --output `pwd`/tests/regress/output \
            --schedule `pwd`/tests/regress/data/schedule

      - name: Kill cluster
        run: |
          ~/cargo-make/makers k
          ~/cargo-make/makers logs
          # ~/cargo-make/makers check-logs # regression test is bound to produce errors, so we don't check logs

      - name: e2e test source
        run: |
          ~/cargo-make/makers clean-data
          ~/cargo-make/makers ci-1node
          timeout 70s sqllogictest -p ${{ env.RW_PORT }} -d dev './e2e_test/source/**/*.slt'

      - name: Kill cluster
        run: |
          ~/cargo-make/makers k
          ~/cargo-make/makers logs
          ~/cargo-make/makers check-logs

      - name: e2e test source 3-node
        run: |
          ~/cargo-make/makers clean-data
          ~/cargo-make/makers ci-3node
          timeout 30s sqllogictest -p ${{ env.RW_PORT }} -d dev './e2e_test/source_distributed/**/*.slt'

      - name: Kill cluster
        run: |
          ~/cargo-make/makers k
          ~/cargo-make/makers logs
          ~/cargo-make/makers check-logs

      # --- Post Tasks ---

      - name: Dump last 100 lines of logs on failure
        if: ${{ failure() }}
        run: ~/cargo-make/makers logs

      - uses: actions/upload-artifact@v2
        if: ${{ failure() }}
        name: Upload RiseDev logs on failure (You may find it in artifacts)
        with:
          path: .risingwave/log/
          name: risedev-logs-source

  # Start 2 runners (a/b) to run build and test in parallel.
  start-runner-a:
    name: ec2-start-a
    runs-on: ubuntu-latest
    outputs:
      label: ${{ steps.start-ec2-runner.outputs.label }}
      ec2-instance-id: ${{ steps.start-ec2-runner.outputs.ec2-instance-id }}
    steps:
      - name: Configure AWS Credentials
        uses: aws-actions/configure-aws-credentials@v1
        with:
          aws-access-key-id: ${{ secrets.AWS_ACCESS_KEY_ID }}
          aws-secret-access-key: ${{ secrets.AWS_SECRET_ACCESS_KEY }}
          aws-region: us-east-2
      - name: Start EC2 runner
        id: start-ec2-runner
        uses: machulav/ec2-github-runner@v2
        with:
          mode: start
          github-token: ${{ secrets.WUTAO_PAT }}
          ec2-image-id: ami-05a99cf0eb100c377 # github-actions (60gb gp3 ssd)
          ec2-instance-type: c5.4xlarge # 16 vCPU, 32 GB Memory, EBS
          subnet-id: subnet-59743123 # default
          security-group-id: sg-9ec32bfe # default (could have security issues)

  start-runner-b:
    name: ec2-start-b
    runs-on: ubuntu-latest
    outputs:
      label: ${{ steps.start-ec2-runner.outputs.label }}
      ec2-instance-id: ${{ steps.start-ec2-runner.outputs.ec2-instance-id }}
    steps:
      - name: Configure AWS Credentials
        uses: aws-actions/configure-aws-credentials@v1
        with:
          aws-access-key-id: ${{ secrets.AWS_ACCESS_KEY_ID }}
          aws-secret-access-key: ${{ secrets.AWS_SECRET_ACCESS_KEY }}
          aws-region: us-east-2
      - name: Start EC2 runner
        id: start-ec2-runner
        uses: machulav/ec2-github-runner@v2
        with:
          mode: start
          github-token: ${{ secrets.WUTAO_PAT }}
          ec2-image-id: ami-05a99cf0eb100c377 # github-actions (60gb gp3 ssd)
          ec2-instance-type: c5.4xlarge # 16 vCPU, 32 GB Memory, EBS
          subnet-id: subnet-59743123 # default
          security-group-id: sg-9ec32bfe # default (could have security issues)

  compute-node-build:
    needs: start-runner-a # required to start the main job when the runner is ready
    runs-on: ${{ needs.start-runner-a.outputs.label }} # run the job on the newly created runner
    container:
      image: public.ecr.aws/x5u3w5h6/risingwave-build-env:latest
      options: --security-opt seccomp=unconfined
    name: compute-node-build
    steps:
      - name: Checkout
        uses: actions/checkout@v2
        with:
          fetch-depth: 0

      - name: Install rust toolchain
        uses: actions-rs/toolchain@v1
        with:
          toolchain: ${{ env.RUST_TOOLCHAIN }}
          components: rustfmt, clippy

      - name: Cache Cargo home
        uses: actions/cache@v2
        id: cache
        with:
          path: |
            ~/.cargo/bin/
            ~/.cargo/registry/index/
            ~/.cargo/registry/cache/
            ~/.cargo/git/db/
          key: ${{ runner.os }}-cargo-${{ hashFiles('**/Cargo.lock') }}-${{ env.CACHE_KEY_SUFFIX }}-build

      - name: Install cargo-sort
        if: steps.cache.outputs.cache-hit != 'true'
        run: |
          cargo install cargo-sort

      - name: Run rust cargo-sort check
        run: |
          make rust_cargo_sort_check

      - name: Run rust format check
        run: |
          make rust_fmt_check

      - name: Run rust clippy check
        run: |
          # If new CI checks are added, the one with `--locked` must be run first.
          make rust_clippy_check_locked

      - name: Build compute-node and meta-node
        run: make rust_build

      - uses: actions/upload-artifact@v2
        with:
          name: compute-node
          if-no-files-found: error
          path: |
            rust/target/debug/compute-node

      - uses: actions/upload-artifact@v2
        with:
          name: meta-node
          if-no-files-found: error
          path: |
            rust/target/debug/meta-node

      - uses: actions/upload-artifact@v2
        with:
          name: frontend-v2
          if-no-files-found: error
          path: |
            rust/target/debug/frontend-v2

      - uses: actions/upload-artifact@v2
        with:
          name: risingwave_regress_test
          if-no-files-found: error
          path: |
            rust/target/debug/risingwave_regress_test

      - uses: actions/upload-artifact@v2
        with:
          name: risedev-playground
          if-no-files-found: error
          path: |
            rust/target/debug/risedev-playground

  compute-node-test:
    needs:
      - start-runner-b # required to start the main job when the runner is ready
    runs-on: ${{ needs.start-runner-b.outputs.label }} # run the job on the newly created runner
    container:
      image: public.ecr.aws/x5u3w5h6/risingwave-build-env:latest
      options: --security-opt seccomp=unconfined
    name: compute-node-test
    steps:
      - name: Checkout
        uses: actions/checkout@v2
        with:
          fetch-depth: 0

      - name: Install rust toolchain
        uses: actions-rs/toolchain@v1
        with:
          toolchain: ${{ env.RUST_TOOLCHAIN }}

      - name: Cache Cargo home
        uses: actions/cache@v2
        id: cache
        with:
          path: |
            ~/.cargo/bin/
            ~/.cargo/registry/index/
            ~/.cargo/registry/cache/
            ~/.cargo/git/db/
          key: ${{ runner.os }}-cargo-${{ hashFiles('**/Cargo.lock') }}-${{ env.CACHE_KEY_SUFFIX }}-test

      - name: Install cargo-tarpaulin
        if: steps.cache.outputs.cache-hit != 'true'
        run: |
          cargo install cargo-tarpaulin

      - name: Run rust test with coverage
        run: |
          make rust_test_with_coverage

      - uses: codecov/codecov-action@v2
        with:
          token: ${{ secrets.CODECOV_TOKEN }}
          directory: rust
          flags: rust

  misc-check:
    runs-on: ubuntu-latest
    name: misc-check
    steps:
      - name: Checkout
        uses: actions/checkout@v2
        with:
          fetch-depth: 0

      - name: Install required tools
        run: |
          wget https://github.com/mikefarah/yq/releases/download/${YQ_VERSION}/${BINARY}.tar.gz -O - | tar xz && sudo mv ${BINARY} /usr/bin/yq
          sudo apt install -y protobuf-compiler
          curl -sSL \
            https://github.com/uber/prototool/releases/download/v1.8.0/prototool-$(uname -s)-$(uname -m).tar.gz | \
            sudo tar -C /usr/local --strip-components 1 -xz
          curl -sSL \
            "https://github.com/bufbuild/buf/releases/download/v${BUF_VERSION}/buf-$(uname -s)-$(uname -m).tar.gz" | \
            sudo tar -xvzf - -C /usr/local --strip-components 1
        env:
          YQ_VERSION: v4.16.1
          BINARY: yq_linux_amd64
          BUF_VERSION: 1.0.0-rc6

      - name: Check CI workflows are up-to-date
        run: |
          ./.github/workflow-template/generate.sh --check

      - name: Run ShellCheck
        uses: ludeeus/action-shellcheck@master
        with:
          ignore_paths: java # we assume java folder has no script. gradle wrapper also won't pass shellcheck.

      - name: Check protobuf code format
        run: |
          prototool format -d
        working-directory: proto

      - name: Lint protobuf
        run: |
          buf lint
        working-directory: proto

  stop-runner-a:
    name: ec2-stop-a
    needs:
      - start-runner-a
      - compute-node-build
      - end-to-end-risedev
    runs-on: ubuntu-latest
    if: ${{ always() }} # required to stop the runner even if the error happened in the previous jobs
    steps:
      - name: Configure AWS credentials
        uses: aws-actions/configure-aws-credentials@v1
        with:
          aws-access-key-id: ${{ secrets.AWS_ACCESS_KEY_ID }}
          aws-secret-access-key: ${{ secrets.AWS_SECRET_ACCESS_KEY }}
          aws-region: us-east-2
      - name: Stop EC2 runner A
        uses: machulav/ec2-github-runner@v2
        with:
          mode: stop
          github-token: ${{ secrets.WUTAO_PAT }}
          label: ${{ needs.start-runner-a.outputs.label }}
          ec2-instance-id: ${{ needs.start-runner-a.outputs.ec2-instance-id }}
        if: ${{ always() }}

  stop-runner-b:
    name: ec2-stop-b
    needs:
      - start-runner-b
      - compute-node-test
      # The following workflows are not running on EC2, so we don't need to wait for it.
      # - frontend-check
      # - end-to-end
    runs-on: ubuntu-latest
    if: ${{ always() }} # required to stop the runner even if the error happened in the previous jobs
    steps:
      - name: Configure AWS credentials
        uses: aws-actions/configure-aws-credentials@v1
        with:
          aws-access-key-id: ${{ secrets.AWS_ACCESS_KEY_ID }}
          aws-secret-access-key: ${{ secrets.AWS_SECRET_ACCESS_KEY }}
          aws-region: us-east-2
      - name: Stop EC2 runner B
        uses: machulav/ec2-github-runner@v2
        with:
          mode: stop
          github-token: ${{ secrets.WUTAO_PAT }}
          label: ${{ needs.start-runner-b.outputs.label }}
          ec2-instance-id: ${{ needs.start-runner-b.outputs.ec2-instance-id }}
        if: ${{ always() }}<|MERGE_RESOLUTION|>--- conflicted
+++ resolved
@@ -129,16 +129,12 @@
 
       - name: Download sqllogictest
         run: |
-<<<<<<< HEAD
-          wget ${URL} -O - | tar xz && sudo mv ${BINARY} ~/.cargo/bin/${BINARY}
-          chmod +x ~/.cargo/bin/${BINARY}
+          wget ${URL} -O - | tar xz && sudo mv ${BINARY} ${PATH}/${BINARY}
+          chmod +x ${PATH}/${BINARY}
         env:
           URL: https://github.com/risinglightdb/sqllogictest-rs/releases/download/v0.3.0-pre-2/sqllogictest-linux-amd64.tar.gz
+          PATH: /usr/local/bin
           BINARY: sqllogictest
-=======
-          curl -fL -o /usr/local/bin/sqllogictest https://github.com/singularity-data/sqllogictest-rs/releases/download/v0.3.0-pre/sqllogictest-linux-amd64
-          chmod +x /usr/local/bin/sqllogictest
->>>>>>> bf6f6c72
 
       - name: Download cargo-make
         run: |
@@ -194,13 +190,8 @@
       - name: e2e test batch 3-node
         run: |
           ~/cargo-make/makers clean-data
-<<<<<<< HEAD
           RW_IMPLICIT_FLUSH=1 ~/cargo-make/makers ci-3node
-          timeout 5m sqllogictest -p 4567 -d dev './e2e_test/batch/**/*.slt'
-=======
-          ~/cargo-make/makers ci-3node
           timeout 3m sqllogictest -p 4567 -d dev './e2e_test/batch/**/*.slt'
->>>>>>> bf6f6c72
 
       - name: Kill cluster
         run: |
