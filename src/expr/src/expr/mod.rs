// Copyright 2022 Singularity Data
//
// Licensed under the Apache License, Version 2.0 (the "License");
// you may not use this file except in compliance with the License.
// You may obtain a copy of the License at
//
// http://www.apache.org/licenses/LICENSE-2.0
//
// Unless required by applicable law or agreed to in writing, software
// distributed under the License is distributed on an "AS IS" BASIS,
// WITHOUT WARRANTIES OR CONDITIONS OF ANY KIND, either express or implied.
// See the License for the specific language governing permissions and
// limitations under the License.

mod agg;
pub mod build_expr_from_prost;
pub mod data_types;
mod expr_array;
mod expr_binary_bytes;
pub mod expr_binary_nonnull;
pub mod expr_binary_nullable;
mod expr_case;
mod expr_coalesce;
mod expr_concat_ws;
mod expr_field;
mod expr_in;
mod expr_input_ref;
mod expr_is_null;
mod expr_literal;
mod expr_ternary_bytes;
pub mod expr_unary;
mod template;

use std::convert::TryFrom;
use std::slice;
use std::sync::Arc;

pub use agg::AggKind;
pub use expr_input_ref::InputRefExpression;
pub use expr_literal::*;
use risingwave_common::array::{ArrayRef, DataChunk, Row};
use risingwave_common::error::ErrorCode::InternalError;
use risingwave_common::error::Result;
use risingwave_common::types::{DataType, Datum};
use risingwave_pb::expr::ExprNode;

use crate::expr::build_expr_from_prost::*;
use crate::expr::expr_array::ArrayExpression;
use crate::expr::expr_coalesce::CoalesceExpression;
use crate::expr::expr_concat_ws::ConcatWsExpression;
use crate::expr::expr_field::FieldExpression;

pub type ExpressionRef = Arc<dyn Expression>;

/// Instance of an expression
pub trait Expression: std::fmt::Debug + Sync + Send {
    fn return_type(&self) -> DataType;

    /// Evaluate the expression
    ///
    /// # Arguments
    ///
    /// * `input` - input data of the Project Executor
    fn eval(&self, input: &DataChunk) -> Result<ArrayRef>;

    fn eval_row(&self, input: &Row) -> Result<Datum>;

    fn boxed(self) -> BoxedExpression
    where
        Self: Sized + Send + 'static,
    {
        Box::new(self)
    }
}

pub type BoxedExpression = Box<dyn Expression>;

pub fn build_from_prost(prost: &ExprNode) -> Result<BoxedExpression> {
    use risingwave_pb::expr::expr_node::Type::*;

    match prost.get_expr_type()? {
        Cast | Upper | Lower | Not | IsTrue | IsNotTrue | IsFalse | IsNotFalse | IsNull
        | IsNotNull | Neg | Ascii | Abs | Ceil | Floor | Round => build_unary_expr_prost(prost),
        Equal | NotEqual | LessThan | LessThanOrEqual | GreaterThan | GreaterThanOrEqual | Add
        | Subtract | Multiply | Divide | Modulus | Extract | RoundDigit | TumbleStart
        | Position => build_binary_expr_prost(prost),
<<<<<<< HEAD
        And | Or | IsDistinctFrom | ArrayAccess => build_nullable_binary_expr_prost(prost),
        Coalesce => CoalesceExpression::try_from(prost).map(|d| Box::new(d) as BoxedExpression),
=======
        And | Or | IsDistinctFrom => build_nullable_binary_expr_prost(prost),
        ToChar => build_to_char_expr(prost),
        Coalesce => CoalesceExpression::try_from(prost).map(Expression::boxed),
>>>>>>> 2deb1da3
        Substr => build_substr_expr(prost),
        Length => build_length_expr(prost),
        Replace => build_replace_expr(prost),
        Like => build_like_expr(prost),
        Trim => build_trim_expr(prost),
        Ltrim => build_ltrim_expr(prost),
        Rtrim => build_rtrim_expr(prost),
        ConcatWs => ConcatWsExpression::try_from(prost).map(Expression::boxed),
        SplitPart => build_split_part_expr(prost),
        ConstantValue => LiteralExpression::try_from(prost).map(Expression::boxed),
        InputRef => InputRefExpression::try_from(prost).map(Expression::boxed),
        Case => build_case_expr(prost),
        Translate => build_translate_expr(prost),
        In => build_in_expr(prost),
        Field => FieldExpression::try_from(prost).map(Expression::boxed),
        Array => ArrayExpression::try_from(prost).map(Expression::boxed),
        _ => Err(InternalError(format!(
            "Unsupported expression type: {:?}",
            prost.get_expr_type()
        ))
        .into()),
    }
}

#[derive(Debug)]
/// Simply wrap a row level expression as an array level expression
pub struct RowExpression {
    expr: BoxedExpression,
}

impl RowExpression {
    pub fn new(expr: BoxedExpression) -> Self {
        Self { expr }
    }

    pub fn eval(&mut self, row: &Row, data_types: &[DataType]) -> Result<ArrayRef> {
        let input = DataChunk::from_rows(slice::from_ref(row), data_types)?;
        self.expr.eval(&input)
    }

    pub fn return_type(&self) -> DataType {
        self.expr.return_type()
    }
}

mod test_utils;
pub use test_utils::*;<|MERGE_RESOLUTION|>--- conflicted
+++ resolved
@@ -84,14 +84,9 @@
         Equal | NotEqual | LessThan | LessThanOrEqual | GreaterThan | GreaterThanOrEqual | Add
         | Subtract | Multiply | Divide | Modulus | Extract | RoundDigit | TumbleStart
         | Position => build_binary_expr_prost(prost),
-<<<<<<< HEAD
-        And | Or | IsDistinctFrom | ArrayAccess => build_nullable_binary_expr_prost(prost),
-        Coalesce => CoalesceExpression::try_from(prost).map(|d| Box::new(d) as BoxedExpression),
-=======
         And | Or | IsDistinctFrom => build_nullable_binary_expr_prost(prost),
         ToChar => build_to_char_expr(prost),
         Coalesce => CoalesceExpression::try_from(prost).map(Expression::boxed),
->>>>>>> 2deb1da3
         Substr => build_substr_expr(prost),
         Length => build_length_expr(prost),
         Replace => build_replace_expr(prost),
