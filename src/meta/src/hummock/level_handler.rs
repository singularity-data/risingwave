// Copyright 2022 Singularity Data
//
// Licensed under the Apache License, Version 2.0 (the "License");
// you may not use this file except in compliance with the License.
// You may obtain a copy of the License at
//
// http://www.apache.org/licenses/LICENSE-2.0
//
// Unless required by applicable law or agreed to in writing, software
// distributed under the License is distributed on an "AS IS" BASIS,
// WITHOUT WARRANTIES OR CONDITIONS OF ANY KIND, either express or implied.
// See the License for the specific language governing permissions and
// limitations under the License.

use std::collections::HashMap;

use itertools::Itertools;
use risingwave_hummock_sdk::key_range::KeyRange;
use risingwave_hummock_sdk::HummockSSTableId;
use risingwave_pb::hummock::level_handler::KeyRangeTaskId;
use risingwave_pb::hummock::SstableInfo;

#[derive(Clone, Debug, PartialEq)]
pub struct SSTableInfo {
    pub key_range: KeyRange,
    pub table_id: u64,
<<<<<<< HEAD
    pub compact_task: Option<u64>,
}

impl From<&SstableInfo> for SSTableStat {
    fn from(info: &SstableInfo) -> Self {
        SSTableStat {
            key_range: info.key_range.as_ref().unwrap().into(),
            table_id: info.id,
            compact_task: None,
        }
    }
}

impl From<SSTableStat> for SstableInfo {
    fn from(stat: SSTableStat) -> SstableInfo {
        SstableInfo {
            key_range: Some(stat.key_range.into()),
            id: stat.table_id,
        }
    }
}

impl From<&SSTableStat> for risingwave_pb::hummock::SstableStat {
    fn from(stat: &SSTableStat) -> Self {
        risingwave_pb::hummock::SstableStat {
            key_range: Some(stat.key_range.clone().into()),
            table_id: stat.table_id,
            compact_task: stat
                .compact_task
                .map(|it| risingwave_pb::hummock::sstable_stat::CompactTaskId { id: it }),
        }
    }
=======
>>>>>>> 51ae785c
}

impl From<&SstableInfo> for SSTableInfo {
    fn from(sst: &SstableInfo) -> Self {
        Self {
            key_range: sst.key_range.as_ref().unwrap().into(),
            table_id: sst.id,
        }
    }
}

#[derive(Clone, Debug, PartialEq)]
pub enum LevelHandler {
    /// * `HashMap<HummockSSTableId, u64>` - compaction task id of a SST.
    /// * `Vec<(KeyRange, u64, u64)>` - key ranges (and corresponding compaction task id, number of
    ///   SSTs) to be merged to bottom level in order
    Nonoverlapping(HashMap<HummockSSTableId, u64>, Vec<(KeyRange, u64, u64)>),
    Overlapping(HashMap<HummockSSTableId, u64>, Vec<(KeyRange, u64, u64)>),
}

impl LevelHandler {
    pub fn remove_task(&mut self, target_task_id: u64) {
        match self {
            LevelHandler::Overlapping(compacting_ssts, compacting_key_ranges)
            | LevelHandler::Nonoverlapping(compacting_ssts, compacting_key_ranges) => {
                compacting_ssts.retain(|_, task_id| *task_id != target_task_id);
                compacting_key_ranges.retain(|(_, task_id, _)| *task_id != target_task_id);
            }
        }
    }
}

impl From<&LevelHandler> for risingwave_pb::hummock::LevelHandler {
    fn from(lh: &LevelHandler) -> Self {
        let level_type = match lh {
            LevelHandler::Nonoverlapping(_, _) => risingwave_pb::hummock::LevelType::Nonoverlapping,
            LevelHandler::Overlapping(_, _) => risingwave_pb::hummock::LevelType::Overlapping,
        };
        match lh {
            LevelHandler::Nonoverlapping(compacting_ssts, key_ranges)
            | LevelHandler::Overlapping(compacting_ssts, key_ranges) => {
                risingwave_pb::hummock::LevelHandler {
                    level_type: level_type as i32,
                    compacting_ssts: compacting_ssts.clone(),
                    key_ranges: key_ranges
                        .iter()
                        .map(|it| KeyRangeTaskId {
                            key_range: Some(it.0.clone().into()),
                            task_id: it.1,
                            ssts: it.2,
                        })
                        .collect(),
                }
            }
        }
    }
}

impl From<&risingwave_pb::hummock::LevelHandler> for LevelHandler {
    fn from(lh: &risingwave_pb::hummock::LevelHandler) -> Self {
        let key_ranges = lh
            .key_ranges
            .iter()
            .map(|it| (it.key_range.as_ref().unwrap().into(), it.task_id, it.ssts))
            .collect_vec();
        match lh.level_type() {
            risingwave_pb::hummock::LevelType::Nonoverlapping => {
                LevelHandler::Nonoverlapping(lh.compacting_ssts.clone(), key_ranges)
            }
            risingwave_pb::hummock::LevelType::Overlapping => {
                LevelHandler::Overlapping(lh.compacting_ssts.clone(), key_ranges)
            }
        }
    }
}<|MERGE_RESOLUTION|>--- conflicted
+++ resolved
@@ -24,7 +24,6 @@
 pub struct SSTableInfo {
     pub key_range: KeyRange,
     pub table_id: u64,
-<<<<<<< HEAD
     pub compact_task: Option<u64>,
 }
 
@@ -57,8 +56,6 @@
                 .map(|it| risingwave_pb::hummock::sstable_stat::CompactTaskId { id: it }),
         }
     }
-=======
->>>>>>> 51ae785c
 }
 
 impl From<&SstableInfo> for SSTableInfo {
