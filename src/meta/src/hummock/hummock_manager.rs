--- conflicted
+++ resolved
@@ -335,42 +335,7 @@
 
         for version_delta in hummock_version_deltas.values() {
             if version_delta.prev_id == redo_state.id {
-<<<<<<< HEAD
-                for (compaction_group_id, level_deltas) in &version_delta.level_deltas {
-                    let mut delete_sst_levels = Vec::with_capacity(level_deltas.level_deltas.len());
-                    let mut delete_sst_ids_set = HashSet::new();
-                    let mut insert_sst_level = usize::MAX;
-                    let mut insert_sub_level = u64::MAX;
-                    let mut insert_table_infos = vec![];
-                    for level_delta in &level_deltas.level_deltas {
-                        if !level_delta.removed_table_ids.is_empty() {
-                            delete_sst_levels.push(level_delta.level_idx as usize);
-                            delete_sst_ids_set.extend(level_delta.removed_table_ids.iter().clone());
-                        }
-                        if !level_delta.inserted_table_infos.is_empty() {
-                            insert_sst_level = level_delta.level_idx as usize;
-                            insert_sub_level = level_delta.l0_sub_level_id;
-                            insert_table_infos
-                                .extend(level_delta.inserted_table_infos.iter().cloned());
-                        }
-                    }
-
-                    redo_state.apply_compact_ssts(
-                        *compaction_group_id as CompactionGroupId,
-                        &delete_sst_levels,
-                        &delete_sst_ids_set,
-                        insert_sst_level,
-                        insert_sub_level,
-                        insert_table_infos,
-                    );
-                }
-                redo_state.id = *id;
-                redo_state.max_committed_epoch = version_delta.max_committed_epoch;
-                redo_state.safe_epoch = version_delta.safe_epoch;
-=======
                 redo_state.apply_version_delta(version_delta);
->>>>>>> 0a03f5df
-
                 versioning_guard
                     .hummock_versions
                     .insert(redo_state.id, redo_state.clone());
