// Copyright 2022 Singularity Data
//
// Licensed under the Apache License, Version 2.0 (the "License");
// you may not use this file except in compliance with the License.
// You may obtain a copy of the License at
//
// http://www.apache.org/licenses/LICENSE-2.0
//
// Unless required by applicable law or agreed to in writing, software
// distributed under the License is distributed on an "AS IS" BASIS,
// WITHOUT WARRANTIES OR CONDITIONS OF ANY KIND, either express or implied.
// See the License for the specific language governing permissions and
// limitations under the License.

use std::cmp::Ordering;
use std::time::Duration;

use itertools::Itertools;
use risingwave_common::util::epoch::INVALID_EPOCH;
use risingwave_hummock_sdk::compact::compact_task_to_string;
use risingwave_hummock_sdk::compaction_group::hummock_version_ext::HummockVersionExt;
use risingwave_hummock_sdk::compaction_group::StaticCompactionGroupId;
// use risingwave_hummock_sdk::key_range::KeyRange;
use risingwave_hummock_sdk::{HummockContextId, HummockSstableId, FIRST_VERSION_ID};
use risingwave_pb::common::{HostAddress, ParallelUnitType, WorkerType};
use risingwave_pb::hummock::{
    HummockPinnedSnapshot, HummockPinnedVersion, HummockSnapshot, KeyRange,
};

use crate::hummock::compaction::ManualCompactionOption;
use crate::hummock::error::Error;
use crate::hummock::test_utils::*;
use crate::model::MetadataModel;

fn pin_versions_sum(pin_versions: &[HummockPinnedVersion]) -> usize {
    pin_versions.iter().len()
}

fn pin_snapshots_epoch(pin_snapshots: &[HummockPinnedSnapshot]) -> Vec<u64> {
    pin_snapshots
        .iter()
        .map(|p| p.minimal_pinned_snapshot)
        .collect_vec()
}

#[tokio::test]
async fn test_hummock_pin_unpin() {
    let (env, hummock_manager, _cluster_manager, worker_node) = setup_compute_env(80).await;
    let context_id = worker_node.id;
    let version_id = FIRST_VERSION_ID;
    let epoch = INVALID_EPOCH;

    assert!(HummockPinnedVersion::list(env.meta_store())
        .await
        .unwrap()
        .is_empty());
    for _ in 0..2 {
        let hummock_version = hummock_manager
            .pin_version(context_id, u64::MAX)
            .await
            .unwrap()
            .2
            .unwrap();
        let levels = hummock_version
            .get_compaction_group_levels(StaticCompactionGroupId::StateDefault.into());
        assert_eq!(version_id, hummock_version.id);
        assert_eq!(6, levels.levels.len());
        assert_eq!(0, levels.levels[0].table_infos.len());

        let pinned_versions = HummockPinnedVersion::list(env.meta_store()).await.unwrap();
        assert_eq!(pin_versions_sum(&pinned_versions), 1);
        assert_eq!(pinned_versions[0].context_id, context_id);
    }

    // unpin one context will delete the whole version info of the context
    for _ in 0..3 {
        hummock_manager.unpin_version(context_id).await.unwrap();
    }

    assert!(HummockPinnedSnapshot::list(env.meta_store())
        .await
        .unwrap()
        .is_empty());
    for _ in 0..2 {
        let pin_result = hummock_manager.pin_snapshot(context_id).await.unwrap();
        assert_eq!(pin_result.epoch, epoch);
        let pinned_snapshots = HummockPinnedSnapshot::list(env.meta_store()).await.unwrap();
        assert_eq!(pin_snapshots_epoch(&pinned_snapshots), vec![epoch]);
        assert_eq!(pinned_snapshots[0].context_id, context_id);
    }
    // unpin nonexistent target will not return error
    hummock_manager.unpin_snapshot(context_id).await.unwrap();
    assert!(HummockPinnedSnapshot::list(env.meta_store())
        .await
        .unwrap()
        .is_empty());
}

#[tokio::test]
async fn test_unpin_snapshot_before() {
    let (env, hummock_manager, _cluster_manager, worker_node) = setup_compute_env(80).await;
    let context_id = worker_node.id;
    let epoch = 0;

    for _ in 0..2 {
        let pin_result = hummock_manager.pin_snapshot(context_id).await.unwrap();
        assert_eq!(pin_result.epoch, epoch);
        let pinned_snapshots = HummockPinnedSnapshot::list(env.meta_store()).await.unwrap();
        assert_eq!(pinned_snapshots[0].context_id, context_id);
        assert_eq!(
            pinned_snapshots[0].minimal_pinned_snapshot,
            pin_result.epoch
        );
    }

    // unpin nonexistent target will not return error
    for _ in 0..3 {
        hummock_manager
            .unpin_snapshot_before(context_id, HummockSnapshot { epoch })
            .await
            .unwrap();
        assert_eq!(
            pin_snapshots_epoch(&HummockPinnedSnapshot::list(env.meta_store()).await.unwrap()),
            vec![epoch]
        );
    }

    // unpin nonexistent target will not return error
    for _ in 0..3 {
        hummock_manager
            .unpin_snapshot_before(context_id, HummockSnapshot { epoch: epoch + 1 })
            .await
            .unwrap();
        assert_eq!(
            pin_snapshots_epoch(&HummockPinnedSnapshot::list(env.meta_store()).await.unwrap()),
            vec![epoch]
        );
    }
}

#[tokio::test]
async fn test_hummock_compaction_task() {
    let (env, hummock_manager, cluster_manager, worker_node) = setup_compute_env(80).await;
    let context_id = worker_node.id;
    let sst_num = 2usize;

    // Construct vnode mappings for generating compaction tasks.
    let parallel_units = cluster_manager
        .list_parallel_units(Some(ParallelUnitType::Hash))
        .await;
    env.hash_mapping_manager()
        .build_fragment_hash_mapping(1, &parallel_units);
    for table_id in 1..sst_num + 2 {
        env.hash_mapping_manager()
            .set_fragment_state_table(1, table_id as u32);
    }

    // No compaction task available.
    let task = hummock_manager
        .get_compact_task(StaticCompactionGroupId::StateDefault.into())
        .await
        .unwrap();
    assert_eq!(task, None);

    // Add some sstables and commit.
    let epoch: u64 = 1;
    let original_tables = generate_test_tables(epoch, get_sst_ids(&hummock_manager, sst_num).await);
    register_sstable_infos_to_compaction_group(
        hummock_manager.compaction_group_manager_ref_for_test(),
        &original_tables,
        StaticCompactionGroupId::StateDefault.into(),
    )
    .await;
    hummock_manager
        .commit_epoch(epoch, to_local_sstable_info(&original_tables))
        .await
        .unwrap();

    // Get a compaction task.
    let mut compact_task = hummock_manager
        .get_compact_task(StaticCompactionGroupId::StateDefault.into())
        .await
        .unwrap()
        .unwrap();
    hummock_manager
        .assign_compaction_task(&compact_task, context_id, async { true })
        .await
        .unwrap();
    assert_eq!(
        compact_task
            .get_input_ssts()
            .first()
            .unwrap()
            .get_level_idx(),
        0
    );
    assert_eq!(compact_task.get_task_id(), 2);

    // Cancel the task and succeed.
    compact_task.task_status = false;
    assert!(hummock_manager
        .report_compact_task(&compact_task)
        .await
        .unwrap());
    // Cancel the task and told the task is not found, which may have been processed previously.
    assert!(!hummock_manager
        .report_compact_task(&compact_task)
        .await
        .unwrap());

    // Get a compaction task.
    let mut compact_task = hummock_manager
        .get_compact_task(StaticCompactionGroupId::StateDefault.into())
        .await
        .unwrap()
        .unwrap();
    hummock_manager
        .assign_compaction_task(&compact_task, context_id, async { true })
        .await
        .unwrap();
    assert_eq!(compact_task.get_task_id(), 3);
    // Finish the task and succeed.
    compact_task.task_status = true;

    assert!(hummock_manager
        .report_compact_task(&compact_task)
        .await
        .unwrap());
    // Finish the task and told the task is not found, which may have been processed previously.
    assert!(!hummock_manager
        .report_compact_task(&compact_task)
        .await
        .unwrap());
}

#[tokio::test]
async fn test_hummock_table() {
    let (_env, hummock_manager, _cluster_manager, worker_node) = setup_compute_env(80).await;
    let context_id = worker_node.id;

    let epoch: u64 = 1;
    let original_tables = generate_test_tables(epoch, get_sst_ids(&hummock_manager, 2).await);
    register_sstable_infos_to_compaction_group(
        hummock_manager.compaction_group_manager_ref_for_test(),
        &original_tables,
        StaticCompactionGroupId::StateDefault.into(),
    )
    .await;
    hummock_manager
        .commit_epoch(epoch, to_local_sstable_info(&original_tables))
        .await
        .unwrap();

    let pinned_version = hummock_manager
        .pin_version(context_id, u64::MAX)
        .await
        .unwrap()
        .2
        .unwrap();
    let levels =
        pinned_version.get_compaction_group_levels(StaticCompactionGroupId::StateDefault.into());
    assert_eq!(
        Ordering::Equal,
        levels
            .l0
            .as_ref()
            .unwrap()
            .sub_levels
            .iter()
            .chain(levels.levels.iter())
            .flat_map(|level| level.table_infos.iter())
            .map(|info| info.id)
            .sorted()
            .cmp(original_tables.iter().map(|ot| ot.id).sorted())
    );

    // Confirm tables got are equal to original tables
    assert_eq!(
        get_sorted_sstable_ids(&original_tables),
        get_sorted_committed_sstable_ids(&pinned_version)
    );
}

#[tokio::test]
async fn test_hummock_transaction() {
    let (_env, hummock_manager, _cluster_manager, worker_node) = setup_compute_env(80).await;
    let context_id = worker_node.id;
    let mut committed_tables = vec![];

    // Add and commit tables in epoch1.
    // BEFORE:  committed_epochs = []
    // AFTER:   committed_epochs = [epoch1]
    let epoch1: u64 = 1;
    {
        // Add tables in epoch1
        let tables_in_epoch1 = generate_test_tables(epoch1, get_sst_ids(&hummock_manager, 2).await);
        register_sstable_infos_to_compaction_group(
            hummock_manager.compaction_group_manager_ref_for_test(),
            &tables_in_epoch1,
            StaticCompactionGroupId::StateDefault.into(),
        )
        .await;
        // Get tables before committing epoch1. No tables should be returned.
        let pinned_version = hummock_manager
            .pin_version(context_id, u64::MAX)
            .await
            .unwrap()
            .2
            .unwrap();
        assert_eq!(pinned_version.max_committed_epoch, INVALID_EPOCH);
        assert!(get_sorted_committed_sstable_ids(&pinned_version).is_empty());

        hummock_manager.unpin_version(context_id).await.unwrap();

        // Commit epoch1
        hummock_manager
            .commit_epoch(epoch1, to_local_sstable_info(&tables_in_epoch1))
            .await
            .unwrap();
        committed_tables.extend(tables_in_epoch1.clone());

        // Get tables after committing epoch1. All tables committed in epoch1 should be returned
        let pinned_version = hummock_manager
            .pin_version(context_id, u64::MAX)
            .await
            .unwrap()
            .2
            .unwrap();
        assert_eq!(pinned_version.max_committed_epoch, epoch1);
        assert_eq!(
            get_sorted_sstable_ids(&committed_tables),
            get_sorted_committed_sstable_ids(&pinned_version)
        );

        hummock_manager.unpin_version(context_id).await.unwrap();
    }

    // Add and commit tables in epoch2.
    // BEFORE:  committed_epochs = [epoch1]
    // AFTER:   committed_epochs = [epoch1, epoch2]
    let epoch2 = epoch1 + 1;
    {
        // Add tables in epoch2
        let tables_in_epoch2 = generate_test_tables(epoch2, get_sst_ids(&hummock_manager, 2).await);
        register_sstable_infos_to_compaction_group(
            hummock_manager.compaction_group_manager_ref_for_test(),
            &tables_in_epoch2,
            StaticCompactionGroupId::StateDefault.into(),
        )
        .await;
        // Get tables before committing epoch2. tables_in_epoch1 should be returned and
        // tables_in_epoch2 should be invisible.
        let pinned_version = hummock_manager
            .pin_version(context_id, u64::MAX)
            .await
            .unwrap()
            .2
            .unwrap();
        assert_eq!(pinned_version.max_committed_epoch, epoch1);
        assert_eq!(
            get_sorted_sstable_ids(&committed_tables),
            get_sorted_committed_sstable_ids(&pinned_version)
        );
        hummock_manager.unpin_version(context_id).await.unwrap();

        // Commit epoch2
        hummock_manager
            .commit_epoch(epoch2, to_local_sstable_info(&tables_in_epoch2))
            .await
            .unwrap();
        committed_tables.extend(tables_in_epoch2);

        // Get tables after committing epoch2. tables_in_epoch1 and tables_in_epoch2 should be
        // returned
        let pinned_version = hummock_manager
            .pin_version(context_id, u64::MAX)
            .await
            .unwrap()
            .2
            .unwrap();
        assert_eq!(pinned_version.max_committed_epoch, epoch2);
        assert_eq!(
            get_sorted_sstable_ids(&committed_tables),
            get_sorted_committed_sstable_ids(&pinned_version)
        );
        hummock_manager.unpin_version(context_id).await.unwrap();
    }
}

#[tokio::test]
async fn test_release_context_resource() {
    let (env, hummock_manager, cluster_manager, worker_node) = setup_compute_env(1).await;
    let context_id_1 = worker_node.id;

    let fake_host_address_2 = HostAddress {
        host: "127.0.0.1".to_string(),
        port: 2,
    };
    let fake_parallelism = 4;
    let worker_node_2 = cluster_manager
        .add_worker_node(
            WorkerType::ComputeNode,
            fake_host_address_2,
            fake_parallelism,
        )
        .await
        .unwrap();
    let context_id_2 = worker_node_2.id;

    assert_eq!(
        pin_versions_sum(&HummockPinnedVersion::list(env.meta_store()).await.unwrap()),
        0
    );
    hummock_manager
        .pin_version(context_id_1, u64::MAX)
        .await
        .unwrap();
    hummock_manager
        .pin_version(context_id_2, u64::MAX)
        .await
        .unwrap();
    hummock_manager.pin_snapshot(context_id_1).await.unwrap();
    hummock_manager.pin_snapshot(context_id_2).await.unwrap();
    assert_eq!(
        pin_versions_sum(&HummockPinnedVersion::list(env.meta_store()).await.unwrap()),
        2
    );
    assert_eq!(
        HummockPinnedSnapshot::list(env.meta_store())
            .await
            .unwrap()
            .len(),
        2
    );
    hummock_manager
        .release_contexts(&vec![context_id_1])
        .await
        .unwrap();
    let pinned_versions = HummockPinnedVersion::list(env.meta_store()).await.unwrap();
    assert_eq!(pin_versions_sum(&pinned_versions), 1);
    assert_eq!(pinned_versions[0].context_id, context_id_2);
    let pinned_snapshots = HummockPinnedSnapshot::list(env.meta_store()).await.unwrap();
    assert_eq!(pinned_snapshots[0].context_id, context_id_2);
    // it's OK to call again
    hummock_manager
        .release_contexts(&vec![context_id_1])
        .await
        .unwrap();
    hummock_manager
        .release_contexts(&vec![context_id_2])
        .await
        .unwrap();
    assert_eq!(
        pin_versions_sum(&HummockPinnedVersion::list(env.meta_store()).await.unwrap()),
        0
    );
}

#[tokio::test]
async fn test_context_id_validation() {
    let (_env, hummock_manager, cluster_manager, worker_node) = setup_compute_env(80).await;
    let invalid_context_id = HummockContextId::MAX;
    let context_id = worker_node.id;

    // Invalid context id is rejected.
    let error = hummock_manager
        .pin_version(invalid_context_id, u64::MAX)
        .await
        .unwrap_err();
    assert!(matches!(error, Error::InvalidContext(_)));

    // Valid context id is accepted.
    hummock_manager
        .pin_version(context_id, u64::MAX)
        .await
        .unwrap();
    // Pin multiple times is OK.
    hummock_manager
        .pin_version(context_id, u64::MAX)
        .await
        .unwrap();

    // Remove the node from cluster will invalidate context id.
    cluster_manager
        .delete_worker_node(worker_node.host.unwrap())
        .await
        .unwrap();
}

#[tokio::test]
async fn test_hummock_manager_basic() {
    let (_env, hummock_manager, cluster_manager, worker_node) = setup_compute_env(1).await;
    let context_id_1 = worker_node.id;

    let fake_host_address_2 = HostAddress {
        host: "127.0.0.1".to_string(),
        port: 2,
    };
    let fake_parallelism = 4;
    let worker_node_2 = cluster_manager
        .add_worker_node(
            WorkerType::ComputeNode,
            fake_host_address_2,
            fake_parallelism,
        )
        .await
        .unwrap();
    let context_id_2 = worker_node_2.id;

    // test list_version_ids_asc
    assert_eq!(
        hummock_manager.list_version_ids_asc().await.unwrap().len(),
        1
    );

    // Add some sstables and commit.
    let epoch: u64 = 1;
    let original_tables = generate_test_tables(epoch, get_sst_ids(&hummock_manager, 2).await);
    register_sstable_infos_to_compaction_group(
        hummock_manager.compaction_group_manager_ref_for_test(),
        &original_tables,
        StaticCompactionGroupId::StateDefault.into(),
    )
    .await;
    hummock_manager
        .commit_epoch(epoch, to_local_sstable_info(&original_tables))
        .await
        .unwrap();

    // test list_version_ids_asc
    assert_eq!(
        hummock_manager.list_version_ids_asc().await.unwrap(),
        vec![FIRST_VERSION_ID, FIRST_VERSION_ID + 1]
    );

    // test get_version_pin_count
    assert_eq!(
        hummock_manager
            .get_version_pin_count(FIRST_VERSION_ID + 1)
            .await
            .unwrap(),
        0
    );
    for _ in 0..2 {
        let version = hummock_manager
            .pin_version(context_id_1, u64::MAX)
            .await
            .unwrap()
            .2
            .unwrap();
        assert_eq!(version.id, FIRST_VERSION_ID + 1);
        assert_eq!(
            hummock_manager
                .get_version_pin_count(FIRST_VERSION_ID + 1)
                .await
                .unwrap(),
            1
        );
    }

    for _ in 0..2 {
        let version = hummock_manager
            .pin_version(context_id_2, u64::MAX)
            .await
            .unwrap()
            .2
            .unwrap();
        assert_eq!(version.id, FIRST_VERSION_ID + 1);
        assert_eq!(
            hummock_manager
                .get_version_pin_count(FIRST_VERSION_ID + 1)
                .await
                .unwrap(),
            2
        );
    }

    // test get_ssts_to_delete
    assert!(hummock_manager
        .get_ssts_to_delete(FIRST_VERSION_ID)
        .await
        .unwrap()
        .is_empty());
    assert!(hummock_manager
        .get_ssts_to_delete(FIRST_VERSION_ID + 1)
        .await
        .unwrap()
        .is_empty());
    // even nonexistent version
    assert!(hummock_manager
        .get_ssts_to_delete(FIRST_VERSION_ID + 100)
        .await
        .unwrap()
        .is_empty());

    // test delete_version
    hummock_manager
        .delete_versions(&[FIRST_VERSION_ID])
        .await
        .unwrap();
}

#[tokio::test]
async fn test_pin_snapshot_response_lost() {
    let (_env, hummock_manager, _cluster_manager, worker_node) = setup_compute_env(80).await;
    let context_id = worker_node.id;

    let mut epoch: u64 = 1;
    let test_tables = generate_test_tables(
        epoch,
        vec![
            hummock_manager.get_new_table_id().await.unwrap(),
            hummock_manager.get_new_table_id().await.unwrap(),
        ],
    );
    register_sstable_infos_to_compaction_group(
        hummock_manager.compaction_group_manager_ref_for_test(),
        &test_tables,
        StaticCompactionGroupId::StateDefault.into(),
    )
    .await;
    // [ ] -> [ e0 ]
    hummock_manager
        .commit_epoch(epoch, to_local_sstable_info(&test_tables))
        .await
        .unwrap();
    epoch += 1;

    // Pin a snapshot with smallest last_pin
    // [ e0 ] -> [ e0:pinned ]
    let mut epoch_recorded_in_frontend = hummock_manager
        .pin_snapshot(context_id)
        .await
        .unwrap()
        .epoch;
    assert_eq!(epoch_recorded_in_frontend, epoch - 1);

    let test_tables = generate_test_tables(
        epoch,
        vec![
            hummock_manager.get_new_table_id().await.unwrap(),
            hummock_manager.get_new_table_id().await.unwrap(),
        ],
    );
    register_sstable_infos_to_compaction_group(
        hummock_manager.compaction_group_manager_ref_for_test(),
        &test_tables,
        StaticCompactionGroupId::StateDefault.into(),
    )
    .await;
    // [ e0:pinned ] -> [ e0:pinned, e1 ]
    hummock_manager
        .commit_epoch(epoch, to_local_sstable_info(&test_tables))
        .await
        .unwrap();
    epoch += 1;

    // Assume the response of the previous rpc is lost.
    // [ e0:pinned, e1 ] -> [ e0, e1:pinned ]
    epoch_recorded_in_frontend = hummock_manager
        .pin_snapshot(context_id)
        .await
        .unwrap()
        .epoch;
    assert_eq!(epoch_recorded_in_frontend, epoch - 1);

    // Assume the response of the previous rpc is lost.
    // [ e0, e1:pinned ] -> [ e0, e1:pinned ]
    epoch_recorded_in_frontend = hummock_manager
        .pin_snapshot(context_id)
        .await
        .unwrap()
        .epoch;
    assert_eq!(epoch_recorded_in_frontend, epoch - 1);

    let test_tables = generate_test_tables(
        epoch,
        vec![
            hummock_manager.get_new_table_id().await.unwrap(),
            hummock_manager.get_new_table_id().await.unwrap(),
        ],
    );
    register_sstable_infos_to_compaction_group(
        hummock_manager.compaction_group_manager_ref_for_test(),
        &test_tables,
        StaticCompactionGroupId::StateDefault.into(),
    )
    .await;
    // [ e0, e1:pinned ] -> [ e0, e1:pinned, e2 ]
    hummock_manager
        .commit_epoch(epoch, to_local_sstable_info(&test_tables))
        .await
        .unwrap();
    epoch += 1;

    // Use correct snapshot id.
    // [ e0, e1:pinned, e2 ] -> [ e0, e1:pinned, e2:pinned ]
    epoch_recorded_in_frontend = hummock_manager
        .pin_snapshot(context_id)
        .await
        .unwrap()
        .epoch;
    assert_eq!(epoch_recorded_in_frontend, epoch - 1);

    let test_tables = generate_test_tables(
        epoch,
        vec![
            hummock_manager.get_new_table_id().await.unwrap(),
            hummock_manager.get_new_table_id().await.unwrap(),
        ],
    );
    register_sstable_infos_to_compaction_group(
        hummock_manager.compaction_group_manager_ref_for_test(),
        &test_tables,
        StaticCompactionGroupId::StateDefault.into(),
    )
    .await;
    // [ e0, e1:pinned, e2:pinned ] -> [ e0, e1:pinned, e2:pinned, e3 ]
    hummock_manager
        .commit_epoch(epoch, to_local_sstable_info(&test_tables))
        .await
        .unwrap();
    epoch += 1;

    // Use u64::MAX as epoch to pin greatest snapshot
    // [ e0, e1:pinned, e2:pinned, e3 ] -> [ e0, e1:pinned, e2:pinned, e3::pinned ]
    epoch_recorded_in_frontend = hummock_manager
        .pin_snapshot(context_id)
        .await
        .unwrap()
        .epoch;
    assert_eq!(epoch_recorded_in_frontend, epoch - 1);
}

#[tokio::test]
async fn test_print_compact_task() {
    let (_, hummock_manager, _cluster_manager, _) = setup_compute_env(80).await;
    // Add some sstables and commit.
    let epoch: u64 = 1;
    let original_tables = generate_test_tables(epoch, get_sst_ids(&hummock_manager, 2).await);
    register_sstable_infos_to_compaction_group(
        hummock_manager.compaction_group_manager_ref_for_test(),
        &original_tables,
        StaticCompactionGroupId::StateDefault.into(),
    )
    .await;
    hummock_manager
        .commit_epoch(epoch, to_local_sstable_info(&original_tables))
        .await
        .unwrap();

    // Get a compaction task.
    let compact_task = hummock_manager
        .get_compact_task(StaticCompactionGroupId::StateDefault.into())
        .await
        .unwrap()
        .unwrap();
    assert_eq!(
        compact_task
            .get_input_ssts()
            .first()
            .unwrap()
            .get_level_idx(),
        0
    );

    let s = compact_task_to_string(&compact_task);
    println!("{:?}", s);
    assert!(s.contains("Compaction task id: 1, target level: 0"));
}

#[tokio::test]
async fn test_invalid_sst_id() {
    let (_, hummock_manager, _cluster_manager, _) = setup_compute_env(80).await;
    let epoch = 1;
    let ssts = generate_test_tables(epoch, vec![HummockSstableId::MAX]);
    register_sstable_infos_to_compaction_group(
        hummock_manager.compaction_group_manager_ref_for_test(),
        &ssts,
        StaticCompactionGroupId::StateDefault.into(),
    )
    .await;
    let error = hummock_manager
        .commit_epoch(epoch, to_local_sstable_info(&ssts))
        .await
        .unwrap_err();
    assert!(matches!(error, Error::InternalError(_)));
}

#[tokio::test]
async fn test_mark_orphan_ssts() {
    let (_, hummock_manager, _cluster_manager, _) = setup_compute_env(80).await;
    let epoch = 1;

    // No SST is marked.
    let marked = hummock_manager
        .mark_orphan_ssts(Duration::from_secs(3600))
        .await
        .unwrap();
    assert!(marked.is_empty());

    let ssts = generate_test_tables(
        epoch,
        vec![hummock_manager.get_new_table_id().await.unwrap()],
    );
    register_sstable_infos_to_compaction_group(
        hummock_manager.compaction_group_manager_ref_for_test(),
        &ssts,
        StaticCompactionGroupId::StateDefault.into(),
    )
    .await;
    let marked = hummock_manager
        .mark_orphan_ssts(Duration::from_secs(0))
        .await
        .unwrap();
    // The SST is marked.
    assert_eq!(marked.len(), 1);
    assert_eq!(
        marked.first().as_ref().unwrap().id,
        ssts.first().as_ref().unwrap().id
    );
    // Cannot commit_epoch for marked SST ids.
    let error = hummock_manager
        .commit_epoch(epoch, to_local_sstable_info(&ssts))
        .await
        .unwrap_err();
    assert!(matches!(error, Error::InternalError(_)));
}

#[tokio::test]
async fn test_trigger_manual_compaction() {
    let (env, hummock_manager, cluster_manager, worker_node) = setup_compute_env(80).await;
    let context_id = worker_node.id;
    let sst_num = 2usize;

    // Construct vnode mappings for generating compaction tasks.
    let parallel_units = cluster_manager
        .list_parallel_units(Some(ParallelUnitType::Hash))
        .await;
    env.hash_mapping_manager()
        .build_fragment_hash_mapping(1, &parallel_units);
    for table_id in 1..sst_num + 2 {
        env.hash_mapping_manager()
            .set_fragment_state_table(1, table_id as u32);
    }

    {
        let option = ManualCompactionOption::default();
        // to check no compactor
        let result = hummock_manager
            .trigger_manual_compaction(StaticCompactionGroupId::StateDefault.into(), option)
            .await;

        assert_eq!(
            "internal error: trigger_manual_compaction No compactor is available. compaction_group 2",
            result.err().unwrap().to_string()
        );
    }

    // No compaction task available.
    let compactor_manager_ref = hummock_manager.compactor_manager_ref_for_test();
    let receiver = compactor_manager_ref.add_compactor(context_id);
    {
        let option = ManualCompactionOption::default();
        let result = hummock_manager
            .trigger_manual_compaction(StaticCompactionGroupId::StateDefault.into(), option)
            .await;
        assert_eq!("internal error: trigger_manual_compaction No compaction_task is available. compaction_group 2", result.err().unwrap().to_string());
    }

<<<<<<< HEAD
    let _ = add_test_tables(&hummock_manager, context_id).await;
=======
    // Add some sstables and commit.
    let epoch: u64 = 1;
    let original_tables = generate_test_tables(epoch, get_sst_ids(&hummock_manager, sst_num).await);
    register_sstable_infos_to_compaction_group(
        hummock_manager.compaction_group_manager_ref_for_test(),
        &original_tables,
        StaticCompactionGroupId::StateDefault.into(),
    )
    .await;
    hummock_manager
        .commit_epoch(epoch, to_local_sstable_info(&original_tables))
        .await
        .unwrap();
>>>>>>> 71ad7f31

    {
        // to check compactor send task fail
        drop(receiver);
        {
            let option = ManualCompactionOption::default();
            let result = hummock_manager
                .trigger_manual_compaction(StaticCompactionGroupId::StateDefault.into(), option)
                .await;
            assert!(result.is_err());
        }
    }

    compactor_manager_ref.remove_compactor(context_id);
    let _receiver = compactor_manager_ref.add_compactor(context_id);

    {
        let option = ManualCompactionOption {
            level: 6,
            key_range: KeyRange {
                inf: true,
                ..Default::default()
            },
            ..Default::default()
        };

        let result = hummock_manager
            .trigger_manual_compaction(StaticCompactionGroupId::StateDefault.into(), option)
            .await;
        assert!(result.is_ok());
    }

    let task_id: u64 = 5;
    let compact_task = hummock_manager
        .compaction_task_from_assignment_for_test(task_id)
        .await
        .unwrap()
        .compact_task
        .unwrap();
    assert_eq!(task_id, compact_task.task_id);

    {
        let option = ManualCompactionOption::default();
        // all sst pending , test no compaction avail
        let result = hummock_manager
            .trigger_manual_compaction(StaticCompactionGroupId::StateDefault.into(), option)
            .await;
        assert!(result.is_err());
    }
}<|MERGE_RESOLUTION|>--- conflicted
+++ resolved
@@ -868,24 +868,7 @@
         assert_eq!("internal error: trigger_manual_compaction No compaction_task is available. compaction_group 2", result.err().unwrap().to_string());
     }
 
-<<<<<<< HEAD
     let _ = add_test_tables(&hummock_manager, context_id).await;
-=======
-    // Add some sstables and commit.
-    let epoch: u64 = 1;
-    let original_tables = generate_test_tables(epoch, get_sst_ids(&hummock_manager, sst_num).await);
-    register_sstable_infos_to_compaction_group(
-        hummock_manager.compaction_group_manager_ref_for_test(),
-        &original_tables,
-        StaticCompactionGroupId::StateDefault.into(),
-    )
-    .await;
-    hummock_manager
-        .commit_epoch(epoch, to_local_sstable_info(&original_tables))
-        .await
-        .unwrap();
->>>>>>> 71ad7f31
-
     {
         // to check compactor send task fail
         drop(receiver);
