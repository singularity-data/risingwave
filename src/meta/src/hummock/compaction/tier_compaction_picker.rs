// Copyright 2022 Singularity Data
//
// Licensed under the Apache License, Version 2.0 (the "License");
// you may not use this file except in compliance with the License.
// You may obtain a copy of the License at
//
// http://www.apache.org/licenses/LICENSE-2.0
//
// Unless required by applicable law or agreed to in writing, software
// distributed under the License is distributed on an "AS IS" BASIS,
// WITHOUT WARRANTIES OR CONDITIONS OF ANY KIND, either express or implied.
// See the License for the specific language governing permissions and
// limitations under the License.

use std::collections::HashSet;
use std::sync::Arc;

use risingwave_hummock_sdk::key::{user_key, FullKey};
use risingwave_hummock_sdk::prost_key_range::KeyRangeExt;
use risingwave_hummock_sdk::HummockEpoch;
use risingwave_pb::hummock::{CompactionConfig, KeyRange, Level, LevelType, SstableInfo};

use super::SearchResult;
use crate::hummock::compaction::overlap_strategy::OverlapStrategy;
use crate::hummock::compaction::CompactionPicker;
use crate::hummock::level_handler::LevelHandler;

const MIN_COMPACTION_BYTES: u64 = 2 * 1024 * 1024; // 2MB

pub struct TierCompactionPicker {
    compact_task_id: u64,
    config: Arc<CompactionConfig>,
    overlap_strategy: Arc<dyn OverlapStrategy>,
}

impl TierCompactionPicker {
    pub fn new(
        compact_task_id: u64,
        config: Arc<CompactionConfig>,
        overlap_strategy: Arc<dyn OverlapStrategy>,
    ) -> TierCompactionPicker {
        TierCompactionPicker {
            compact_task_id,
            config,
            overlap_strategy,
        }
    }
}
impl TierCompactionPicker {
    fn pick_files(&self, select_level: &Level, level_handler: &mut LevelHandler) -> Option<Level> {
        let mut idx = 0;
        while idx < select_level.table_infos.len() {
            let table = &select_level.table_infos[idx];
            if table.file_size > self.config.min_compaction_bytes {
                // only merge small file until we support sub-level.
                idx += 1;
                continue;
            }
<<<<<<< HEAD

            if level_handler.is_pending_compact(&table.id) {
=======
            let mut compaction_bytes = table.file_size;
            let mut select_level_inputs = vec![table.clone()];
            if table.file_size >= self.config.min_compaction_bytes {
                // only merge small file until we support sub-level.
>>>>>>> 3ebc53ae
                idx += 1;
                continue;
            }

<<<<<<< HEAD
            let mut compaction_bytes = table.file_size;
            let mut select_level_inputs = vec![table.clone()];

            let mut no_selected_files = vec![];
=======
            let mut next_offset = idx + 1;
>>>>>>> 3ebc53ae
            let max_compaction_bytes = std::cmp::min(
                self.config.max_compaction_bytes,
                self.config.max_bytes_for_level_base,
            );

            for other in &select_level.table_infos[idx + 1..] {
                if compaction_bytes >= max_compaction_bytes {
                    break;
                }
<<<<<<< HEAD

                if level_handler.is_pending_compact(&other.id) {
                    no_selected_files.push(other);
                    continue;
                }

                if !self.overlap_strategy.check_overlap(table, other)
                    || table.file_size > self.config.min_compaction_bytes
                {
                    no_selected_files.push(other);
                    continue;
                }

                if no_selected_files
                    .iter()
                    .any(|t| self.overlap_strategy.check_overlap(*t, other))
                {
                    no_selected_files.push(other);
                    continue;
=======
                // no need to trigger a bigger compaction
                if compaction_bytes >= max_compaction_bytes {
                    break;
>>>>>>> 3ebc53ae
                }
                compaction_bytes += other.file_size;
                select_level_inputs.push(other.clone());
            }

            // to make compaction tree balance, we do not need to merge a large file and a few small
            // files.
            while let Some(first) = select_level_inputs.first() {
                if first.file_size * 2 > compaction_bytes
                    && select_level_inputs.len()
                        >= self.config.level0_tier_compact_file_number as usize
                    && compaction_bytes > MIN_COMPACTION_BYTES
                {
                    compaction_bytes -= first.file_size;
                    select_level_inputs.remove(0);
                } else {
                    break;
                }
            }

            if select_level_inputs.len() < self.config.level0_tier_compact_file_number as usize {
                idx += 1;
                continue;
            }

<<<<<<< HEAD
            level_handler.add_pending_task(self.compact_task_id, &select_level_inputs);

            return Some(Level {
                level_idx: 0,
                level_type: LevelType::Overlapping as i32,
                table_infos: select_level_inputs,
                total_file_size: compaction_bytes,
=======
            level_handlers[0].add_pending_task(self.compact_task_id, &select_level_inputs);

            return Some(SearchResult {
                select_level: Level {
                    level_idx: 0,
                    level_type: LevelType::Overlapping as i32,
                    table_infos: select_level_inputs,
                    total_file_size: compaction_bytes,
                },
                target_level: Level {
                    level_idx: 0,
                    level_type: LevelType::Overlapping as i32,
                    table_infos: vec![],
                    total_file_size: 0,
                },
                split_ranges: vec![],
                compression_algorithm: "".to_string(),
                target_file_size: 0,
>>>>>>> 3ebc53ae
            });
        }
        None
    }
}

impl CompactionPicker for TierCompactionPicker {
    fn pick_compaction(
        &self,
        levels: &[Level],
        level_handlers: &mut [LevelHandler],
    ) -> Option<SearchResult> {
        let select_level = self.pick_files(&levels[0], &mut level_handlers[0])?;

        Some(SearchResult {
            select_level,
            target_level: Level {
                level_idx: 0,
                level_type: LevelType::Overlapping as i32,
                table_infos: vec![],
                total_file_size: 0,
            },
            split_ranges: vec![],
        })
    }
}

pub struct LevelCompactionPicker {
    compact_task_id: u64,
    target_level: usize,
    overlap_strategy: Arc<dyn OverlapStrategy>,
    config: Arc<CompactionConfig>,
}

#[derive(Default)]
pub struct TargetFilesInfo {
    tables: Vec<SstableInfo>,
    table_ids: HashSet<u64>,
    compaction_bytes: u64,
}

impl TargetFilesInfo {
    fn add_tables(&mut self, new_add_tables: Vec<SstableInfo>) {
        for table in new_add_tables {
            if self.table_ids.contains(&table.id) {
                continue;
            }
            self.table_ids.insert(table.id);
            self.compaction_bytes += table.file_size;
            self.tables.push(table);
        }
    }

    fn calc_inc_compaction_size(&self, new_add_tables: &[SstableInfo]) -> u64 {
        new_add_tables
            .iter()
            .filter(|table| !self.table_ids.contains(&table.id))
            .map(|table| table.file_size)
            .sum()
    }
}

impl CompactionPicker for LevelCompactionPicker {
    fn pick_compaction(
        &self,
        levels: &[Level],
        level_handlers: &mut [LevelHandler],
    ) -> Option<SearchResult> {
        let select_level = 0;
        let target_level = self.target_level;
        let next_task_id = self.compact_task_id;

        if levels[select_level].table_infos.is_empty() {
            return None;
        }

        let (mut select_level_inputs, mut target_level_inputs) = self.select_input_files(
            &levels[select_level],
            &levels[target_level],
            &level_handlers[select_level],
            &level_handlers[target_level],
        );
        if select_level_inputs.is_empty() {
            let input_levels = self.select_all_level0(
                &levels[select_level],
                &levels[target_level],
                &level_handlers[select_level],
                &level_handlers[target_level],
            );
            if input_levels.0.is_empty() {
                return None;
            }
            select_level_inputs = input_levels.0;
            target_level_inputs = input_levels.1;
        }

        level_handlers[select_level].add_pending_task(next_task_id, &select_level_inputs);
        level_handlers[target_level].add_pending_task(next_task_id, &target_level_inputs);
        // Here, we have known that `select_level_input` is valid
        let mut splits = Vec::with_capacity(target_level_inputs.len());
        splits.push(KeyRange::new(vec![], vec![]));
        if target_level_inputs.len() > 1 {
            for table in &target_level_inputs[1..] {
                let key_before_last = FullKey::from_user_key_slice(
                    user_key(&table.key_range.as_ref().unwrap().left),
                    HummockEpoch::MAX,
                )
                .into_inner();
                splits.last_mut().unwrap().right = key_before_last.clone();
                splits.push(KeyRange::new(key_before_last, vec![]));
            }
        }

        Some(SearchResult {
            select_level: Level {
                level_idx: select_level as u32,
                level_type: LevelType::Overlapping as i32,
                total_file_size: select_level_inputs
                    .iter()
                    .map(|table| table.file_size)
                    .sum(),
                table_infos: select_level_inputs,
            },
            target_level: Level {
                level_idx: target_level as u32,
                level_type: LevelType::Nonoverlapping as i32,
                total_file_size: target_level_inputs
                    .iter()
                    .map(|table| table.file_size)
                    .sum(),
                table_infos: target_level_inputs,
            },
            split_ranges: splits,
            target_file_size: self.config.target_file_size_base,
            compression_algorithm: "".to_string(),
        })
    }
}

impl LevelCompactionPicker {
    pub fn new(
        compact_task_id: u64,
        target_level: usize,
        config: Arc<CompactionConfig>,
        overlap_strategy: Arc<dyn OverlapStrategy>,
    ) -> LevelCompactionPicker {
        LevelCompactionPicker {
            compact_task_id,
            target_level,
            overlap_strategy,
            config,
        }
    }

    fn pick_target_level_overlap_files(
        &self,
        select_tables: &[SstableInfo],
        level: &Level,
        level_handlers: &LevelHandler,
    ) -> Option<Vec<SstableInfo>> {
        if level.table_infos.is_empty() {
            return Some(vec![]);
        }
        // pick up files in L1 which are overlap with L0 to target level input.
        let new_add_tables = self
            .overlap_strategy
            .check_base_level_overlap(select_tables, &level.table_infos);
        if new_add_tables
            .iter()
            .any(|table| level_handlers.is_pending_compact(&table.id))
        {
            return None;
        }
        Some(new_add_tables)
    }

    fn select_all_level0(
        &self,
        select_level: &Level,
        target_level: &Level,
        select_level_handler: &LevelHandler,
        target_level_handler: &LevelHandler,
    ) -> (Vec<SstableInfo>, Vec<SstableInfo>) {
        let mut info = self.overlap_strategy.create_overlap_info();
        let mut select_level_ssts = vec![];
        let mut select_compaction_bytes = 0;
        for select_table in &select_level.table_infos {
            if select_level_handler.is_pending_compact(&select_table.id)
                || info.check_overlap(select_table)
            {
                info.update(select_table);
                continue;
            }
            select_level_ssts.push(select_table.clone());
            select_compaction_bytes += select_table.file_size;
        }
        let mut target_level_ssts = vec![];
        while !select_level_ssts.is_empty() {
            match self.pick_target_level_overlap_files(
                &select_level_ssts,
                target_level,
                target_level_handler,
            ) {
                None => {
                    let table = select_level_ssts.pop().unwrap();
                    select_compaction_bytes -= table.file_size;
                }
                Some(tables) => {
                    target_level_ssts = tables;
                    break;
                }
            }
        }
        if select_level_ssts.is_empty()
            || select_compaction_bytes < self.config.max_bytes_for_level_base
        {
            return (vec![], vec![]);
        }
        (select_level_ssts, target_level_ssts)
    }

    fn select_input_files(
        &self,
        select_level: &Level,
        target_level: &Level,
        select_level_handler: &LevelHandler,
        target_level_handler: &LevelHandler,
    ) -> (Vec<SstableInfo>, Vec<SstableInfo>) {
        let mut info = self.overlap_strategy.create_overlap_info();
        for idx in 0..select_level.table_infos.len() {
            let select_table = &select_level.table_infos[idx];
            if select_level_handler.is_pending_compact(&select_table.id)
                || info.check_overlap(select_table)
            {
                info.update(select_table);
                continue;
            }

            let mut target_level_ssts = TargetFilesInfo::default();
            let mut select_info = self.overlap_strategy.create_overlap_info();
            let mut select_compaction_bytes = select_table.file_size;
            select_info.update(select_table);
            let mut select_level_ssts = vec![select_table.clone()];
            match self.pick_target_level_overlap_files(
                &select_level_ssts,
                target_level,
                target_level_handler,
            ) {
                None => continue,
                Some(tables) => {
                    target_level_ssts.add_tables(tables);
                }
            }

            let mut no_selected_files = vec![];

            // try expand more L0 files if the currenct compaction job is too small.
            for other in &select_level.table_infos[idx + 1..] {
                if select_level_handler.is_pending_compact(&other.id) || info.check_overlap(other) {
                    no_selected_files.push(other);
                    continue;
                }

                if !select_info.check_overlap(other)
                    && target_level_ssts
                        .tables
                        .iter()
                        .all(|table| !self.overlap_strategy.check_overlap(table, other))
                {
                    no_selected_files.push(other);
                    continue;
                }

                if no_selected_files
                    .iter()
                    .any(|t| self.overlap_strategy.check_overlap(*t, other))
                {
                    no_selected_files.push(other);
                    continue;
                }

                if select_compaction_bytes >= self.config.max_compaction_bytes {
                    break;
                }
                select_level_ssts.push(other.clone());
                select_info.update(other);
                if select_level.table_infos[0..idx]
                    .iter()
                    .any(|table| select_info.check_overlap(table))
                {
                    select_level_ssts.pop().unwrap();
                    break;
                }

                match self.pick_target_level_overlap_files(
                    &select_level_ssts,
                    target_level,
                    target_level_handler,
                ) {
                    None => {
                        select_level_ssts.pop().unwrap();
                        break;
                    }
                    Some(tables) => {
                        // we only extend L0 files when write-amplification does not increase.
                        let inc_compaction_size =
                            target_level_ssts.calc_inc_compaction_size(&tables);
                        if select_compaction_bytes > self.config.max_bytes_for_level_base / 2
                            && (target_level_ssts.compaction_bytes + inc_compaction_size)
                                / (select_compaction_bytes + other.file_size)
                                > target_level_ssts.compaction_bytes / select_compaction_bytes
                        {
                            select_level_ssts.pop().unwrap();
                            break;
                        }
                        target_level_ssts.add_tables(tables);
                    }
                }
                select_compaction_bytes += other.file_size;
            }

            // do not schedule tasks with big write-amplification
            if select_compaction_bytes * 3 < target_level_ssts.compaction_bytes {
                continue;
            }

            target_level_ssts.tables.sort_by(|a, b| {
                let r1 = a.key_range.as_ref().unwrap();
                let r2 = b.key_range.as_ref().unwrap();
                r1.compare(r2)
            });
            return (select_level_ssts, target_level_ssts.tables);
        }
        (vec![], vec![])
    }
}

#[cfg(test)]
pub mod tests {
    use itertools::Itertools;
    use risingwave_pb::hummock::KeyRange;

    use super::*;
    use crate::hummock::compaction::compaction_config::CompactionConfigBuilder;
    use crate::hummock::compaction::overlap_strategy::RangeOverlapStrategy;
    use crate::hummock::compaction::CompactionMode;
    use crate::hummock::test_utils::iterator_test_key_of_epoch;

    pub fn generate_table(
        id: u64,
        table_prefix: u64,
        left: usize,
        right: usize,
        epoch: u64,
    ) -> SstableInfo {
        SstableInfo {
            id,
            key_range: Some(KeyRange {
                left: iterator_test_key_of_epoch(table_prefix, left, epoch),
                right: iterator_test_key_of_epoch(table_prefix, right, epoch),
                inf: false,
            }),
            file_size: (right - left + 1) as u64,
            table_ids: vec![],
            unit_id: u64::MAX,
        }
    }

    fn create_compaction_picker_for_test() -> LevelCompactionPicker {
        let config = Arc::new(
            CompactionConfigBuilder::new()
                .level0_tier_compact_file_number(4)
                .min_compaction_bytes(0)
                .max_bytes_for_level_base(50)
                .build(),
        );
        LevelCompactionPicker::new(0, 1, config, Arc::new(RangeOverlapStrategy::default()))
    }

    #[test]
    fn test_compact_l0_to_l1() {
        let picker = create_compaction_picker_for_test();
        let mut levels = vec![
            Level {
                level_idx: 0,
                level_type: LevelType::Overlapping as i32,
                table_infos: vec![
                    generate_table(5, 1, 201, 300, 2),
                    generate_table(4, 1, 112, 200, 2),
                ],
                total_file_size: 0,
            },
            Level {
                level_idx: 1,
                level_type: LevelType::Nonoverlapping as i32,
                table_infos: vec![
                    generate_table(3, 1, 0, 100, 1),
                    generate_table(2, 1, 111, 200, 1),
                    generate_table(1, 1, 222, 300, 1),
                    generate_table(0, 1, 301, 400, 1),
                ],
                total_file_size: 0,
            },
        ];
        let mut levels_handler = vec![LevelHandler::new(0), LevelHandler::new(1)];
        let ret = picker
            .pick_compaction(&levels, &mut levels_handler)
            .unwrap();
        assert_eq!(levels_handler[0].get_pending_file_count(), 1);
        assert_eq!(ret.select_level.table_infos[0].id, 5);
        assert_eq!(levels_handler[1].get_pending_file_count(), 1);
        assert_eq!(ret.target_level.table_infos[0].id, 1);

        // no conflict with the last job
        levels[0]
            .table_infos
            .push(generate_table(6, 1, 301, 333, 4));
        levels[0]
            .table_infos
            .push(generate_table(7, 1, 100, 200, 2));
        // pick table 4/7. but skip table 6 because [0_key_test_000100, 1_key_test_000333] will
        // be conflict with the previous job.
        let ret = picker
            .pick_compaction(&levels, &mut levels_handler)
            .unwrap();
        assert_eq!(levels_handler[0].get_pending_file_count(), 3);
        assert_eq!(levels_handler[1].get_pending_file_count(), 3);
        assert_eq!(ret.select_level.table_infos.len(), 2);
        assert_eq!(ret.target_level.table_infos.len(), 2);
        assert_eq!(ret.select_level.table_infos[0].id, 4);
        assert_eq!(ret.select_level.table_infos[1].id, 7);
        assert_eq!(ret.target_level.table_infos[0].id, 3);
        assert_eq!(ret.target_level.table_infos[1].id, 2);

        // the first idle table in L0 is table 6 and its confict with the last job so we can not
        // pick table 7.
        let picker = LevelCompactionPicker::new(
            1,
            1,
            Arc::new(CompactionConfigBuilder::new().build()),
            Arc::new(RangeOverlapStrategy::default()),
        );
        levels[0]
            .table_infos
            .push(generate_table(8, 1, 199, 233, 3));
        let ret = picker.pick_compaction(&levels, &mut levels_handler);
        assert!(ret.is_none());

        // compact L0 to L0
        let config = CompactionConfigBuilder::new()
            .level0_tier_compact_file_number(2)
            .build();
        let picker = TierCompactionPicker::new(
            2,
            Arc::new(config),
            Arc::new(RangeOverlapStrategy::default()),
        );
        levels[0]
            .table_infos
            .push(generate_table(9, 1, 100, 400, 3));
        let ret = picker
            .pick_compaction(&levels, &mut levels_handler)
            .unwrap();
        assert_eq!(ret.select_level.table_infos.len(), 2);
        assert_eq!(ret.select_level.table_infos[0].id, 8);
        assert_eq!(ret.select_level.table_infos[1].id, 9);
        assert!(ret.target_level.table_infos.is_empty());
        levels_handler[0].remove_task(1);
        levels[0].table_infos.retain(|table| table.id < 7);
        levels[0]
            .table_infos
            .push(generate_table(10, 1, 100, 200, 3));
        levels[0]
            .table_infos
            .push(generate_table(11, 1, 201, 300, 3));
        levels[0]
            .table_infos
            .push(generate_table(12, 1, 301, 400, 3));
        let ret = picker
            .pick_compaction(&levels, &mut levels_handler)
            .unwrap();
        assert_eq!(ret.select_level.table_infos.len(), 2);
        assert_eq!(ret.select_level.table_infos[0].id, 6);
        assert_eq!(ret.select_level.table_infos[1].id, 12);
    }

    #[test]
    fn test_selecting_key_range_overlap() {
        // When picking L0->L1, all L1 files overlapped with selecting_key_range should be picked.
        let config = Arc::new(
            CompactionConfigBuilder::new()
                .level0_tier_compact_file_number(2)
                .min_compaction_bytes(0)
                .compaction_mode(CompactionMode::Range as i32)
                .build(),
        );
        let picker =
            LevelCompactionPicker::new(0, 1, config, Arc::new(RangeOverlapStrategy::default()));

        let levels = vec![
            Level {
                level_idx: 0,
                level_type: LevelType::Overlapping as i32,
                table_infos: vec![
                    generate_table(1, 1, 100, 200, 2),
                    generate_table(2, 1, 400, 500, 2),
                    generate_table(7, 1, 200, 250, 2),
                ],
                total_file_size: 0,
            },
            Level {
                level_idx: 1,

                level_type: LevelType::Nonoverlapping as i32,

                table_infos: vec![
                    generate_table(3, 1, 0, 50, 1),
                    generate_table(4, 1, 150, 200, 1),
                    generate_table(5, 1, 250, 300, 1),
                    generate_table(6, 1, 1000, 2000, 1),
                ],
                total_file_size: 0,
            },
        ];

        let mut levels_handler = vec![LevelHandler::new(0), LevelHandler::new(1)];

        let ret = picker
            .pick_compaction(&levels, &mut levels_handler)
            .unwrap();

        assert_eq!(levels_handler[0].get_pending_file_count(), 2);

        assert_eq!(levels_handler[1].get_pending_file_count(), 2);

        assert_eq!(
            ret.select_level
                .table_infos
                .iter()
                .map(|t| t.id)
                .collect_vec(),
            vec![1, 7]
        );

        assert_eq!(
            ret.target_level
                .table_infos
                .iter()
                .map(|t| t.id)
                .collect_vec(),
            vec![4, 5]
        );
    }

    #[test]
    fn test_compacting_key_range_overlap_l0() {
        // When picking L0->L1, L0's selecting_key_range should not be overlapped with L0's
        // compacting_key_range.
        let picker = create_compaction_picker_for_test();
        let mut levels = vec![
            Level {
                level_idx: 0,
                level_type: LevelType::Overlapping as i32,
                table_infos: vec![
                    generate_table(1, 1, 100, 300, 2),
                    generate_table(2, 1, 250, 500, 2),
                ],
                total_file_size: 0,
            },
            Level {
                level_idx: 1,
                level_type: LevelType::Nonoverlapping as i32,
                table_infos: vec![],
                total_file_size: 0,
            },
        ];

        let mut levels_handler = vec![LevelHandler::new(0), LevelHandler::new(1)];

        let _ret = picker
            .pick_compaction(&levels, &mut levels_handler)
            .unwrap();
        assert_eq!(levels_handler[0].get_pending_file_count(), 2);
        assert_eq!(levels_handler[1].get_pending_file_count(), 0);

        levels[0]
            .table_infos
            .push(generate_table(3, 1, 250, 300, 3));

        assert!(picker
            .pick_compaction(&levels, &mut levels_handler)
            .is_none());
    }

    #[test]
    fn test_compacting_key_range_overlap_l1() {
        // When picking L0->L1, L0's selecting_key_range should not be overlapped with any L1 files
        // under compaction.
        let picker = create_compaction_picker_for_test();

        let mut levels = vec![
            Level {
                level_idx: 0,
                level_type: LevelType::Overlapping as i32,
                table_infos: vec![generate_table(1, 1, 200, 250, 2)],
                total_file_size: 0,
            },
            Level {
                level_idx: 1,
                level_type: LevelType::Nonoverlapping as i32,
                table_infos: vec![generate_table(2, 1, 150, 300, 2)],
                total_file_size: 0,
            },
        ];

        let mut levels_handler = vec![LevelHandler::new(0), LevelHandler::new(1)];

        let _ret = picker
            .pick_compaction(&levels, &mut levels_handler)
            .unwrap();

        assert_eq!(levels_handler[0].get_pending_file_count(), 1);
        assert_eq!(levels_handler[1].get_pending_file_count(), 1);

        levels[0]
            .table_infos
            .push(generate_table(3, 1, 100, 140, 3));

        levels[0]
            .table_infos
            .push(generate_table(4, 1, 400, 500, 3));

        let ret = picker
            .pick_compaction(&levels, &mut levels_handler)
            .unwrap();

        // Will be trival move. The second file can not be picked up because the range of files
        // [3,4] would be overlap with file [0]
        assert!(ret.target_level.table_infos.is_empty());
        assert_eq!(ret.target_level.level_idx, 1);
        assert_eq!(
            ret.select_level
                .table_infos
                .iter()
                .map(|t| t.id)
                .collect_vec(),
            vec![3]
        );
    }

    #[test]
    fn test_compacting_key_range_overlap_intra_l0() {
        // When picking L0->L0, L0's selecting_key_range should not be overlapped with L0's
        // compacting_key_range.
        let picker = create_compaction_picker_for_test();
        let mut levels = vec![
            Level {
                level_idx: 0,
                level_type: LevelType::Overlapping as i32,
                table_infos: vec![
                    generate_table(1, 1, 100, 190, 2),
                    generate_table(2, 1, 190, 250, 2),
                ],
                total_file_size: 0,
            },
            Level {
                level_idx: 1,
                level_type: LevelType::Nonoverlapping as i32,
                table_infos: vec![generate_table(3, 1, 200, 300, 2)],
                total_file_size: 0,
            },
        ];

        let mut levels_handler = vec![LevelHandler::new(0), LevelHandler::new(1)];

        let _ret = picker
            .pick_compaction(&levels, &mut levels_handler)
            .unwrap();

        assert_eq!(levels_handler[0].get_pending_file_count(), 2);
        assert_eq!(levels_handler[1].get_pending_file_count(), 1);

        levels[0]
            .table_infos
            .push(generate_table(4, 1, 170, 180, 3));

        assert!(picker
            .pick_compaction(&levels, &mut levels_handler)
            .is_none());
    }

    #[test]
    fn test_compact_with_write_amplification_limit() {
        let picker = create_compaction_picker_for_test();
        let levels = vec![
            Level {
                level_idx: 0,
                level_type: LevelType::Overlapping as i32,
                table_infos: vec![
                    generate_table(1, 1, 130, 190, 2),
                    generate_table(2, 1, 190, 250, 2),
                    generate_table(3, 1, 200, 300, 2),
                ],
                total_file_size: 0,
            },
            Level {
                level_idx: 1,
                level_type: LevelType::Nonoverlapping as i32,
                table_infos: vec![
                    generate_table(4, 1, 100, 199, 2),
                    generate_table(5, 1, 200, 260, 2),
                    generate_table(6, 1, 300, 600, 2),
                ],
                total_file_size: 0,
            },
        ];
        let mut levels_handler = vec![LevelHandler::new(0), LevelHandler::new(1)];

        let ret = picker
            .pick_compaction(&levels, &mut levels_handler)
            .unwrap();
        assert_eq!(levels_handler[0].get_pending_file_count(), 2);
        assert_eq!(levels_handler[1].get_pending_file_count(), 2);
        assert_eq!(ret.select_level.table_infos[0].id, 1);
        assert_eq!(ret.select_level.table_infos[1].id, 2);
        assert_eq!(ret.target_level.table_infos[0].id, 4);
        assert_eq!(ret.target_level.table_infos[1].id, 5);
    }

    #[test]
    fn test_compact_with_write_amplification_limit_2() {
        let config = Arc::new(
            CompactionConfigBuilder::new()
                .level0_tier_compact_file_number(2)
                .min_compaction_bytes(32)
                .max_bytes_for_level_base(32)
                .build(),
        );
        let picker =
            LevelCompactionPicker::new(0, 1, config, Arc::new(RangeOverlapStrategy::default()));

        let levels = vec![
            Level {
                level_idx: 0,
                level_type: LevelType::Overlapping as i32,
                table_infos: vec![
                    generate_table(1, 1, 10, 16, 2),
                    generate_table(2, 1, 48, 64, 2),
                    generate_table(3, 1, 5, 15, 2),
                ],
                total_file_size: 0,
            },
            Level {
                level_idx: 1,
                level_type: LevelType::Nonoverlapping as i32,
                table_infos: vec![
                    generate_table(4, 1, 10, 50, 2),
                    generate_table(5, 1, 64, 256, 2),
                    generate_table(6, 1, 320, 900, 2),
                ],
                total_file_size: 0,
            },
        ];

        let mut levels_handler = vec![LevelHandler::new(0), LevelHandler::new(1)];
        let ret = picker
            .pick_compaction(&levels, &mut levels_handler)
            .unwrap();
        assert_eq!(ret.select_level.table_infos.len(), 3);
        assert_eq!(ret.target_level.table_infos.len(), 2);
    }
}<|MERGE_RESOLUTION|>--- conflicted
+++ resolved
@@ -56,27 +56,16 @@
                 idx += 1;
                 continue;
             }
-<<<<<<< HEAD
 
             if level_handler.is_pending_compact(&table.id) {
-=======
+                idx += 1;
+                continue;
+            }
+
             let mut compaction_bytes = table.file_size;
             let mut select_level_inputs = vec![table.clone()];
-            if table.file_size >= self.config.min_compaction_bytes {
-                // only merge small file until we support sub-level.
->>>>>>> 3ebc53ae
-                idx += 1;
-                continue;
-            }
-
-<<<<<<< HEAD
-            let mut compaction_bytes = table.file_size;
-            let mut select_level_inputs = vec![table.clone()];
 
             let mut no_selected_files = vec![];
-=======
-            let mut next_offset = idx + 1;
->>>>>>> 3ebc53ae
             let max_compaction_bytes = std::cmp::min(
                 self.config.max_compaction_bytes,
                 self.config.max_bytes_for_level_base,
@@ -86,7 +75,6 @@
                 if compaction_bytes >= max_compaction_bytes {
                     break;
                 }
-<<<<<<< HEAD
 
                 if level_handler.is_pending_compact(&other.id) {
                     no_selected_files.push(other);
@@ -106,11 +94,6 @@
                 {
                     no_selected_files.push(other);
                     continue;
-=======
-                // no need to trigger a bigger compaction
-                if compaction_bytes >= max_compaction_bytes {
-                    break;
->>>>>>> 3ebc53ae
                 }
                 compaction_bytes += other.file_size;
                 select_level_inputs.push(other.clone());
@@ -136,7 +119,6 @@
                 continue;
             }
 
-<<<<<<< HEAD
             level_handler.add_pending_task(self.compact_task_id, &select_level_inputs);
 
             return Some(Level {
@@ -144,26 +126,6 @@
                 level_type: LevelType::Overlapping as i32,
                 table_infos: select_level_inputs,
                 total_file_size: compaction_bytes,
-=======
-            level_handlers[0].add_pending_task(self.compact_task_id, &select_level_inputs);
-
-            return Some(SearchResult {
-                select_level: Level {
-                    level_idx: 0,
-                    level_type: LevelType::Overlapping as i32,
-                    table_infos: select_level_inputs,
-                    total_file_size: compaction_bytes,
-                },
-                target_level: Level {
-                    level_idx: 0,
-                    level_type: LevelType::Overlapping as i32,
-                    table_infos: vec![],
-                    total_file_size: 0,
-                },
-                split_ranges: vec![],
-                compression_algorithm: "".to_string(),
-                target_file_size: 0,
->>>>>>> 3ebc53ae
             });
         }
         None
