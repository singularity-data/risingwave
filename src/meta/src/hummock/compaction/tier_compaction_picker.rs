--- conflicted
+++ resolved
@@ -14,22 +14,13 @@
 
 use std::sync::Arc;
 
-<<<<<<< HEAD
 use risingwave_pb::hummock::hummock_version::Levels;
 use risingwave_pb::hummock::{
     CompactionConfig, InputLevel, Level, LevelType, OverlappingLevel, SstableInfo,
 };
 
 use crate::hummock::compaction::min_overlap_compaction_picker::MinOverlappingPicker;
-=======
-use risingwave_hummock_sdk::key::{user_key, FullKey};
-use risingwave_hummock_sdk::prost_key_range::KeyRangeExt;
-use risingwave_hummock_sdk::HummockEpoch;
-use risingwave_pb::hummock::{
-    CompactionConfig, InputLevel, KeyRange, Level, LevelType, SstableInfo,
-};
-
->>>>>>> 71ad7f31
+
 use crate::hummock::compaction::overlap_strategy::OverlapStrategy;
 use crate::hummock::compaction::{CompactionInput, CompactionPicker};
 use crate::hummock::level_handler::LevelHandler;
@@ -132,7 +123,6 @@
 
     fn pick_sharding_level(
         &self,
-<<<<<<< HEAD
         l0: &OverlappingLevel,
         level_handler: &mut LevelHandler,
     ) -> Option<CompactionInput> {
@@ -141,16 +131,6 @@
             if level.level_type == LevelType::Overlapping as i32
                 || level.total_file_size > self.config.sub_level_max_compaction_bytes
             {
-=======
-        levels: &[Level],
-        level_handlers: &mut [LevelHandler],
-    ) -> Option<CompactionInput> {
-        let mut idx = 0;
-        while idx < levels[0].table_infos.len() {
-            let table = &levels[0].table_infos[idx];
-            if level_handlers[0].is_pending_compact(&table.id) {
-                idx += 1;
->>>>>>> 71ad7f31
                 continue;
             }
 
@@ -235,7 +215,6 @@
                 continue;
             }
 
-<<<<<<< HEAD
             if l0.sub_levels[idx + 1].level_type == LevelType::Overlapping as i32 {
                 continue;
             }
@@ -275,16 +254,6 @@
                 input_levels,
                 target_level: 0,
                 target_sub_level_id: level.sub_level_id,
-=======
-            return Some(CompactionInput {
-                input_levels: vec![InputLevel {
-                    level_idx: 0,
-                    level_type: LevelType::Overlapping as i32,
-                    table_infos: select_level_inputs,
-                }],
-                target_level: 0,
-                target_sub_level_id: 0,
->>>>>>> 71ad7f31
             });
         }
         None
@@ -402,7 +371,6 @@
                 });
             }
 
-<<<<<<< HEAD
             let all_level_amplification =
                 cal_file_size(&levels.levels[self.target_level - 1].table_infos) * 100
                     / l0_total_file_size;
@@ -429,22 +397,6 @@
         Some(CompactionInput {
             input_levels,
             target_level: self.target_level,
-=======
-        Some(CompactionInput {
-            input_levels: vec![
-                InputLevel {
-                    level_idx: select_level as u32,
-                    level_type: LevelType::Overlapping as i32,
-                    table_infos: select_level_inputs,
-                },
-                InputLevel {
-                    level_idx: target_level as u32,
-                    level_type: LevelType::Nonoverlapping as i32,
-                    table_infos: target_level_inputs,
-                },
-            ],
-            target_level,
->>>>>>> 71ad7f31
             target_sub_level_id: 0,
         })
     }
@@ -507,14 +459,10 @@
 
     use super::*;
     use crate::hummock::compaction::compaction_config::CompactionConfigBuilder;
-<<<<<<< HEAD
     use crate::hummock::compaction::level_selector::tests::{
         generate_l0_with_overlap, generate_level, generate_table, push_table_level0,
         push_tables_level0,
     };
-=======
-    use crate::hummock::compaction::level_selector::tests::generate_table;
->>>>>>> 71ad7f31
     use crate::hummock::compaction::overlap_strategy::RangeOverlapStrategy;
     use crate::hummock::compaction::CompactionMode;
 
@@ -556,17 +504,10 @@
         let ret = picker
             .pick_compaction(&levels, &mut levels_handler)
             .unwrap();
-<<<<<<< HEAD
         assert_eq!(levels_handler[0].get_pending_file_count(), 1);
         assert_eq!(ret.input_levels[0].table_infos[0].id, 4);
         assert_eq!(levels_handler[1].get_pending_file_count(), 1);
         assert_eq!(ret.input_levels[1].table_infos[0].id, 1);
-=======
-        assert_eq!(levels_handler[0].get_pending_file_count(), 2);
-        assert_eq!(levels_handler[1].get_pending_file_count(), 2);
-        assert_eq!(ret.input_levels[1].table_infos[0].id, 2);
-        assert_eq!(ret.input_levels[1].table_infos[1].id, 1);
->>>>>>> 71ad7f31
 
         // no conflict with the last job but we do not allow compact higher level to l1 when there
         // is a pending task.
@@ -589,18 +530,11 @@
         let ret = picker
             .pick_compaction(&levels, &mut levels_handler)
             .unwrap();
-<<<<<<< HEAD
         assert_eq!(ret.input_levels.len(), 4);
         assert_eq!(ret.input_levels[0].table_infos[0].id, 5);
         assert_eq!(ret.input_levels[1].table_infos[0].id, 6);
         assert_eq!(ret.input_levels[2].table_infos[0].id, 7);
         assert_eq!(ret.input_levels[3].table_infos.len(), 4);
-=======
-        assert_eq!(levels_handler[0].get_pending_file_count(), 3);
-        assert_eq!(levels_handler[1].get_pending_file_count(), 3);
-        assert_eq!(ret.input_levels[1].table_infos[0].id, 0);
-        assert_eq!(ret.input_levels[0].table_infos[0].id, 6);
->>>>>>> 71ad7f31
 
         // the first idle table in L0 is table 6 and its confict with the last job so we can not
         // pick table 7.
@@ -627,15 +561,10 @@
         let ret = picker
             .pick_compaction(&levels, &mut levels_handler)
             .unwrap();
-<<<<<<< HEAD
         assert_eq!(ret.input_levels[0].table_infos.len(), 1);
         assert_eq!(ret.input_levels[0].table_infos[0].id, 8);
         assert_eq!(ret.input_levels[1].table_infos[0].id, 9);
-=======
-        assert_eq!(ret.input_levels[0].table_infos[0].id, 7);
-        assert_eq!(ret.input_levels[0].table_infos[1].id, 8);
-        assert_eq!(ret.input_levels[0].table_infos[2].id, 9);
->>>>>>> 71ad7f31
+
         levels_handler[0].remove_task(1);
         levels
             .l0
@@ -655,10 +584,7 @@
         let ret = picker
             .pick_compaction(&levels, &mut levels_handler)
             .unwrap();
-<<<<<<< HEAD
         assert_eq!(ret.input_levels.len(), 2);
-=======
->>>>>>> 71ad7f31
         assert_eq!(ret.input_levels[0].table_infos.len(), 3);
     }
 
@@ -813,11 +739,7 @@
         // Will be trivial move. The second file can not be picked up because the range of files
         // [3,4] would be overlap with file [0]
         assert!(ret.input_levels[1].table_infos.is_empty());
-<<<<<<< HEAD
         assert_eq!(ret.target_level, 1);
-=======
-        assert_eq!(ret.input_levels[1].level_idx, 1);
->>>>>>> 71ad7f31
         assert_eq!(
             ret.input_levels[0]
                 .table_infos
@@ -900,21 +822,12 @@
         let ret = picker
             .pick_compaction(&levels, &mut levels_handler)
             .unwrap();
-<<<<<<< HEAD
         assert_eq!(levels_handler[0].get_pending_file_count(), 6);
         assert_eq!(levels_handler[1].get_pending_file_count(), 3);
         assert_eq!(ret.input_levels.len(), 3);
         assert_eq!(ret.input_levels[2].table_infos[0].id, 1);
         assert_eq!(ret.input_levels[2].table_infos[1].id, 2);
         assert_eq!(ret.input_levels[2].table_infos[2].id, 3);
-=======
-        assert_eq!(levels_handler[0].get_pending_file_count(), 2);
-        assert_eq!(levels_handler[1].get_pending_file_count(), 2);
-        assert_eq!(ret.input_levels[0].table_infos[0].id, 1);
-        assert_eq!(ret.input_levels[0].table_infos[1].id, 2);
-        assert_eq!(ret.input_levels[1].table_infos[0].id, 4);
-        assert_eq!(ret.input_levels[1].table_infos[1].id, 5);
->>>>>>> 71ad7f31
     }
 
     #[test]
@@ -946,14 +859,9 @@
         let ret = picker
             .pick_compaction(&levels, &mut levels_handler)
             .unwrap();
-<<<<<<< HEAD
         assert_eq!(levels_handler[0].get_pending_file_count(), 1);
         assert_eq!(levels_handler[1].get_pending_file_count(), 1);
         assert_eq!(ret.input_levels.len(), 2);
         assert_eq!(ret.input_levels[0].table_infos[0].id, 4);
-=======
-        assert_eq!(ret.input_levels[0].table_infos.len(), 3);
-        assert_eq!(ret.input_levels[0].table_infos.len(), 3);
->>>>>>> 71ad7f31
     }
 }