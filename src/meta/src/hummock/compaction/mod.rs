// Copyright 2022 Singularity Data
//
// Licensed under the Apache License, Version 2.0 (the "License");
// you may not use this file except in compliance with the License.
// You may obtain a copy of the License at
//
// http://www.apache.org/licenses/LICENSE-2.0
//
// Unless required by applicable law or agreed to in writing, software
// distributed under the License is distributed on an "AS IS" BASIS,
// WITHOUT WARRANTIES OR CONDITIONS OF ANY KIND, either express or implied.
// See the License for the specific language governing permissions and
// limitations under the License.

pub mod compaction_config;
mod level_selector;
mod manual_compaction_picker;
mod min_overlap_compaction_picker;
mod overlap_strategy;
mod prost_type;
mod tier_compaction_picker;
use std::collections::HashSet;
use std::fmt::{Debug, Formatter};
use std::sync::Arc;

use risingwave_hummock_sdk::compaction_group::hummock_version_ext::HummockVersionExt;
use risingwave_hummock_sdk::prost_key_range::KeyRangeExt;
use risingwave_hummock_sdk::{CompactionGroupId, HummockCompactionTaskId, HummockEpoch};
use risingwave_pb::hummock::compaction_config::CompactionMode;
use risingwave_pb::hummock::{CompactTask, CompactionConfig, HummockVersion, KeyRange, Level};

use crate::hummock::compaction::level_selector::{DynamicLevelSelector, LevelSelector};
use crate::hummock::compaction::overlap_strategy::{
    HashStrategy, OverlapStrategy, RangeOverlapStrategy,
};
use crate::hummock::level_handler::LevelHandler;

pub struct CompactStatus {
    compaction_group_id: CompactionGroupId,
    pub(crate) level_handlers: Vec<LevelHandler>,
    // TODO: remove this `CompactionConfig`, which is a duplicate of that in `CompactionGroup`.
    compaction_config: CompactionConfig,
    compaction_selector: Arc<dyn LevelSelector>,
}

impl Debug for CompactStatus {
    fn fmt(&self, f: &mut Formatter<'_>) -> std::fmt::Result {
        f.debug_struct("CompactStatus")
            .field("level_handlers", &self.level_handlers)
            .field("compaction_selector", &self.compaction_selector.name())
            .finish()
    }
}

impl PartialEq for CompactStatus {
    fn eq(&self, other: &Self) -> bool {
        self.level_handlers.eq(&other.level_handlers)
            && self.compaction_selector.name() == other.compaction_selector.name()
            && self.compaction_config == other.compaction_config
    }
}

impl Clone for CompactStatus {
    fn clone(&self) -> Self {
        Self {
            compaction_group_id: self.compaction_group_id,
            level_handlers: self.level_handlers.clone(),
            compaction_config: self.compaction_config.clone(),
            compaction_selector: self.compaction_selector.clone(),
        }
    }
}

#[derive(Debug, Default)]
pub struct SearchResult {
    select_level: Level,
    target_level: Level,
    split_ranges: Vec<KeyRange>,
    target_file_size: u64,
}

pub fn create_overlap_strategy(compaction_mode: CompactionMode) -> Arc<dyn OverlapStrategy> {
    match compaction_mode {
        CompactionMode::Range => Arc::new(RangeOverlapStrategy::default()),
        CompactionMode::ConsistentHash => Arc::new(HashStrategy::default()),
    }
}

impl CompactStatus {
    pub fn new(
        compaction_group_id: CompactionGroupId,
        config: Arc<CompactionConfig>,
    ) -> CompactStatus {
        let mut level_handlers = vec![];
        for level in 0..=config.max_level {
            level_handlers.push(LevelHandler::new(level as u32));
        }
        let overlap_strategy = create_overlap_strategy(config.compaction_mode());
        CompactStatus {
            compaction_group_id,
            level_handlers,
            compaction_config: (*config).clone(),
            compaction_selector: Arc::new(DynamicLevelSelector::new(config, overlap_strategy)),
        }
    }

    pub fn get_compact_task(
        &mut self,
        levels: &[Level],
        task_id: HummockCompactionTaskId,
        compaction_group_id: CompactionGroupId,
        manual_compaction_option: Option<ManualCompactionOption>,
    ) -> Option<CompactTask> {
        // When we compact the files, we must make the result of compaction meet the following
        // conditions, for any user key, the epoch of it in the file existing in the lower
        // layer must be larger.

        let ret;
        if let Some(manual_compaction_option) = manual_compaction_option {
            ret = match self.manual_pick_compaction(levels, task_id, manual_compaction_option) {
                Some(ret) => ret,
                None => return None,
            };
        } else {
            ret = match self.pick_compaction(levels, task_id) {
                Some(ret) => ret,
                None => return None,
            };
        }

        let select_level_id = ret.select_level.level_idx;
        let target_level_id = ret.target_level.level_idx;

        let splits = if ret.split_ranges.is_empty() {
            vec![KeyRange::inf()]
        } else {
            ret.split_ranges
        };

        let compact_task = CompactTask {
            input_ssts: vec![ret.select_level, ret.target_level],
            splits,
            watermark: HummockEpoch::MAX,
            sorted_output_ssts: vec![],
            task_id,
            target_level: target_level_id,
            is_target_ultimate_and_leveling: target_level_id as usize
                == self.level_handlers.len() - 1
                && select_level_id > 0,
            task_status: false,
            vnode_mappings: vec![],
            compaction_group_id,
            existing_table_ids: vec![],
            target_file_size: ret.target_file_size,
        };
        Some(compact_task)
    }

    fn pick_compaction(
        &mut self,
        levels: &[Level],
        task_id: HummockCompactionTaskId,
    ) -> Option<SearchResult> {
        self.compaction_selector
            .pick_compaction(task_id, levels, &mut self.level_handlers)
    }

    fn manual_pick_compaction(
        &mut self,
        levels: &[Level],
        task_id: HummockCompactionTaskId,
        manual_compaction_option: ManualCompactionOption,
    ) -> Option<SearchResult> {
        // manual_compaction no need to select level
        // level determined by option
        self.compaction_selector.manual_pick_compaction(
            task_id,
            levels,
            &mut self.level_handlers,
            manual_compaction_option,
        )
    }

    /// Declares a task is either finished or canceled.
    pub fn report_compact_task(&mut self, compact_task: &CompactTask) {
        for level in &compact_task.input_ssts {
            self.level_handlers[level.level_idx as usize].remove_task(compact_task.task_id);
        }
    }

    pub fn cancel_compaction_tasks_if<F: Fn(u64) -> bool>(&mut self, should_cancel: F) -> u32 {
        let mut count: u32 = 0;
        for level in &mut self.level_handlers {
            for pending_task_id in level.pending_tasks_ids() {
                if should_cancel(pending_task_id) {
                    level.remove_task(pending_task_id);
                    count += 1;
                }
            }
        }
        count
    }

    /// Applies the compact task result and get a new hummock version.
    pub fn apply_compact_result(
        compact_task: &CompactTask,
        based_hummock_version: HummockVersion,
    ) -> HummockVersion {
        let mut new_version = based_hummock_version;
        new_version.safe_epoch = std::cmp::max(new_version.safe_epoch, compact_task.watermark);
        let mut removed_table: HashSet<u64> = HashSet::default();
        for input_level in &compact_task.input_ssts {
            for table in &input_level.table_infos {
                removed_table.insert(table.id);
            }
        }
        let new_version_levels =
            new_version.get_compaction_group_levels_mut(compact_task.compaction_group_id);
        if compact_task.target_level == 0 {
            assert_eq!(compact_task.input_ssts[0].level_idx, 0);
            let mut new_table_infos = vec![];
            let mut find_remove_position = false;
            let mut new_total_file_size = 0;
            for (idx, table) in new_version_levels[0].table_infos.iter().enumerate() {
                if !removed_table.contains(&table.id) {
                    new_table_infos.push(new_version_levels[0].table_infos[idx].clone());
                    new_total_file_size += table.file_size;
                } else if !find_remove_position {
                    new_total_file_size += compact_task
                        .sorted_output_ssts
                        .iter()
                        .map(|sst| sst.file_size)
                        .sum::<u64>();
                    new_table_infos.extend(compact_task.sorted_output_ssts.clone());
                    find_remove_position = true;
                }
            }
            new_version_levels[compact_task.target_level as usize].table_infos = new_table_infos;
            new_version_levels[compact_task.target_level as usize].total_file_size =
                new_total_file_size;
        } else {
            for input_level in &compact_task.input_ssts {
                new_version_levels[input_level.level_idx as usize].total_file_size -= input_level
                    .table_infos
                    .iter()
                    .map(|sst| sst.file_size)
                    .sum::<u64>();
                new_version_levels[input_level.level_idx as usize]
                    .table_infos
                    .retain(|sst| !removed_table.contains(&sst.id));
            }
            new_version_levels[compact_task.target_level as usize].total_file_size += compact_task
                .sorted_output_ssts
                .iter()
                .map(|sst| sst.file_size)
                .sum::<u64>();
            new_version_levels[compact_task.target_level as usize]
                .table_infos
                .extend(compact_task.sorted_output_ssts.clone());
            new_version_levels[compact_task.target_level as usize]
                .table_infos
                .sort_by(|sst1, sst2| {
                    let a = sst1.key_range.as_ref().unwrap();
                    let b = sst2.key_range.as_ref().unwrap();
                    a.compare(b)
                });
        }
        new_version
    }

    pub fn compaction_group_id(&self) -> CompactionGroupId {
        self.compaction_group_id
    }
<<<<<<< HEAD

    pub fn get_config(&self) -> &CompactionConfig {
        &self.compaction_config
    }
=======
>>>>>>> 198bf4fc
}

#[derive(Clone, Debug)]
pub struct ManualCompactionOption {
    pub key_range: KeyRange,
    pub internal_table_id: HashSet<u32>,
    pub level: usize,
}

impl Default for ManualCompactionOption {
    fn default() -> Self {
        Self {
            key_range: KeyRange {
                left: vec![],
                right: vec![],
                inf: true,
            },
            internal_table_id: HashSet::default(),
            level: 1,
        }
    }
}

pub trait CompactionPicker {
    fn pick_compaction(
        &self,
        levels: &[Level],
        level_handlers: &mut [LevelHandler],
    ) -> Option<SearchResult>;
}<|MERGE_RESOLUTION|>--- conflicted
+++ resolved
@@ -271,13 +271,10 @@
     pub fn compaction_group_id(&self) -> CompactionGroupId {
         self.compaction_group_id
     }
-<<<<<<< HEAD
 
     pub fn get_config(&self) -> &CompactionConfig {
         &self.compaction_config
     }
-=======
->>>>>>> 198bf4fc
 }
 
 #[derive(Clone, Debug)]
@@ -307,4 +304,33 @@
         levels: &[Level],
         level_handlers: &mut [LevelHandler],
     ) -> Option<SearchResult>;
+}
+
+#[derive(Clone, Debug)]
+pub struct ManualCompactionOption {
+    pub key_range: KeyRange,
+    pub internal_table_id: HashSet<u32>,
+    pub level: usize,
+}
+
+impl Default for ManualCompactionOption {
+    fn default() -> Self {
+        Self {
+            key_range: KeyRange {
+                left: vec![],
+                right: vec![],
+                inf: true,
+            },
+            internal_table_id: HashSet::default(),
+            level: 1,
+        }
+    }
+}
+
+pub trait CompactionPicker {
+    fn pick_compaction(
+        &self,
+        levels: &[Level],
+        level_handlers: &mut [LevelHandler],
+    ) -> Option<SearchResult>;
 }