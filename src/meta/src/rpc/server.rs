// Copyright 2022 Singularity Data
//
// Licensed under the Apache License, Version 2.0 (the "License");
// you may not use this file except in compliance with the License.
// You may obtain a copy of the License at
//
// http://www.apache.org/licenses/LICENSE-2.0
//
// Unless required by applicable law or agreed to in writing, software
// distributed under the License is distributed on an "AS IS" BASIS,
// WITHOUT WARRANTIES OR CONDITIONS OF ANY KIND, either express or implied.
// See the License for the specific language governing permissions and
// limitations under the License.

use std::net::SocketAddr;
use std::sync::Arc;
use std::time::{Duration, SystemTime, UNIX_EPOCH};

use etcd_client::{Client as EtcdClient, ConnectOptions};
use itertools::Itertools;
use prost::Message;
use risingwave_common::error::ErrorCode::InternalError;
use risingwave_common::error::{ErrorCode, Result, RwError};
use risingwave_common::monitor::process_linux::monitor_process;
use risingwave_common_service::metrics_manager::MetricsManager;
use risingwave_pb::ddl_service::ddl_service_server::DdlServiceServer;
use risingwave_pb::hummock::hummock_manager_service_server::HummockManagerServiceServer;
use risingwave_pb::meta::cluster_service_server::ClusterServiceServer;
use risingwave_pb::meta::heartbeat_service_server::HeartbeatServiceServer;
use risingwave_pb::meta::notification_service_server::NotificationServiceServer;
use risingwave_pb::meta::scale_service_server::ScaleServiceServer;
use risingwave_pb::meta::stream_manager_service_server::StreamManagerServiceServer;
use risingwave_pb::meta::{MetaLeaderInfo, MetaLeaseInfo};
use risingwave_pb::user::user_service_server::UserServiceServer;
use tokio::sync::oneshot::Sender;
use tokio::sync::RwLock;
use tokio::task::JoinHandle;

use super::intercept::MetricsMiddlewareLayer;
use super::service::notification_service::NotificationServiceImpl;
use super::service::scale_service::ScaleServiceImpl;
use super::DdlServiceImpl;
use crate::barrier::GlobalBarrierManager;
use crate::cluster::ClusterManager;
use crate::dashboard::DashboardService;
use crate::hummock;
use crate::hummock::compaction_group::manager::CompactionGroupManager;
use crate::hummock::CompactionScheduler;
use crate::manager::{CatalogManager, IdleManager, MetaOpts, MetaSrvEnv, UserManager};
use crate::rpc::metrics::MetaMetrics;
use crate::rpc::service::cluster_service::ClusterServiceImpl;
use crate::rpc::service::heartbeat_service::HeartbeatServiceImpl;
use crate::rpc::service::hummock_service::HummockServiceImpl;
use crate::rpc::service::stream_service::StreamServiceImpl;
use crate::rpc::service::user_service::UserServiceImpl;
use crate::rpc::{META_CF_NAME, META_LEADER_KEY, META_LEASE_KEY};
use crate::storage::{Error, EtcdMetaStore, MemStore, MetaStore, Transaction};
use crate::stream::{FragmentManager, GlobalStreamManager, SourceManager};

#[derive(Debug)]
pub enum MetaStoreBackend {
    Etcd {
        endpoints: Vec<String>,
        credentials: Option<(String, String)>,
    },
    Mem,
}

#[derive(Clone)]
pub struct AddressInfo {
    pub addr: String,
    pub listen_addr: SocketAddr,
    pub prometheus_addr: Option<SocketAddr>,
    pub dashboard_addr: Option<SocketAddr>,
    pub ui_path: Option<String>,
}

impl Default for AddressInfo {
    fn default() -> Self {
        Self {
            addr: "127.0.0.1:0000".to_string(),
            listen_addr: SocketAddr::V4("127.0.0.1:0000".parse().unwrap()),
            prometheus_addr: None,
            dashboard_addr: None,
            ui_path: None,
        }
    }
}

pub async fn rpc_serve(
    address_info: AddressInfo,
    meta_store_backend: MetaStoreBackend,
    max_heartbeat_interval: Duration,
    lease_interval_secs: u64,
    opts: MetaOpts,
) -> Result<(JoinHandle<()>, Sender<()>)> {
    match meta_store_backend {
        MetaStoreBackend::Etcd {
            endpoints,
            credentials,
        } => {
            let mut options = ConnectOptions::default()
                .with_keep_alive(Duration::from_secs(3), Duration::from_secs(5));
            if let Some((username, password)) = credentials {
                options = options.with_user(username, password)
            }
            let client = EtcdClient::connect(endpoints, Some(options))
                .await
                .map_err(|e| {
                    RwError::from(InternalError(format!("failed to connect etcd {}", e)))
                })?;
            let meta_store = Arc::new(EtcdMetaStore::new(client));
            rpc_serve_with_store(
                meta_store,
                address_info,
                max_heartbeat_interval,
                lease_interval_secs,
                opts,
            )
            .await
        }
        MetaStoreBackend::Mem => {
            let meta_store = Arc::new(MemStore::default());
            rpc_serve_with_store(
                meta_store,
                address_info,
                max_heartbeat_interval,
                lease_interval_secs,
                opts,
            )
            .await
        }
    }
}

pub async fn register_leader_for_meta<S: MetaStore>(
    addr: String,
    meta_store: Arc<S>,
    lease_time: u64,
) -> Result<(MetaLeaderInfo, JoinHandle<()>, Sender<()>)> {
    let mut tick_interval = tokio::time::interval(Duration::from_secs(lease_time / 2));
    loop {
        tick_interval.tick().await;
        let old_leader_info = match meta_store
            .get_cf(META_CF_NAME, META_LEADER_KEY.as_bytes())
            .await
        {
            Err(Error::ItemNotFound(_)) => vec![],
            Ok(v) => v,
            _ => {
                continue;
            }
        };
        let old_leader_lease = match meta_store
            .get_cf(META_CF_NAME, META_LEASE_KEY.as_bytes())
            .await
        {
            Err(Error::ItemNotFound(_)) => vec![],
            Ok(v) => v,
            _ => {
                continue;
            }
        };
        let now = SystemTime::now()
            .duration_since(UNIX_EPOCH)
            .expect("Time went backwards");
        if !old_leader_lease.is_empty() {
            let lease_info = MetaLeaseInfo::decode(&mut old_leader_lease.as_slice()).unwrap();

            if lease_info.lease_expire_time > now.as_secs()
                && lease_info.leader.as_ref().unwrap().node_address != addr
            {
                let err_info = format!(
                    "the lease {:?} does not expire, now time: {}",
                    lease_info,
                    now.as_secs(),
                );
                tracing::error!("{}", err_info);
                return Err(RwError::from(ErrorCode::MetaError(err_info)));
            }
        }
        let lease_id = if !old_leader_info.is_empty() {
            let leader_info = MetaLeaderInfo::decode(&mut old_leader_info.as_slice()).unwrap();
            leader_info.lease_id + 1
        } else {
            0
        };
        let mut txn = Transaction::default();
        let leader_info = MetaLeaderInfo {
            lease_id,
            node_address: addr.to_string(),
        };
        let lease_info = MetaLeaseInfo {
            leader: Some(leader_info.clone()),
            lease_register_time: now.as_secs(),
            lease_expire_time: now.as_secs() + lease_time,
        };

        if !old_leader_info.is_empty() {
            txn.check_equal(
                META_CF_NAME.to_string(),
                META_LEADER_KEY.as_bytes().to_vec(),
                old_leader_info,
            );
            txn.put(
                META_CF_NAME.to_string(),
                META_LEADER_KEY.as_bytes().to_vec(),
                leader_info.encode_to_vec(),
            );
        } else {
            if let Err(e) = meta_store
                .put_cf(
                    META_CF_NAME,
                    META_LEADER_KEY.as_bytes().to_vec(),
                    leader_info.encode_to_vec(),
                )
                .await
            {
                tracing::warn!("new cluster put leader info failed, Error: {:?}", e);
                continue;
            }
            txn.check_equal(
                META_CF_NAME.to_string(),
                META_LEADER_KEY.as_bytes().to_vec(),
                leader_info.encode_to_vec(),
            );
        }
        txn.put(
            META_CF_NAME.to_string(),
            META_LEASE_KEY.as_bytes().to_vec(),
            lease_info.encode_to_vec(),
        );
        if let Err(e) = meta_store.txn(txn).await {
            tracing::warn!("add leader info failed, Error: {:?}, try again later", e);
            continue;
        }
        let leader = leader_info.clone();
        let (shutdown_tx, mut shutdown_rx) = tokio::sync::oneshot::channel();
        let handle = tokio::spawn(async move {
            let mut ticker = tokio::time::interval(Duration::from_secs(lease_time / 2));
            loop {
                let mut txn = Transaction::default();
                let now = SystemTime::now()
                    .duration_since(UNIX_EPOCH)
                    .expect("Time went backwards");
                let lease_info = MetaLeaseInfo {
                    leader: Some(leader_info.clone()),
                    lease_register_time: now.as_secs(),
                    lease_expire_time: now.as_secs() + lease_time,
                };
                txn.check_equal(
                    META_CF_NAME.to_string(),
                    META_LEADER_KEY.as_bytes().to_vec(),
                    leader_info.encode_to_vec(),
                );
                txn.put(
                    META_CF_NAME.to_string(),
                    META_LEASE_KEY.as_bytes().to_vec(),
                    lease_info.encode_to_vec(),
                );
                if let Err(e) = meta_store.txn(txn).await {
                    match e {
                        Error::TransactionAbort() => {
                            panic!("keep lease failed, another node has become new leader");
                        }
                        Error::Internal(e) => {
                            tracing::warn!("keep lease failed, try again later, Error: {:?}", e);
                        }
                        Error::ItemNotFound(e) => {
                            tracing::warn!("keep lease failed, Error: {:?}", e);
                        }
                    }
                }
                tokio::select! {
                    _ = &mut shutdown_rx => {
                        tracing::info!("Register leader info is stopped");
                        return;
                    }
                    // Wait for the minimal interval,
                    _ = ticker.tick() => {},
                }
            }
        });
        return Ok((leader, handle, shutdown_tx));
    }
}

pub async fn rpc_serve_with_store<S: MetaStore>(
    meta_store: Arc<S>,
    mut address_info: AddressInfo,
    max_heartbeat_interval: Duration,
    lease_interval_secs: u64,
    opts: MetaOpts,
) -> Result<(JoinHandle<()>, Sender<()>)> {
    let (info, lease_handle, lease_shutdown) = register_leader_for_meta(
        address_info.addr.clone(),
        meta_store.clone(),
        lease_interval_secs,
    )
    .await?;
    let env = MetaSrvEnv::<S>::new(opts, meta_store.clone(), info).await;
    let compaction_group_manager =
        Arc::new(CompactionGroupManager::new(env.clone()).await.unwrap());
    let fragment_manager = Arc::new(FragmentManager::new(env.clone()).await.unwrap());
    let meta_metrics = Arc::new(MetaMetrics::new());
    monitor_process(meta_metrics.registry()).unwrap();
    let compactor_manager = Arc::new(hummock::CompactorManager::new());

    let cluster_manager = Arc::new(
        ClusterManager::new(env.clone(), max_heartbeat_interval)
            .await
            .unwrap(),
    );
    let hummock_manager = Arc::new(
        hummock::HummockManager::new(
            env.clone(),
            cluster_manager.clone(),
            meta_metrics.clone(),
            compaction_group_manager.clone(),
            compactor_manager.clone(),
        )
        .await
        .unwrap(),
    );

    if let Some(dashboard_addr) = address_info.dashboard_addr.take() {
        let dashboard_service = DashboardService {
            dashboard_addr,
            cluster_manager: cluster_manager.clone(),
            fragment_manager: fragment_manager.clone(),
            meta_store: env.meta_store_ref(),
        };
        // TODO: join dashboard service back to local thread.
        tokio::spawn(dashboard_service.serve(address_info.ui_path));
    }

    let catalog_manager = Arc::new(CatalogManager::new(env.clone()).await.unwrap());
    let user_manager = Arc::new(UserManager::new(env.clone()).await.unwrap());

    let barrier_manager = Arc::new(GlobalBarrierManager::new(
        env.clone(),
        cluster_manager.clone(),
        catalog_manager.clone(),
        fragment_manager.clone(),
        hummock_manager.clone(),
        meta_metrics.clone(),
    ));

    let source_manager = Arc::new(
        SourceManager::new(
            env.clone(),
            cluster_manager.clone(),
            barrier_manager.clone(),
            catalog_manager.clone(),
            fragment_manager.clone(),
            compaction_group_manager.clone(),
        )
        .await
        .unwrap(),
    );

    {
        let source_manager = source_manager.clone();
        tokio::spawn(async move {
            source_manager.run().await.unwrap();
        });
    }

    let stream_manager = Arc::new(
        GlobalStreamManager::new(
            env.clone(),
            fragment_manager.clone(),
            barrier_manager.clone(),
            cluster_manager.clone(),
            source_manager.clone(),
            compaction_group_manager.clone(),
        )
        .unwrap(),
    );

    compaction_group_manager
        .purge_stale_members(
            &fragment_manager
                .list_table_fragments()
                .await
                .expect("list_table_fragments"),
            &catalog_manager
                .get_catalog_core_guard()
                .await
                .list_sources()
                .await
                .expect("list_sources")
                .into_iter()
                .map(|source| source.id)
                .collect_vec(),
            &source_manager.get_source_ids_in_fragments().await,
        )
        .await
        .unwrap();
    let compaction_scheduler = Arc::new(CompactionScheduler::new(
        hummock_manager.clone(),
        compactor_manager.clone(),
    ));
    let vacuum_trigger = Arc::new(hummock::VacuumTrigger::new(
        hummock_manager.clone(),
        compactor_manager.clone(),
    ));
    let ddl_lock = Arc::new(RwLock::new(()));

    let heartbeat_srv = HeartbeatServiceImpl::new(cluster_manager.clone());
    let ddl_srv = DdlServiceImpl::<S>::new(
        env.clone(),
        catalog_manager.clone(),
        stream_manager,
        source_manager,
        cluster_manager.clone(),
        fragment_manager.clone(),
        ddl_lock.clone(),
    );
<<<<<<< HEAD
    let user_srv =
        UserServiceImpl::<S>::new(env.clone(), catalog_manager.clone(), user_manager.clone());
=======
    let user_srv = UserServiceImpl::<S>::new(catalog_manager.clone(), user_manager.clone());
    let scale_srv = ScaleServiceImpl::<S>::new(barrier_manager.clone(), ddl_lock);
>>>>>>> 17aa637f
    let cluster_srv = ClusterServiceImpl::<S>::new(cluster_manager.clone());
    let stream_srv = StreamServiceImpl::<S>::new(
        env.clone(),
        barrier_manager.clone(),
        fragment_manager.clone(),
    );
    let hummock_srv = HummockServiceImpl::new(
        hummock_manager.clone(),
        compactor_manager.clone(),
        vacuum_trigger.clone(),
        compaction_group_manager.clone(),
        fragment_manager.clone(),
    );
    let notification_manager = env.notification_manager_ref();
    let notification_srv = NotificationServiceImpl::new(
        env.clone(),
        catalog_manager,
        cluster_manager.clone(),
        user_manager,
    );

    if let Some(prometheus_addr) = address_info.prometheus_addr {
        MetricsManager::boot_metrics_service(
            prometheus_addr.to_string(),
            Arc::new(meta_metrics.registry().clone()),
        )
    }

    let mut sub_tasks = hummock::start_hummock_workers(
        hummock_manager,
        compactor_manager,
        vacuum_trigger,
        notification_manager,
        compaction_scheduler,
    )
    .await;
    sub_tasks.push((lease_handle, lease_shutdown));
    #[cfg(not(test))]
    {
        sub_tasks.push(
            ClusterManager::start_heartbeat_checker(cluster_manager, Duration::from_secs(1)).await,
        );

        sub_tasks.push(GlobalBarrierManager::start(barrier_manager).await);
    }

    let (idle_send, mut idle_recv) = tokio::sync::oneshot::channel();
    sub_tasks.push(
        IdleManager::start_idle_checker(env.idle_manager_ref(), Duration::from_secs(30), idle_send)
            .await,
    );

    let shutdown_all = async move {
        for (join_handle, shutdown_sender) in sub_tasks {
            if let Err(_err) = shutdown_sender.send(()) {
                // Maybe it is already shut down
                continue;
            }
            if let Err(err) = join_handle.await {
                tracing::warn!("Failed to join shutdown: {:?}", err);
            }
        }
    };

    tokio::spawn(async move {
        tonic::transport::Server::builder()
            .layer(MetricsMiddlewareLayer::new(meta_metrics.clone()))
            .add_service(HeartbeatServiceServer::new(heartbeat_srv))
            .add_service(ClusterServiceServer::new(cluster_srv))
            .add_service(StreamManagerServiceServer::new(stream_srv))
            .add_service(HummockManagerServiceServer::new(hummock_srv))
            .add_service(NotificationServiceServer::new(notification_srv))
            .add_service(DdlServiceServer::new(ddl_srv))
            .add_service(UserServiceServer::new(user_srv))
            .add_service(ScaleServiceServer::new(scale_srv))
            .serve(address_info.listen_addr)
            .await
            .unwrap();
    });

    // TODO: Use tonic's serve_with_shutdown for a graceful shutdown. Now it does not work,
    // as the graceful shutdown waits all connections to disconnect in order to finish the stop.
    let (shutdown_send, mut shutdown_recv) = tokio::sync::oneshot::channel();
    let join_handle = tokio::spawn(async move {
        tokio::select! {
            _ = tokio::signal::ctrl_c() => {},
            _ = &mut shutdown_recv => {
                shutdown_all.await;
            },
            _ = &mut idle_recv => {
                shutdown_all.await;
            },
        }
    });

    Ok((join_handle, shutdown_send))
}

#[cfg(test)]
mod tests {
    use tokio::time::sleep;

    use super::*;

    #[tokio::test(flavor = "multi_thread")]
    async fn test_leader_lease() {
        let info = AddressInfo {
            addr: "node1".to_string(),
            ..Default::default()
        };
        let meta_store = Arc::new(MemStore::default());
        let (handle, closer) = rpc_serve_with_store(
            meta_store.clone(),
            info,
            Duration::from_secs(10),
            2,
            MetaOpts::default(),
        )
        .await
        .unwrap();
        sleep(Duration::from_secs(4)).await;
        let info2 = AddressInfo {
            addr: "node2".to_string(),
            ..Default::default()
        };
        let ret = rpc_serve_with_store(
            meta_store.clone(),
            info2.clone(),
            Duration::from_secs(10),
            2,
            MetaOpts::default(),
        )
        .await;
        assert!(ret.is_err());
        closer.send(()).unwrap();
        handle.await.unwrap();
        sleep(Duration::from_secs(3)).await;
        rpc_serve_with_store(
            meta_store.clone(),
            info2,
            Duration::from_secs(10),
            2,
            MetaOpts::default(),
        )
        .await
        .unwrap();
    }
}<|MERGE_RESOLUTION|>--- conflicted
+++ resolved
@@ -417,13 +417,10 @@
         fragment_manager.clone(),
         ddl_lock.clone(),
     );
-<<<<<<< HEAD
+
     let user_srv =
         UserServiceImpl::<S>::new(env.clone(), catalog_manager.clone(), user_manager.clone());
-=======
-    let user_srv = UserServiceImpl::<S>::new(catalog_manager.clone(), user_manager.clone());
     let scale_srv = ScaleServiceImpl::<S>::new(barrier_manager.clone(), ddl_lock);
->>>>>>> 17aa637f
     let cluster_srv = ClusterServiceImpl::<S>::new(cluster_manager.clone());
     let stream_srv = StreamServiceImpl::<S>::new(
         env.clone(),
