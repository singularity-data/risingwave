--- conflicted
+++ resolved
@@ -56,14 +56,10 @@
     pub affiliated_source: Option<Source>,
     /// Consistent hash mapping, used in hash dispatcher.
     pub hash_mapping: Vec<ParallelUnitId>,
-<<<<<<< HEAD
     /// Distribution key of materialize node in current mview.
     pub distribution_keys: Vec<i32>,
-
-=======
     /// Used for allocating internal table ids.
     pub next_local_table_id: u32,
->>>>>>> 82e538b5
     /// TODO: remove this when we deprecate Java frontend.
     pub is_legacy_frontend: bool,
 }
