--- conflicted
+++ resolved
@@ -166,15 +166,11 @@
             notification_manager,
             hash_mapping_manager,
             stream_client_pool,
-<<<<<<< HEAD
             info: MetaLeaderInfo {
                 lease_id: 0,
                 node_address: "".to_string(),
             },
-            opts: MetaOpts::default().into(),
-=======
             opts,
->>>>>>> 32aaae0f
         }
     }
 }