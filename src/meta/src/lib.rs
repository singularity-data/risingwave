// Copyright 2022 Singularity Data
//
// Licensed under the Apache License, Version 2.0 (the "License");
// you may not use this file except in compliance with the License.
// You may obtain a copy of the License at
//
// http://www.apache.org/licenses/LICENSE-2.0
//
// Unless required by applicable law or agreed to in writing, software
// distributed under the License is distributed on an "AS IS" BASIS,
// WITHOUT WARRANTIES OR CONDITIONS OF ANY KIND, either express or implied.
// See the License for the specific language governing permissions and
// limitations under the License.

#![allow(clippy::derive_partial_eq_without_eq)]
#![warn(clippy::dbg_macro)]
#![warn(clippy::disallowed_methods)]
#![warn(clippy::doc_markdown)]
#![warn(clippy::explicit_into_iter_loop)]
#![warn(clippy::explicit_iter_loop)]
#![warn(clippy::inconsistent_struct_constructor)]
#![warn(clippy::unused_async)]
#![warn(clippy::map_flatten)]
#![warn(clippy::no_effect_underscore_binding)]
#![warn(clippy::await_holding_lock)]
#![deny(unused_must_use)]
#![deny(rustdoc::broken_intra_doc_links)]
#![feature(trait_alias)]
#![feature(generic_associated_types)]
#![feature(binary_heap_drain_sorted)]
#![feature(option_result_contains)]
#![feature(let_chains)]
#![feature(let_else)]
#![feature(type_alias_impl_trait)]
#![feature(map_first_last)]
#![feature(drain_filter)]
#![feature(custom_test_frameworks)]
#![feature(lint_reasons)]
#![cfg_attr(coverage, feature(no_coverage))]
#![test_runner(risingwave_test_runner::test_runner::run_failpont_tests)]

extern crate core;

mod barrier;
pub mod cluster;
mod dashboard;
pub mod hummock;
pub mod manager;
mod model;
pub mod rpc;
pub mod storage;
mod stream;
pub mod test_utils;

use std::time::Duration;

use clap::{ArgEnum, Parser};
use risingwave_common::config::ComputeNodeConfig;

use crate::manager::MetaOpts;
use crate::rpc::server::{rpc_serve, AddressInfo, MetaStoreBackend};

#[derive(Copy, Clone, Debug, ArgEnum)]
enum Backend {
    Mem,
    Etcd,
}

#[derive(Debug, Parser)]
pub struct MetaNodeOpts {
    // TODO: rename to listen_address and separate out the port.
    #[clap(long, default_value = "127.0.0.1:5690")]
    listen_addr: String,

    #[clap(long)]
    host: Option<String>,

    #[clap(long)]
    dashboard_host: Option<String>,

    #[clap(long)]
    prometheus_host: Option<String>,

    #[clap(long, arg_enum, default_value_t = Backend::Mem)]
    backend: Backend,

    #[clap(long, default_value_t = String::from(""))]
    etcd_endpoints: String,

    /// Maximum allowed heartbeat interval in ms.
    #[clap(long, default_value = "60000")]
    max_heartbeat_interval: u32,

    #[clap(long)]
    dashboard_ui_path: Option<String>,

    /// No given `config_path` means to use default config.
    #[clap(long, default_value = "")]
    pub config_path: String,

    /// Whether to enable fail-on-recovery. If not set, default to enable. Should only be used in
    /// e2e tests.
    #[clap(long)]
    disable_recovery: bool,

    #[clap(long, default_value = "10")]
    meta_leader_lease_secs: u64,

    /// After specified seconds of idle (no mview or flush), the process will be exited.
    /// It is mainly useful for playgrounds.
    #[clap(long)]
    dangerous_max_idle_secs: Option<u64>,
}

fn load_config(opts: &MetaNodeOpts) -> ComputeNodeConfig {
    risingwave_common::config::load_config(&opts.config_path)
}

use std::future::Future;
use std::pin::Pin;

/// Start meta node

pub fn start(opts: MetaNodeOpts) -> Pin<Box<dyn Future<Output = ()> + Send>> {
    // WARNING: don't change the function signature. Making it `async fn` will cause
    // slow compile in release mode.
    Box::pin(async move {
        let compute_config = load_config(&opts);
        let meta_addr = opts.host.unwrap_or_else(|| opts.listen_addr.clone());
        let listen_addr = opts.listen_addr.parse().unwrap();
        let dashboard_addr = opts.dashboard_host.map(|x| x.parse().unwrap());
        let prometheus_addr = opts.prometheus_host.map(|x| x.parse().unwrap());
        let backend = match opts.backend {
            Backend::Etcd => MetaStoreBackend::Etcd {
                endpoints: opts
                    .etcd_endpoints
                    .split(',')
                    .map(|x| x.to_string())
                    .collect(),
            },
            Backend::Mem => MetaStoreBackend::Mem,
        };
        let max_heartbeat_interval = Duration::from_millis(opts.max_heartbeat_interval as u64);
        let checkpoint_interval =
            Duration::from_millis(compute_config.streaming.checkpoint_interval_ms as u64);
<<<<<<< HEAD
        let max_idle_ms = opts.dangerous_max_idle_secs.unwrap_or(0) * 1000;
=======
        let in_flight_barrier_nums = compute_config.streaming.in_flight_barrier_nums as usize;
>>>>>>> 68be2299

        tracing::info!("Meta server listening at {}", listen_addr);
        let add_info = AddressInfo {
            addr: meta_addr,
            listen_addr,
            prometheus_addr,
            dashboard_addr,
            ui_path: opts.dashboard_ui_path,
        };
        let (join_handle, _shutdown_send) = rpc_serve(
            add_info,
            backend,
            max_heartbeat_interval,
            opts.meta_leader_lease_secs,
            MetaOpts {
                enable_recovery: !opts.disable_recovery,
                checkpoint_interval,
<<<<<<< HEAD
                max_idle_ms,
=======
                in_flight_barrier_nums,
>>>>>>> 68be2299
            },
        )
        .await
        .unwrap();
        join_handle.await.unwrap();
        tracing::info!("Meta server is stopped");
    })
}<|MERGE_RESOLUTION|>--- conflicted
+++ resolved
@@ -143,11 +143,8 @@
         let max_heartbeat_interval = Duration::from_millis(opts.max_heartbeat_interval as u64);
         let checkpoint_interval =
             Duration::from_millis(compute_config.streaming.checkpoint_interval_ms as u64);
-<<<<<<< HEAD
         let max_idle_ms = opts.dangerous_max_idle_secs.unwrap_or(0) * 1000;
-=======
         let in_flight_barrier_nums = compute_config.streaming.in_flight_barrier_nums as usize;
->>>>>>> 68be2299
 
         tracing::info!("Meta server listening at {}", listen_addr);
         let add_info = AddressInfo {
@@ -165,11 +162,8 @@
             MetaOpts {
                 enable_recovery: !opts.disable_recovery,
                 checkpoint_interval,
-<<<<<<< HEAD
                 max_idle_ms,
-=======
                 in_flight_barrier_nums,
->>>>>>> 68be2299
             },
         )
         .await
