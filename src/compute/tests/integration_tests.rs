--- conflicted
+++ resolved
@@ -201,17 +201,7 @@
 
     // Since we have not polled `Materialize`, we cannot scan anything from this table
     let keyspace = Keyspace::table_root(memory_state_store, &source_table_id);
-<<<<<<< HEAD
-    let table = CellBasedTable::new_adhoc(keyspace, column_descs.clone());
-=======
-    let table = CellBasedTable::new(
-        keyspace,
-        column_descs.clone(),
-        None,
-        Arc::new(StateStoreMetrics::unused()),
-        None,
-    );
->>>>>>> bfcdf32c
+    let table = CellBasedTable::new(keyspace, column_descs.clone(), None, None);
 
     let ordered_column_descs: Vec<OrderedColumnDesc> = column_descs
         .iter()
@@ -393,17 +383,7 @@
         None,
         vec![0_usize],
     );
-<<<<<<< HEAD
-    let table = CellBasedTable::new_adhoc(keyspace, column_descs.clone());
-=======
-    let table = CellBasedTable::new(
-        keyspace,
-        column_descs.clone(),
-        None,
-        Arc::new(StateStoreMetrics::unused()),
-        None,
-    );
->>>>>>> bfcdf32c
+    let table = CellBasedTable::new(keyspace, column_descs.clone(), None, None);
 
     let epoch: u64 = 0;
 
