--- conflicted
+++ resolved
@@ -397,39 +397,18 @@
     let epoch: u64 = 0;
 
     state
-<<<<<<< HEAD
-        .insert::<false>(
-            &Row(vec![Some(1_i32.into())]),
-            Row(vec![
-                Some(1_i32.into()),
-                Some(4_i32.into()),
-                Some(7_i64.into()),
-            ]),
-        )
-        .unwrap();
-    state
-        .insert::<false>(
-            &Row(vec![Some(2_i32.into())]),
-            Row(vec![
-                Some(2_i32.into()),
-                Some(5_i32.into()),
-                Some(8_i64.into()),
-            ]),
-        )
-=======
-        .insert(Row(vec![
+        .insert::<false>(Row(vec![
             Some(1_i32.into()),
             Some(4_i32.into()),
             Some(7_i64.into()),
         ]))
         .unwrap();
     state
-        .insert(Row(vec![
+        .insert::<false>(Row(vec![
             Some(2_i32.into()),
             Some(5_i32.into()),
             Some(8_i64.into()),
         ]))
->>>>>>> 74d8f6e6
         .unwrap();
     state.commit(epoch).await.unwrap();
 
