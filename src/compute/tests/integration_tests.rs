--- conflicted
+++ resolved
@@ -220,13 +220,11 @@
 
     let scan = Box::new(RowSeqScanExecutor::new(
         table.schema().clone(),
-<<<<<<< HEAD
-        ScanType::TableScan(table.iter(u64::MAX).await?),
-=======
-        table
-            .iter_with_pk(u64::MAX, ordered_column_descs.clone())
-            .await?,
->>>>>>> 109e7d09
+        ScanType::TableScan(
+            table
+                .iter_with_pk(u64::MAX, ordered_column_descs.clone())
+                .await?,
+        ),
         1024,
         true,
         "RowSeqExecutor2".to_string(),
@@ -285,13 +283,11 @@
     // Scan the table again, we are able to get the data now!
     let scan = Box::new(RowSeqScanExecutor::new(
         table.schema().clone(),
-<<<<<<< HEAD
-        ScanType::TableScan(table.iter(u64::MAX).await?),
-=======
-        table
-            .iter_with_pk(u64::MAX, ordered_column_descs.clone())
-            .await?,
->>>>>>> 109e7d09
+        ScanType::TableScan(
+            table
+                .iter_with_pk(u64::MAX, ordered_column_descs.clone())
+                .await?,
+        ),
         1024,
         true,
         "RowSeqScanExecutor2".to_string(),
@@ -359,13 +355,11 @@
     // Scan the table again, we are able to see the deletion now!
     let scan = Box::new(RowSeqScanExecutor::new(
         table.schema().clone(),
-<<<<<<< HEAD
-        ScanType::TableScan(table.iter(u64::MAX).await?),
-=======
-        table
-            .iter_with_pk(u64::MAX, ordered_column_descs.clone())
-            .await?,
->>>>>>> 109e7d09
+        ScanType::TableScan(
+            table
+                .iter_with_pk(u64::MAX, ordered_column_descs.clone())
+                .await?,
+        ),
         1024,
         true,
         "RowSeqScanExecutor2".to_string(),
@@ -448,11 +442,7 @@
 
     let executor = Box::new(RowSeqScanExecutor::new(
         table.schema().clone(),
-<<<<<<< HEAD
-        ScanType::TableScan(table.iter(u64::MAX).await.unwrap()),
-=======
-        table.iter_with_pk(u64::MAX, pk_descs).await.unwrap(),
->>>>>>> 109e7d09
+        ScanType::TableScan(table.iter_with_pk(u64::MAX, pk_descs).await.unwrap()),
         1,
         true,
         "RowSeqScanExecutor2".to_string(),
