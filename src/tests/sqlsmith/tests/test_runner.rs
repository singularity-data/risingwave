// Copyright 2022 Singularity Data
//
// Licensed under the Apache License, Version 2.0 (the "License");
// you may not use this file except in compliance with the License.
// You may obtain a copy of the License at
//
// http://www.apache.org/licenses/LICENSE-2.0
//
// Unless required by applicable law or agreed to in writing, software
// distributed under the License is distributed on an "AS IS" BASIS,
// WITHOUT WARRANTIES OR CONDITIONS OF ANY KIND, either express or implied.
// See the License for the specific language governing permissions and
// limitations under the License.

<<<<<<< HEAD
#![feature(backtrace)]

use std::backtrace::Backtrace;
use std::sync::Arc;
use std::{env, panic};

use itertools::Itertools;
use rand::{Rng, SeedableRng};
use risingwave_frontend::binder::Binder;
use risingwave_frontend::planner::Planner;
use risingwave_frontend::session::{OptimizerContext, OptimizerContextRef, SessionImpl};
use risingwave_frontend::test_utils::LocalFrontend;
use risingwave_frontend::{handler, FrontendOpts};
use risingwave_sqlparser::ast::Statement;
use risingwave_sqlsmith::{
    create_table_statement_to_table, mview_sql_gen, parse_sql, sql_gen, Table,
};

/// Executes sql queries
/// It captures panics so it can recover and print failing sql query.
async fn handle(session: Arc<SessionImpl>, stmt: Statement, sql: String) {
    let sql_copy = sql.clone();
    panic::set_hook(Box::new(move |e| {
        println!("Panic on SQL:\n{}\nReason:\n{}", sql_copy, e);
        println!("Backtrace: {}", Backtrace::capture());
    }));

    handler::handle(session.clone(), stmt, &sql, false)
        .await
        .unwrap_or_else(|e| panic!("Failed to handle SQL:\n{}\nReason:\n{}", sql, e));
}

fn get_seed_table_sql() -> String {
    let seed_files = vec!["tests/testdata/tpch.sql", "tests/testdata/nexmark.sql"];
    seed_files
        .iter()
        .map(|filename| std::fs::read_to_string(filename).unwrap())
        .collect::<String>()
}

/// Create the tables defined in testdata.
async fn create_tables(session: Arc<SessionImpl>, rng: &mut impl Rng) -> Vec<Table> {
    let sql = get_seed_table_sql();
    let statements = parse_sql(&sql);
    let mut tables = statements
        .iter()
        .map(create_table_statement_to_table)
        .collect_vec();

    for s in statements.into_iter() {
        let create_sql = s.to_string();
        handle(session.clone(), s, create_sql).await;
    }

    // Generate some mviews
    for i in 0..10 {
        let (sql, table) = mview_sql_gen(rng, tables.clone(), &format!("m{}", i));
        let stmts = parse_sql(&sql);
        let stmt = stmts[0].clone();
        handle(session.clone(), stmt, sql).await;
        tables.push(table);
    }
    tables
}

fn test_batch_queries(session: Arc<SessionImpl>, tables: Vec<Table>, rng: &mut impl Rng) {
    for _ in 0..512 {
        let sql = sql_gen(rng, tables.clone());
        let sql_copy = sql.clone();
        panic::set_hook(Box::new(move |e| {
            println!("Panic on SQL:\n{}\nReason:\n{}", sql_copy.clone(), e);
            println!("Backtrace: {}", Backtrace::capture());
        }));

        // The generated SQL must be parsable.
        let statements = parse_sql(&sql);
        let stmt = statements[0].clone();
        let context: OptimizerContextRef =
            OptimizerContext::new(session.clone(), Arc::from(sql.clone())).into();

        match stmt.clone() {
            Statement::Query(_) => {
                let mut binder = Binder::new(
                    session.env().catalog_reader().read_guard(),
                    session.database().to_string(),
                );
                let bound = binder
                    .bind(stmt.clone())
                    .unwrap_or_else(|e| panic!("Failed to bind:\n{}\nReason:\n{}", sql, e));
                let mut planner = Planner::new(context.clone());
                let logical_plan = planner.plan(bound).unwrap_or_else(|e| {
                    panic!("Failed to generate logical plan:\n{}\nReason:\n{}", sql, e)
                });
                logical_plan.gen_batch_query_plan().unwrap_or_else(|e| {
                    panic!("Failed to generate batch plan:\n{}\nReason:\n{}", sql, e)
                });
            }
            _ => unreachable!(),
        }
    }
}

/// Test stream queries by evaluating create mview statements
async fn test_stream_queries(
    session: Arc<SessionImpl>,
    mut tables: Vec<Table>,
    rng: &mut impl Rng,
) {
    // Test stream queries
    for i in 0..512 {
        let (sql, table) = mview_sql_gen(rng, tables.clone(), &format!("sq{}", i));
        let stmts = parse_sql(&sql);
        let stmt = stmts[0].clone();
        handle(session.clone(), stmt, sql).await;
        tables.push(table);
    }
}

async fn run_sqlsmith_with_seed(seed: u64) {
    let frontend = LocalFrontend::new(FrontendOpts::default()).await;
    let session = frontend.session_ref();

    let mut rng;
    if let Ok(x) = env::var("RW_RANDOM_SEED_SQLSMITH") && x == "true" {
        rng = rand::rngs::SmallRng::from_entropy();
    } else {
        rng = rand::rngs::SmallRng::seed_from_u64(seed);
    }

    let tables = create_tables(session.clone(), &mut rng).await;
    test_batch_queries(session.clone(), tables.clone(), &mut rng);
    test_stream_queries(session.clone(), tables.clone(), &mut rng).await;
}

macro_rules! generate_sqlsmith_test {
    ($seed:expr) => {
        paste::paste! {
            #[tokio::test]
            async fn [<run_sqlsmith_on_frontend_ $seed>]() {
                run_sqlsmith_with_seed($seed).await;
            }
        }
    };
}

generate_sqlsmith_test! { 0 }
generate_sqlsmith_test! { 1 }
generate_sqlsmith_test! { 2 }
generate_sqlsmith_test! { 3 }
generate_sqlsmith_test! { 4 }
generate_sqlsmith_test! { 5 }
generate_sqlsmith_test! { 6 }
generate_sqlsmith_test! { 7 }
generate_sqlsmith_test! { 8 }
generate_sqlsmith_test! { 9 }
generate_sqlsmith_test! { 10 }
generate_sqlsmith_test! { 11 }
generate_sqlsmith_test! { 12 }
generate_sqlsmith_test! { 13 }
generate_sqlsmith_test! { 14 }
generate_sqlsmith_test! { 15 }
generate_sqlsmith_test! { 16 }
generate_sqlsmith_test! { 17 }
generate_sqlsmith_test! { 18 }
generate_sqlsmith_test! { 19 }
generate_sqlsmith_test! { 20 }
generate_sqlsmith_test! { 21 }
generate_sqlsmith_test! { 22 }
generate_sqlsmith_test! { 23 }
generate_sqlsmith_test! { 24 }
generate_sqlsmith_test! { 25 }
generate_sqlsmith_test! { 26 }
generate_sqlsmith_test! { 27 }
generate_sqlsmith_test! { 28 }
generate_sqlsmith_test! { 29 }
generate_sqlsmith_test! { 30 }
generate_sqlsmith_test! { 31 }
=======
#[cfg(feature = "enable_sqlsmith_unit_test")]
mod frontend;
>>>>>>> ef788546
<|MERGE_RESOLUTION|>--- conflicted
+++ resolved
@@ -12,185 +12,5 @@
 // See the License for the specific language governing permissions and
 // limitations under the License.
 
-<<<<<<< HEAD
-#![feature(backtrace)]
-
-use std::backtrace::Backtrace;
-use std::sync::Arc;
-use std::{env, panic};
-
-use itertools::Itertools;
-use rand::{Rng, SeedableRng};
-use risingwave_frontend::binder::Binder;
-use risingwave_frontend::planner::Planner;
-use risingwave_frontend::session::{OptimizerContext, OptimizerContextRef, SessionImpl};
-use risingwave_frontend::test_utils::LocalFrontend;
-use risingwave_frontend::{handler, FrontendOpts};
-use risingwave_sqlparser::ast::Statement;
-use risingwave_sqlsmith::{
-    create_table_statement_to_table, mview_sql_gen, parse_sql, sql_gen, Table,
-};
-
-/// Executes sql queries
-/// It captures panics so it can recover and print failing sql query.
-async fn handle(session: Arc<SessionImpl>, stmt: Statement, sql: String) {
-    let sql_copy = sql.clone();
-    panic::set_hook(Box::new(move |e| {
-        println!("Panic on SQL:\n{}\nReason:\n{}", sql_copy, e);
-        println!("Backtrace: {}", Backtrace::capture());
-    }));
-
-    handler::handle(session.clone(), stmt, &sql, false)
-        .await
-        .unwrap_or_else(|e| panic!("Failed to handle SQL:\n{}\nReason:\n{}", sql, e));
-}
-
-fn get_seed_table_sql() -> String {
-    let seed_files = vec!["tests/testdata/tpch.sql", "tests/testdata/nexmark.sql"];
-    seed_files
-        .iter()
-        .map(|filename| std::fs::read_to_string(filename).unwrap())
-        .collect::<String>()
-}
-
-/// Create the tables defined in testdata.
-async fn create_tables(session: Arc<SessionImpl>, rng: &mut impl Rng) -> Vec<Table> {
-    let sql = get_seed_table_sql();
-    let statements = parse_sql(&sql);
-    let mut tables = statements
-        .iter()
-        .map(create_table_statement_to_table)
-        .collect_vec();
-
-    for s in statements.into_iter() {
-        let create_sql = s.to_string();
-        handle(session.clone(), s, create_sql).await;
-    }
-
-    // Generate some mviews
-    for i in 0..10 {
-        let (sql, table) = mview_sql_gen(rng, tables.clone(), &format!("m{}", i));
-        let stmts = parse_sql(&sql);
-        let stmt = stmts[0].clone();
-        handle(session.clone(), stmt, sql).await;
-        tables.push(table);
-    }
-    tables
-}
-
-fn test_batch_queries(session: Arc<SessionImpl>, tables: Vec<Table>, rng: &mut impl Rng) {
-    for _ in 0..512 {
-        let sql = sql_gen(rng, tables.clone());
-        let sql_copy = sql.clone();
-        panic::set_hook(Box::new(move |e| {
-            println!("Panic on SQL:\n{}\nReason:\n{}", sql_copy.clone(), e);
-            println!("Backtrace: {}", Backtrace::capture());
-        }));
-
-        // The generated SQL must be parsable.
-        let statements = parse_sql(&sql);
-        let stmt = statements[0].clone();
-        let context: OptimizerContextRef =
-            OptimizerContext::new(session.clone(), Arc::from(sql.clone())).into();
-
-        match stmt.clone() {
-            Statement::Query(_) => {
-                let mut binder = Binder::new(
-                    session.env().catalog_reader().read_guard(),
-                    session.database().to_string(),
-                );
-                let bound = binder
-                    .bind(stmt.clone())
-                    .unwrap_or_else(|e| panic!("Failed to bind:\n{}\nReason:\n{}", sql, e));
-                let mut planner = Planner::new(context.clone());
-                let logical_plan = planner.plan(bound).unwrap_or_else(|e| {
-                    panic!("Failed to generate logical plan:\n{}\nReason:\n{}", sql, e)
-                });
-                logical_plan.gen_batch_query_plan().unwrap_or_else(|e| {
-                    panic!("Failed to generate batch plan:\n{}\nReason:\n{}", sql, e)
-                });
-            }
-            _ => unreachable!(),
-        }
-    }
-}
-
-/// Test stream queries by evaluating create mview statements
-async fn test_stream_queries(
-    session: Arc<SessionImpl>,
-    mut tables: Vec<Table>,
-    rng: &mut impl Rng,
-) {
-    // Test stream queries
-    for i in 0..512 {
-        let (sql, table) = mview_sql_gen(rng, tables.clone(), &format!("sq{}", i));
-        let stmts = parse_sql(&sql);
-        let stmt = stmts[0].clone();
-        handle(session.clone(), stmt, sql).await;
-        tables.push(table);
-    }
-}
-
-async fn run_sqlsmith_with_seed(seed: u64) {
-    let frontend = LocalFrontend::new(FrontendOpts::default()).await;
-    let session = frontend.session_ref();
-
-    let mut rng;
-    if let Ok(x) = env::var("RW_RANDOM_SEED_SQLSMITH") && x == "true" {
-        rng = rand::rngs::SmallRng::from_entropy();
-    } else {
-        rng = rand::rngs::SmallRng::seed_from_u64(seed);
-    }
-
-    let tables = create_tables(session.clone(), &mut rng).await;
-    test_batch_queries(session.clone(), tables.clone(), &mut rng);
-    test_stream_queries(session.clone(), tables.clone(), &mut rng).await;
-}
-
-macro_rules! generate_sqlsmith_test {
-    ($seed:expr) => {
-        paste::paste! {
-            #[tokio::test]
-            async fn [<run_sqlsmith_on_frontend_ $seed>]() {
-                run_sqlsmith_with_seed($seed).await;
-            }
-        }
-    };
-}
-
-generate_sqlsmith_test! { 0 }
-generate_sqlsmith_test! { 1 }
-generate_sqlsmith_test! { 2 }
-generate_sqlsmith_test! { 3 }
-generate_sqlsmith_test! { 4 }
-generate_sqlsmith_test! { 5 }
-generate_sqlsmith_test! { 6 }
-generate_sqlsmith_test! { 7 }
-generate_sqlsmith_test! { 8 }
-generate_sqlsmith_test! { 9 }
-generate_sqlsmith_test! { 10 }
-generate_sqlsmith_test! { 11 }
-generate_sqlsmith_test! { 12 }
-generate_sqlsmith_test! { 13 }
-generate_sqlsmith_test! { 14 }
-generate_sqlsmith_test! { 15 }
-generate_sqlsmith_test! { 16 }
-generate_sqlsmith_test! { 17 }
-generate_sqlsmith_test! { 18 }
-generate_sqlsmith_test! { 19 }
-generate_sqlsmith_test! { 20 }
-generate_sqlsmith_test! { 21 }
-generate_sqlsmith_test! { 22 }
-generate_sqlsmith_test! { 23 }
-generate_sqlsmith_test! { 24 }
-generate_sqlsmith_test! { 25 }
-generate_sqlsmith_test! { 26 }
-generate_sqlsmith_test! { 27 }
-generate_sqlsmith_test! { 28 }
-generate_sqlsmith_test! { 29 }
-generate_sqlsmith_test! { 30 }
-generate_sqlsmith_test! { 31 }
-=======
 #[cfg(feature = "enable_sqlsmith_unit_test")]
-mod frontend;
->>>>>>> ef788546
+mod frontend;