[server]
heartbeat_interval_ms = 1000

[batch]

[streaming]
checkpoint_interval_ms = 100

[storage]
shared_buffer_capacity_mb = 4096
sstable_size_mb = 256
block_size_kb = 64
bloom_false_positive = 0.01
data_directory = "hummock_001"
<<<<<<< HEAD
block_cache_capacity = 4294967296
meta_cache_capacity = 67108864
=======
async_checkpoint_enabled = true
block_cache_capacity_mb = 4096
meta_cache_capacity_mb = 256
>>>>>>> a8de44e6
<|MERGE_RESOLUTION|>--- conflicted
+++ resolved
@@ -12,11 +12,5 @@
 block_size_kb = 64
 bloom_false_positive = 0.01
 data_directory = "hummock_001"
-<<<<<<< HEAD
-block_cache_capacity = 4294967296
-meta_cache_capacity = 67108864
-=======
-async_checkpoint_enabled = true
 block_cache_capacity_mb = 4096
-meta_cache_capacity_mb = 256
->>>>>>> a8de44e6
+meta_cache_capacity_mb = 256