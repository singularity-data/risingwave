--- conflicted
+++ resolved
@@ -380,8 +380,6 @@
         )
         .unwrap();
 
-<<<<<<< HEAD
-=======
         let compact_parallelism = register_int_counter_with_registry!(
             "storage_compact_parallelism",
             "the num of storage compact parallelism",
@@ -389,8 +387,6 @@
         )
         .unwrap();
 
-        monitor_process(&registry).unwrap();
->>>>>>> bfa58844
         Self {
             get_duration,
             get_key_size,
