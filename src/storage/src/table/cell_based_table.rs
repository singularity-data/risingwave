// Copyright 2022 Singularity Data
//
// Licensed under the Apache License, Version 2.0 (the "License");
// you may not use this file except in compliance with the License.
// You may obtain a copy of the License at
//
// http://www.apache.org/licenses/LICENSE-2.0
//
// Unless required by applicable law or agreed to in writing, software
// distributed under the License is distributed on an "AS IS" BASIS,
// WITHOUT WARRANTIES OR CONDITIONS OF ANY KIND, either express or implied.
// See the License for the specific language governing permissions and
// limitations under the License.

use std::collections::{BTreeMap, HashMap};
use std::ops::Bound::{self, Excluded, Included, Unbounded};
use std::ops::RangeBounds;
use std::sync::Arc;

use bytes::Bytes;
use futures_async_stream::try_stream;
use itertools::Itertools;
use log::trace;
use risingwave_common::array::column::Column;
use risingwave_common::array::{DataChunk, Row};
use risingwave_common::catalog::{ColumnDesc, ColumnId, Field, OrderedColumnDesc, Schema};
use risingwave_common::error::RwError;
use risingwave_common::types::Datum;
use risingwave_common::util::hash_util::CRC32FastBuilder;
use risingwave_common::util::ordered::*;
use risingwave_common::util::sort_util::OrderType;
use risingwave_hummock_sdk::key::{next_key, range_of_prefix};

use super::mem_table::RowOp;
use super::TableIter;
use crate::cell_based_row_deserializer::{
    make_column_desc_index, CellBasedRowDeserializer, ColumnDescMapping,
};
use crate::cell_based_row_serializer::CellBasedRowSerializer;
use crate::error::{StorageError, StorageResult};
use crate::keyspace::StripPrefixIterator;
use crate::monitor::StateStoreMetrics;
use crate::storage_value::{StorageValue, ValueMeta};
use crate::{Keyspace, StateStore, StateStoreIter};

/// `CellBasedTable` is the interface accessing relational data in KV(`StateStore`) with encoding
/// format: [keyspace | pk | `column_id` (4B)] -> value.
/// if the key of the column id does not exist, it will be Null in the relation
#[derive(Clone)]
pub struct CellBasedTable<S: StateStore> {
    /// The keyspace that the pk and value of the original table has.
    keyspace: Keyspace<S>,

    /// The schema of this table viewed by some source executor, e.g. RowSeqScanExecutor.
    schema: Schema,

    /// `ColumnDesc` contains strictly more info than `schema`.
    column_descs: Vec<ColumnDesc>,

    /// Mapping from column id to column index
    /// TODO: all CellBasedTable users should have a pk serializer, we should remove this option.
    pub pk_serializer: Option<OrderedRowSerializer>,

    /// Used for serializing the row.
    cell_based_row_serializer: CellBasedRowSerializer,

    /// Used for deserializing the row.
    mapping: Arc<ColumnDescMapping>,

    column_ids: Vec<ColumnId>,

    /// Statistics.
    #[expect(dead_code)]
    stats: Arc<StateStoreMetrics>,

    /// Indices of distribution keys in full row for computing value meta. None if value meta is
    /// not required.
    dist_key_indices: Option<Vec<usize>>,
}

impl<S: StateStore> std::fmt::Debug for CellBasedTable<S> {
    fn fmt(&self, f: &mut std::fmt::Formatter<'_>) -> std::fmt::Result {
        f.debug_struct("CellBasedTable")
            .field("column_descs", &self.column_descs)
            .finish()
    }
}

fn err(rw: impl Into<RwError>) -> StorageError {
    StorageError::CellBasedTable(rw.into())
}

impl<S: StateStore> CellBasedTable<S> {
    pub fn new(
        keyspace: Keyspace<S>,
        column_descs: Vec<ColumnDesc>,
        ordered_row_serializer: Option<OrderedRowSerializer>,
        stats: Arc<StateStoreMetrics>,
        dist_key_indices: Option<Vec<usize>>,
    ) -> Self {
        let schema = Schema::new(
            column_descs
                .iter()
                .map(|cd| Field::with_name(cd.data_type.clone(), cd.name.clone()))
                .collect_vec(),
        );
        let column_ids = generate_column_id(&column_descs);

        Self {
            keyspace,
            schema,
            mapping: Arc::new(make_column_desc_index(column_descs.clone())),
            column_descs,
            pk_serializer: ordered_row_serializer,
            cell_based_row_serializer: CellBasedRowSerializer::new(),
            column_ids,
            stats,
            dist_key_indices,
        }
    }

    pub fn new_for_test(
        keyspace: Keyspace<S>,
        column_descs: Vec<ColumnDesc>,
        order_types: Vec<OrderType>,
    ) -> Self {
        Self::new(
            keyspace,
            column_descs,
            Some(OrderedRowSerializer::new(order_types)),
            Arc::new(StateStoreMetrics::unused()),
            None,
        )
    }

    /// Creates an "adhoc" [`CellBasedTable`] with specified columns.
    pub fn new_adhoc(
        keyspace: Keyspace<S>,
        column_descs: Vec<ColumnDesc>,
        stats: Arc<StateStoreMetrics>,
    ) -> Self {
        Self::new(keyspace, column_descs, None, stats, None)
    }

    /// Get a single row by point get
    pub async fn get_row(&self, pk: &Row, epoch: u64) -> StorageResult<Option<Row>> {
        // TODO: use multi-get for cell_based get_row
        // TODO: encode vnode into key
        // let vnode = self.compute_vnode_by_row(pk);
        let pk_serializer = self.pk_serializer.as_ref().expect("pk_serializer is None");
        let serialized_pk = serialize_pk(pk, pk_serializer);
        let sentinel_key =
            serialize_pk_and_column_id(&serialized_pk, &SENTINEL_CELL_ID).map_err(err)?;
        let mut get_res = Vec::new();

        let sentinel_cell = self.keyspace.get(&sentinel_key, epoch).await?;

        if sentinel_cell.is_none() {
            // if sentinel cell is none, this row doesn't exist
            return Ok(None);
        } else {
            get_res.push((sentinel_key, sentinel_cell.unwrap()));
        }
        for column_id in &self.column_ids {
            let key = serialize_pk_and_column_id(&serialized_pk, column_id).map_err(err)?;
            let state_store_get_res = self.keyspace.get(&key, epoch).await?;
            if let Some(state_store_get_res) = state_store_get_res {
                get_res.push((key, state_store_get_res));
            }
        }
        let mut cell_based_row_deserializer = CellBasedRowDeserializer::new(&*self.mapping);
        for (key, value) in get_res {
            let deserialize_res = cell_based_row_deserializer
                .deserialize(&Bytes::from(key), &value)
                .map_err(err)?;
            assert!(deserialize_res.is_none());
        }
        let pk_and_row = cell_based_row_deserializer.take();
        Ok(pk_and_row.map(|(_pk, row)| row))
    }

    /// Get vnode value. Should provide a full row (instead of pk).
    fn compute_vnode_by_value(&self, value: &Row) -> u16 {
        let dist_key_indices = self.dist_key_indices.as_ref().unwrap();

        let hash_builder = CRC32FastBuilder {};
        value
            .hash_by_indices(dist_key_indices, &hash_builder)
            .unwrap()
            .to_vnode()
    }

    /// Get a single row by range scan
    pub async fn get_row_by_scan(&self, pk: &Row, epoch: u64) -> StorageResult<Option<Row>> {
        // get row by state_store scan
        // TODO: encode vnode into key
        // let vnode = self.compute_vnode_by_row(value);
        let pk_serializer = self.pk_serializer.as_ref().expect("pk_serializer is None");
        let start_key = self.keyspace.prefixed_key(&serialize_pk(pk, pk_serializer));
        let key_range = range_of_prefix(&start_key);

        let state_store_range_scan_res = self
            .keyspace
            .state_store()
<<<<<<< HEAD
            .scan(key_range, None, epoch, None)
=======
            .scan(start_key..end_key, None, epoch)
>>>>>>> 46d5477f
            .await?;
        let mut cell_based_row_deserializer = CellBasedRowDeserializer::new(&*self.mapping);
        for (key, value) in state_store_range_scan_res {
            cell_based_row_deserializer
                .deserialize(&key, &value)
                .map_err(err)?;
        }
        let pk_and_row = cell_based_row_deserializer.take();
        match pk_and_row {
            Some(_) => Ok(pk_and_row.map(|(_pk, row)| row)),
            None => Ok(None),
        }
    }

    async fn batch_write_rows_inner<const WITH_VALUE_META: bool>(
        &mut self,
        buffer: BTreeMap<Vec<u8>, RowOp>,
        epoch: u64,
    ) -> StorageResult<()> {
        // stateful executors need to compute vnode.
        let mut batch = self.keyspace.state_store().start_write_batch();
        let mut local = batch.prefixify(&self.keyspace);
        let hash_builder = CRC32FastBuilder {};
        for (pk, row_op) in buffer {
            // If value meta is computed here, then the cell based table is guaranteed to have
            // distribution keys. Also, it is guaranteed that distribution key indices will
            // not exceed the length of pk. So we simply do unwrap here.

            match row_op {
                RowOp::Insert(row) => {
                    let value_meta = if WITH_VALUE_META {
                        let vnode = self.compute_vnode_by_value(&row);
                        ValueMeta::with_vnode(vnode)
                    } else {
                        ValueMeta::default()
                    };
                    let bytes = self
                        .cell_based_row_serializer
                        .serialize(&pk, row, &self.column_ids)
                        .map_err(err)?;
                    for (key, value) in bytes {
                        local.put(key, StorageValue::new_put(value_meta, value))
                    }
                }
                RowOp::Delete(old_row) => {
                    // TODO(wcy-fdu): only serialize key on deletion
                    let value_meta = if WITH_VALUE_META {
                        let vnode = old_row
                            .hash_by_indices(self.dist_key_indices.as_ref().unwrap(), &hash_builder)
                            .unwrap()
                            .to_vnode();
                        ValueMeta::with_vnode(vnode)
                    } else {
                        ValueMeta::default()
                    };
                    let bytes = self
                        .cell_based_row_serializer
                        .serialize(&pk, old_row, &self.column_ids)
                        .map_err(err)?;
                    for (key, _) in bytes {
                        local.delete_with_value_meta(key, value_meta);
                    }
                }
                RowOp::Update((old_row, new_row)) => {
                    let value_meta = if WITH_VALUE_META {
                        let vnode = new_row
                            .hash_by_indices(self.dist_key_indices.as_ref().unwrap(), &hash_builder)
                            .unwrap()
                            .to_vnode();
                        ValueMeta::with_vnode(vnode)
                    } else {
                        ValueMeta::default()
                    };
                    let delete_bytes = self
                        .cell_based_row_serializer
                        .serialize_without_filter(&pk, old_row, &self.column_ids)
                        .map_err(err)?;
                    let insert_bytes = self
                        .cell_based_row_serializer
                        .serialize_without_filter(&pk, new_row, &self.column_ids)
                        .map_err(err)?;
                    for (delete, insert) in
                        delete_bytes.into_iter().zip_eq(insert_bytes.into_iter())
                    {
                        match (delete, insert) {
                            (Some((delete_pk, _)), None) => {
                                local.delete_with_value_meta(delete_pk, value_meta);
                            }
                            (None, Some((insert_pk, insert_row))) => {
                                local.put(insert_pk, StorageValue::new_put(value_meta, insert_row));
                            }
                            (None, None) => {}
                            (Some((delete_pk, _)), Some((insert_pk, insert_row))) => {
                                debug_assert_eq!(delete_pk, insert_pk);
                                local.put(insert_pk, StorageValue::new_put(value_meta, insert_row));
                            }
                        }
                    }
                }
            }
        }
        batch.ingest(epoch).await?;
        Ok(())
    }

    /// Write to state store, and use distribution key indices to compute value meta
    pub async fn batch_write_rows_with_value_meta(
        &mut self,
        buffer: BTreeMap<Vec<u8>, RowOp>,
        epoch: u64,
    ) -> StorageResult<()> {
        self.batch_write_rows_inner::<true>(buffer, epoch).await
    }

    /// Write to state store without value meta
    pub async fn batch_write_rows(
        &mut self,
        buffer: BTreeMap<Vec<u8>, RowOp>,
        epoch: u64,
    ) -> StorageResult<()> {
        self.batch_write_rows_inner::<false>(buffer, epoch).await
    }

    // The returned iterator will iterate data from a snapshot corresponding to the given `epoch`
    pub async fn iter(&self, epoch: u64) -> StorageResult<CellBasedTableRowIter<S>> {
        CellBasedTableRowIter::new(&self.keyspace, self.mapping.clone(), epoch).await
    }

    /// `dedup_pk_iter` should be used when pk is not persisted as value in storage.
    /// It will attempt to decode pk from key instead of cell value.
    /// Tracking issue: <https://github.com/singularity-data/risingwave/issues/588>
    pub async fn dedup_pk_iter(
        &self,
        epoch: u64,
        // TODO: remove this parameter: https://github.com/singularity-data/risingwave/issues/3203
        pk_descs: &[OrderedColumnDesc],
    ) -> StorageResult<DedupPkCellBasedTableRowIter<S>> {
        DedupPkCellBasedTableRowIter::new(
            self.keyspace.clone(),
            self.mapping.clone(),
            epoch,
            pk_descs,
        )
        .await
    }

    fn serialize_pk_bound(
        &self,
        pk_prefix: &Row,
        next_col_bound: Bound<&Datum>,
        is_start_bound: bool,
    ) -> Bound<Vec<u8>> {
        let pk_serializer = self.pk_serializer.as_ref().expect("pk_serializer is None");
        match next_col_bound {
            Included(k) => {
                let pk_prefix_serializer = pk_serializer.prefix(pk_prefix.size() + 1);
                let mut key = pk_prefix.clone();
                key.0.push(k.clone());
                let serialized_key = serialize_pk(&key, &pk_prefix_serializer);
                if is_start_bound {
                    Included(
                        self.keyspace
                            .prefixed_key(&serialize_pk(&key, &pk_prefix_serializer)),
                    )
                } else {
                    // Should use excluded next key for end bound.
                    // Otherwise keys starting with the bound is not included.
                    Excluded(self.keyspace.prefixed_key(&next_key(&serialized_key)))
                }
            }
            Excluded(k) => {
                let pk_prefix_serializer = pk_serializer.prefix(pk_prefix.size() + 1);
                let mut key = pk_prefix.clone();
                key.0.push(k.clone());
                let serialized_key = serialize_pk(&key, &pk_prefix_serializer);
                if is_start_bound {
                    // storage doesn't support excluded begin key yet, so transform it to included
                    Included(self.keyspace.prefixed_key(&next_key(&serialized_key)))
                } else {
                    Excluded(self.keyspace.prefixed_key(&serialized_key))
                }
            }
            Unbounded => {
                let pk_prefix_serializer = pk_serializer.prefix(pk_prefix.size());
                let serialized_pk_prefix = serialize_pk(pk_prefix, &pk_prefix_serializer);
                if is_start_bound {
                    Included(self.keyspace.prefixed_key(&serialized_pk_prefix))
                } else {
                    Excluded(if pk_prefix.size() == 0 {
                        next_key(self.keyspace.key())
                    } else {
                        self.keyspace.prefixed_key(&next_key(&serialized_pk_prefix))
                    })
                }
            }
        }
    }

    pub async fn iter_with_pk_bounds(
        &self,
        epoch: u64,
        pk_prefix: Row,
        next_col_bounds: impl RangeBounds<Datum>,
    ) -> StorageResult<CellBasedTableRowIter<S>> {
        let start_key = self.serialize_pk_bound(&pk_prefix, next_col_bounds.start_bound(), true);
        let end_key = self.serialize_pk_bound(&pk_prefix, next_col_bounds.end_bound(), false);

        trace!(
            "iter_with_pk_bounds: start_key: {:?}, end_key: {:?}",
            start_key,
            end_key
        );

        CellBasedTableRowIter::new_with_bounds(
            &self.keyspace,
            self.mapping.clone(),
            (start_key, end_key),
            epoch,
        )
        .await
    }

    pub async fn iter_with_pk_prefix(
        &self,
        epoch: u64,
        pk_prefix: Row,
    ) -> StorageResult<CellBasedTableRowIter<S>> {
        let pk_serializer = self.pk_serializer.as_ref().expect("pk_serializer is None");
        let prefix_serializer = pk_serializer.prefix(pk_prefix.size());
        let serialized_pk_prefix = &serialize_pk(&pk_prefix, &prefix_serializer)[..];

        let start_key = self.keyspace.prefixed_key(&serialized_pk_prefix);
        let key_range = range_of_prefix(&start_key);

        trace!(
            "iter_with_pk_prefix: key_range {:?}",
            (key_range.start_bound(), key_range.end_bound())
        );

        CellBasedTableRowIter::new_with_bounds(
            &self.keyspace,
            self.mapping.clone(),
            key_range,
            epoch,
        )
        .await
    }

    pub fn schema(&self) -> &Schema {
        &self.schema
    }
}

fn generate_column_id(column_descs: &[ColumnDesc]) -> Vec<ColumnId> {
    column_descs.iter().map(|d| d.column_id).collect()
}

// (st1page): Maybe we will have a "ChunkIter" trait which returns a chunk each time, so the name
// "RowTableIter" is reserved now
pub struct CellBasedTableRowIter<S: StateStore> {
    /// An iterator that returns raw bytes from storage.
    iter: StripPrefixIterator<S::Iter>,
    /// Cell-based row deserializer
    cell_based_row_deserializer: CellBasedRowDeserializer<Arc<ColumnDescMapping>>,
}

impl<S: StateStore> CellBasedTableRowIter<S> {
    pub(super) async fn new(
        keyspace: &Keyspace<S>,
        table_descs: Arc<ColumnDescMapping>,
        epoch: u64,
    ) -> StorageResult<Self> {
        keyspace.state_store().wait_epoch(epoch).await?;

        let cell_based_row_deserializer = CellBasedRowDeserializer::new(table_descs);

        let iter = keyspace.iter(epoch).await?;

        let iter = Self {
            iter,
            cell_based_row_deserializer,
        };
        Ok(iter)
    }

    async fn new_with_bounds<R, B>(
        keyspace: &Keyspace<S>,
        table_descs: Arc<ColumnDescMapping>,
        serialized_pk_bounds: R,
        epoch: u64,
    ) -> StorageResult<Self>
    where
        R: RangeBounds<B> + Send,
        B: AsRef<[u8]> + Send,
    {
        keyspace.state_store().wait_epoch(epoch).await?;

        let cell_based_row_deserializer = CellBasedRowDeserializer::new(table_descs);

        let iter = keyspace
            .iter_with_range(serialized_pk_bounds, epoch)
            .await?;
        let iter = Self {
            iter,
            cell_based_row_deserializer,
        };
        Ok(iter)
    }

    async fn next_pk_and_row(&mut self) -> StorageResult<Option<(Vec<u8>, Row)>> {
        loop {
            match self.iter.next().await? {
                None => return Ok(self.cell_based_row_deserializer.take()),
                Some((key, value)) => {
                    tracing::trace!(
                        target: "events::storage::CellBasedTable::scan",
                        "CellBasedTable scanned key = {:?}, value = {:?}",
                        key,
                        value
                    );
                    let pk_and_row = self
                        .cell_based_row_deserializer
                        .deserialize(&key, &value)
                        .map_err(err)?;
                    match pk_and_row {
                        Some(_) => return Ok(pk_and_row),
                        None => {}
                    }
                }
            }
        }
    }
}

#[async_trait::async_trait]
impl<S: StateStore> TableIter for CellBasedTableRowIter<S> {
    async fn next(&mut self) -> StorageResult<Option<Row>> {
        self.next_pk_and_row()
            .await
            .map(|r| r.map(|(_pk, row)| row))
    }
}

#[async_trait::async_trait]
impl<S: StateStore> CellTableChunkIter for CellBasedTableRowIter<S> {}

// Provides a layer on top of CellBasedTableRowIter
// for decoding pk into its constituent datums in a row
//
// Given the following row: | user_id | age | name |
// if pk was derived from `user_id, name`
// we can decode pk -> user_id, name,
// and retrieve the row: |_| age |_|,
// then fill in empty spots with datum decoded from pk: | user_id | age | name |
pub struct DedupPkCellBasedTableRowIter<S: StateStore> {
    inner: CellBasedTableRowIter<S>,
    pk_decoder: OrderedRowDeserializer,

    // Maps pk fields with:
    // 1. same value and memcomparable encoding,
    // 2. corresponding row positions. e.g. _row_id is unlikely to be part of selected row.
    pk_to_row_mapping: Vec<Option<usize>>,
}

impl<S: StateStore> DedupPkCellBasedTableRowIter<S> {
    pub async fn new(
        keyspace: Keyspace<S>,
        table_descs: Arc<ColumnDescMapping>,
        epoch: u64,
        pk_descs: &[OrderedColumnDesc],
    ) -> StorageResult<Self> {
        let inner = CellBasedTableRowIter::new(&keyspace, table_descs.clone(), epoch).await?;

        let (data_types, order_types) = pk_descs
            .iter()
            .map(|ordered_desc| {
                (
                    ordered_desc.column_desc.data_type.clone(),
                    ordered_desc.order,
                )
            })
            .unzip();
        let pk_decoder = OrderedRowDeserializer::new(data_types, order_types);

        // TODO: pre-calculate this instead of calculate it every time when creating new iterator
        let col_id_to_row_idx: HashMap<ColumnId, usize> = table_descs
            .iter()
            .map(|(column_id, (_, idx))| (*column_id, *idx))
            .collect();

        let pk_to_row_mapping = pk_descs
            .iter()
            .map(|d| {
                let column_desc = &d.column_desc;
                if column_desc.data_type.mem_cmp_eq_value_enc() {
                    col_id_to_row_idx.get(&column_desc.column_id).copied()
                } else {
                    None
                }
            })
            .collect();

        Ok(Self {
            inner,
            pk_decoder,
            pk_to_row_mapping,
        })
    }
}

#[async_trait::async_trait]
impl<S: StateStore> TableIter for DedupPkCellBasedTableRowIter<S> {
    async fn next(&mut self) -> StorageResult<Option<Row>> {
        if let Some((pk_vec, Row(mut row_inner))) = self.inner.next_pk_and_row().await? {
            let pk_decoded = self.pk_decoder.deserialize(&pk_vec).map_err(err)?;
            for (pk_idx, datum) in pk_decoded.into_vec().into_iter().enumerate() {
                if let Some(row_idx) = self.pk_to_row_mapping[pk_idx] {
                    row_inner[row_idx] = datum;
                }
            }
            Ok(Some(Row(row_inner)))
        } else {
            Ok(None)
        }
    }
}

#[async_trait::async_trait]
impl<S: StateStore> CellTableChunkIter for DedupPkCellBasedTableRowIter<S> {}

#[async_trait::async_trait]
pub trait CellTableChunkIter
where
    Self: TableIter,
{
    async fn collect_data_chunk(
        &mut self,
        schema: &Schema,
        chunk_size: Option<usize>,
    ) -> StorageResult<Option<DataChunk>> {
        let mut builders = schema
            .create_array_builders(chunk_size.unwrap_or(0))
            .map_err(err)?;

        let mut row_count = 0;
        for _ in 0..chunk_size.unwrap_or(usize::MAX) {
            match self.next().await? {
                Some(row) => {
                    for (datum, builder) in row.0.into_iter().zip_eq(builders.iter_mut()) {
                        builder.append_datum(&datum).map_err(err)?;
                    }
                    row_count += 1;
                }
                None => break,
            }
        }

        let chunk = {
            let columns: Vec<Column> = builders
                .into_iter()
                .map(|builder| builder.finish().map(|a| Column::new(Arc::new(a))))
                .try_collect()
                .map_err(err)?;
            DataChunk::new(columns, row_count)
        };

        if chunk.cardinality() == 0 {
            Ok(None)
        } else {
            Ok(Some(chunk))
        }
    }
}

/// [`CellBasedTableStreamingIter`] is used for streaming executor, and will not wait for epoch.
pub struct CellBasedTableStreamingIter<S: StateStore> {
    /// An iterator that returns raw bytes from storage.
    iter: StripPrefixIterator<S::Iter>,
    /// Cell-based row deserializer
    cell_based_row_deserializer: CellBasedRowDeserializer<Arc<ColumnDescMapping>>,
}

impl<S: StateStore> CellBasedTableStreamingIter<S> {
    pub async fn new(
        keyspace: &Keyspace<S>,
        table_descs: Arc<ColumnDescMapping>,
        epoch: u64,
    ) -> StorageResult<Self> {
        let cell_based_row_deserializer = CellBasedRowDeserializer::new(table_descs);
        let iter = keyspace.iter(epoch).await?;
        let iter = Self {
            iter,
            cell_based_row_deserializer,
        };
        Ok(iter)
    }

    pub async fn new_with_bounds<R, B>(
        keyspace: &Keyspace<S>,
        table_descs: Arc<ColumnDescMapping>,
        pk_bounds: R,
        epoch: u64,
    ) -> StorageResult<Self>
    where
        R: RangeBounds<B> + Send,
        B: AsRef<[u8]> + Send,
    {
        let cell_based_row_deserializer = CellBasedRowDeserializer::new(table_descs);

        let iter = keyspace.iter_with_range(pk_bounds, epoch).await?;
        let iter = Self {
            iter,
            cell_based_row_deserializer,
        };
        Ok(iter)
    }

    /// Yield a row with its primary key.
    #[try_stream(ok = (Vec<u8>, Row), error = StorageError)]
    pub async fn into_stream(mut self) {
        while let Some((key, value)) = self.iter.next().await? {
            tracing::trace!(
                target: "events::storage::CellBasedTable::scan",
                "CellBasedTable scanned key = {:?}, value = {:?}",
                key,
                value
            );

            if let Some(pk_and_row) = self
                .cell_based_row_deserializer
                .deserialize(&key, &value)
                .map_err(err)?
            {
                yield pk_and_row;
            }
        }

        if let Some(pk_and_row) = self.cell_based_row_deserializer.take() {
            yield pk_and_row;
        }
    }
}<|MERGE_RESOLUTION|>--- conflicted
+++ resolved
@@ -202,11 +202,7 @@
         let state_store_range_scan_res = self
             .keyspace
             .state_store()
-<<<<<<< HEAD
-            .scan(key_range, None, epoch, None)
-=======
-            .scan(start_key..end_key, None, epoch)
->>>>>>> 46d5477f
+            .scan(key_range, None, epoch)
             .await?;
         let mut cell_based_row_deserializer = CellBasedRowDeserializer::new(&*self.mapping);
         for (key, value) in state_store_range_scan_res {
