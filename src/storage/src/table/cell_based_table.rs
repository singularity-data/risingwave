// Copyright 2022 Singularity Data
//
// Licensed under the Apache License, Version 2.0 (the "License");
// you may not use this file except in compliance with the License.
// You may obtain a copy of the License at
//
// http://www.apache.org/licenses/LICENSE-2.0
//
// Unless required by applicable law or agreed to in writing, software
// distributed under the License is distributed on an "AS IS" BASIS,
// WITHOUT WARRANTIES OR CONDITIONS OF ANY KIND, either express or implied.
// See the License for the specific language governing permissions and
// limitations under the License.

use std::collections::{BTreeMap, HashMap};
use std::ops::Bound::{self, Excluded, Included, Unbounded};
use std::ops::RangeBounds;
use std::sync::Arc;

use bytes::Bytes;
use futures_async_stream::try_stream;
use itertools::Itertools;
use log::trace;
use risingwave_common::array::column::Column;
use risingwave_common::array::{DataChunk, Row};
use risingwave_common::catalog::{ColumnDesc, ColumnId, Field, OrderedColumnDesc, Schema};
use risingwave_common::error::RwError;
use risingwave_common::types::Datum;
use risingwave_common::util::hash_util::CRC32FastBuilder;
use risingwave_common::util::ordered::*;
use risingwave_common::util::sort_util::OrderType;
use risingwave_hummock_sdk::key::{next_key, range_of_prefix};

use super::mem_table::RowOp;
use super::TableIter;
use crate::cell_based_row_deserializer::{
    make_column_desc_index, CellBasedRowDeserializer, ColumnDescMapping,
};
use crate::cell_based_row_serializer::CellBasedRowSerializer;
use crate::error::{StorageError, StorageResult};
use crate::keyspace::StripPrefixIterator;
use crate::storage_value::{StorageValue, ValueMeta};
use crate::{Keyspace, StateStore, StateStoreIter};

/// `CellBasedTable` is the interface accessing relational data in KV(`StateStore`) with encoding
/// format: [keyspace | pk | `column_id` (4B)] -> value.
/// if the key of the column id does not exist, it will be Null in the relation
#[derive(Clone)]
pub struct CellBasedTable<S: StateStore> {
    /// The keyspace that the pk and value of the original table has.
    keyspace: Keyspace<S>,

    /// The schema of this table viewed by some source executor, e.g. RowSeqScanExecutor.
    schema: Schema,

    /// `ColumnDesc` contains strictly more info than `schema`.
    column_descs: Vec<ColumnDesc>,

    /// Mapping from column id to column index
    /// TODO: all CellBasedTable users should have a pk serializer, we should remove this option.
    pub pk_serializer: Option<OrderedRowSerializer>,

    /// Used for serializing the row.
    cell_based_row_serializer: CellBasedRowSerializer,

    /// Used for deserializing the row.
    mapping: Arc<ColumnDescMapping>,

    column_ids: Vec<ColumnId>,

    /// Indices of distribution keys in full row for computing value meta. None if value meta is
    /// not required.
    dist_key_indices: Option<Vec<usize>>,
}

impl<S: StateStore> std::fmt::Debug for CellBasedTable<S> {
    fn fmt(&self, f: &mut std::fmt::Formatter<'_>) -> std::fmt::Result {
        f.debug_struct("CellBasedTable")
            .field("column_descs", &self.column_descs)
            .finish()
    }
}

fn err(rw: impl Into<RwError>) -> StorageError {
    StorageError::CellBasedTable(rw.into())
}

impl<S: StateStore> CellBasedTable<S> {
    pub fn new(
        keyspace: Keyspace<S>,
        column_descs: Vec<ColumnDesc>,
        ordered_row_serializer: Option<OrderedRowSerializer>,
        dist_key_indices: Option<Vec<usize>>,
    ) -> Self {
        let schema = Schema::new(
            column_descs
                .iter()
                .map(|cd| Field::with_name(cd.data_type.clone(), cd.name.clone()))
                .collect_vec(),
        );
        let column_ids = generate_column_id(&column_descs);

        Self {
            keyspace,
            schema,
            mapping: Arc::new(make_column_desc_index(column_descs.clone())),
            column_descs,
            pk_serializer: ordered_row_serializer,
            cell_based_row_serializer: CellBasedRowSerializer::new(),
            column_ids,
            dist_key_indices,
        }
    }

    pub fn new_for_test(
        keyspace: Keyspace<S>,
        column_descs: Vec<ColumnDesc>,
        order_types: Vec<OrderType>,
    ) -> Self {
        Self::new(
            keyspace,
            column_descs,
            Some(OrderedRowSerializer::new(order_types)),
            None,
        )
    }

    /// Get a single row by point get
    pub async fn get_row(&self, pk: &Row, epoch: u64) -> StorageResult<Option<Row>> {
        // TODO: use multi-get for cell_based get_row
        // TODO: encode vnode into key
        // let vnode = self.compute_vnode_by_row(pk);
        let pk_serializer = self.pk_serializer.as_ref().expect("pk_serializer is None");
        let serialized_pk = serialize_pk(pk, pk_serializer);
        let sentinel_key =
            serialize_pk_and_column_id(&serialized_pk, &SENTINEL_CELL_ID).map_err(err)?;
        let mut get_res = Vec::new();

        let sentinel_cell = self.keyspace.get(&sentinel_key, epoch).await?;

        if sentinel_cell.is_none() {
            // if sentinel cell is none, this row doesn't exist
            return Ok(None);
        } else {
            get_res.push((sentinel_key, sentinel_cell.unwrap()));
        }
        for column_id in &self.column_ids {
            let key = serialize_pk_and_column_id(&serialized_pk, column_id).map_err(err)?;

            let state_store_get_res = self.keyspace.get(&key, epoch).await?;
            if let Some(state_store_get_res) = state_store_get_res {
                get_res.push((key, state_store_get_res));
            }
        }
        let mut cell_based_row_deserializer = CellBasedRowDeserializer::new(&*self.mapping);
        for (key, value) in get_res {
            let deserialize_res = cell_based_row_deserializer
                .deserialize(&Bytes::from(key), &value)
                .map_err(err)?;
            assert!(deserialize_res.is_none());
        }
        let pk_and_row = cell_based_row_deserializer.take();
        Ok(pk_and_row.map(|(_pk, row)| row))
    }

    /// Get vnode value. Should provide a full row (instead of pk).
    fn compute_vnode_by_value(&self, value: &Row) -> u16 {
        let dist_key_indices = self.dist_key_indices.as_ref().unwrap();

        let hash_builder = CRC32FastBuilder {};
        value
            .hash_by_indices(dist_key_indices, &hash_builder)
            .unwrap()
            .to_vnode()
    }

    /// Get a single row by range scan
    pub async fn get_row_by_scan(&self, pk: &Row, epoch: u64) -> StorageResult<Option<Row>> {
        // get row by state_store scan
        // TODO: encode vnode into key
        // let vnode = self.compute_vnode_by_row(value);
        let pk_serializer = self.pk_serializer.as_ref().expect("pk_serializer is None");
<<<<<<< HEAD
        let start_key = serialize_pk::<false>(pk, pk_serializer);
=======
        let start_key = self.keyspace.prefixed_key(&serialize_pk(pk, pk_serializer));
>>>>>>> 33c717c1
        let key_range = range_of_prefix(&start_key);

        let state_store_range_scan_res = self
            .keyspace
            .scan_with_range(key_range, None, epoch)
            .await?;
        let mut cell_based_row_deserializer = CellBasedRowDeserializer::new(&*self.mapping);
        for (key, value) in state_store_range_scan_res {
            cell_based_row_deserializer
                .deserialize(&key, &value)
                .map_err(err)?;
        }
        let pk_and_row = cell_based_row_deserializer.take();
        match pk_and_row {
            Some(_) => Ok(pk_and_row.map(|(_pk, row)| row)),
            None => Ok(None),
        }
    }

    async fn batch_write_rows_inner<const WITH_VALUE_META: bool>(
        &mut self,
        buffer: BTreeMap<Vec<u8>, RowOp>,
        epoch: u64,
    ) -> StorageResult<()> {
        // stateful executors need to compute vnode.
        let mut batch = self.keyspace.state_store().start_write_batch();
        let mut local = batch.prefixify(&self.keyspace);
        let hash_builder = CRC32FastBuilder {};
        for (pk, row_op) in buffer {
            // If value meta is computed here, then the cell based table is guaranteed to have
            // distribution keys. Also, it is guaranteed that distribution key indices will
            // not exceed the length of pk. So we simply do unwrap here.
            match row_op {
                RowOp::Insert(row) => {
                    let value_meta = if WITH_VALUE_META {
                        let vnode = self.compute_vnode_by_value(&row);
                        ValueMeta::with_vnode(vnode)
                    } else {
                        ValueMeta::default()
                    };
                    let bytes = self
                        .cell_based_row_serializer
                        .serialize(&pk, row, &self.column_ids)
                        .map_err(err)?;
                    for (key, value) in bytes {
                        local.put(key, StorageValue::new_put(value_meta, value))
                    }
                }
                RowOp::Delete(old_row) => {
                    // TODO(wcy-fdu): only serialize key on deletion
                    let value_meta = if WITH_VALUE_META {
                        let vnode = old_row
                            .hash_by_indices(self.dist_key_indices.as_ref().unwrap(), &hash_builder)
                            .unwrap()
                            .to_vnode();
                        ValueMeta::with_vnode(vnode)
                    } else {
                        ValueMeta::default()
                    };
                    let bytes = self
                        .cell_based_row_serializer
                        .serialize(&pk, old_row, &self.column_ids)
                        .map_err(err)?;
                    for (key, _) in bytes {
                        local.delete_with_value_meta(key, value_meta);
                    }
                }
                RowOp::Update((old_row, new_row)) => {
                    let value_meta = if WITH_VALUE_META {
                        let vnode = new_row
                            .hash_by_indices(self.dist_key_indices.as_ref().unwrap(), &hash_builder)
                            .unwrap()
                            .to_vnode();
                        ValueMeta::with_vnode(vnode)
                    } else {
                        ValueMeta::default()
                    };
                    let delete_bytes = self
                        .cell_based_row_serializer
                        .serialize_without_filter(&pk, old_row, &self.column_ids)
                        .map_err(err)?;
                    let insert_bytes = self
                        .cell_based_row_serializer
                        .serialize_without_filter(&pk, new_row, &self.column_ids)
                        .map_err(err)?;
                    for (delete, insert) in
                        delete_bytes.into_iter().zip_eq(insert_bytes.into_iter())
                    {
                        match (delete, insert) {
                            (Some((delete_pk, _)), None) => {
                                local.delete_with_value_meta(delete_pk, value_meta);
                            }
                            (None, Some((insert_pk, insert_row))) => {
                                local.put(insert_pk, StorageValue::new_put(value_meta, insert_row));
                            }
                            (None, None) => {}
                            (Some((delete_pk, _)), Some((insert_pk, insert_row))) => {
                                debug_assert_eq!(delete_pk, insert_pk);
                                local.put(insert_pk, StorageValue::new_put(value_meta, insert_row));
                            }
                        }
                    }
                }
            }
        }
        batch.ingest(epoch).await?;
        Ok(())
    }

    /// Write to state store, and use distribution key indices to compute value meta
    pub async fn batch_write_rows_with_value_meta(
        &mut self,
        buffer: BTreeMap<Vec<u8>, RowOp>,
        epoch: u64,
    ) -> StorageResult<()> {
        self.batch_write_rows_inner::<true>(buffer, epoch).await
    }

    /// Write to state store without value meta
    pub async fn batch_write_rows(
        &mut self,
        buffer: BTreeMap<Vec<u8>, RowOp>,
        epoch: u64,
    ) -> StorageResult<()> {
        self.batch_write_rows_inner::<false>(buffer, epoch).await
    }

    // The returned iterator will iterate data from a snapshot corresponding to the given `epoch`
    pub async fn iter(&self, epoch: u64) -> StorageResult<CellBasedTableRowIter<S>> {
        CellBasedTableRowIter::new(&self.keyspace, self.mapping.clone(), epoch).await
    }

    /// `dedup_pk_iter` should be used when pk is not persisted as value in storage.
    /// It will attempt to decode pk from key instead of cell value.
    /// Tracking issue: <https://github.com/singularity-data/risingwave/issues/588>
    pub async fn dedup_pk_iter(
        &self,
        epoch: u64,
        // TODO: remove this parameter: https://github.com/singularity-data/risingwave/issues/3203
        pk_descs: &[OrderedColumnDesc],
    ) -> StorageResult<DedupPkCellBasedTableRowIter<S>> {
        DedupPkCellBasedTableRowIter::new(
            self.keyspace.clone(),
            self.mapping.clone(),
            epoch,
            pk_descs,
        )
        .await
    }

    fn serialize_pk_bound(
        &self,
        pk_prefix: &Row,
        next_col_bound: Bound<&Datum>,
        is_start_bound: bool,
    ) -> Bound<Vec<u8>> {
        let pk_serializer = self.pk_serializer.as_ref().expect("pk_serializer is None");
        match next_col_bound {
            Included(k) => {
                let pk_prefix_serializer = pk_serializer.prefix(pk_prefix.size() + 1);
                let mut key = pk_prefix.clone();
                key.0.push(k.clone());
                let serialized_key = serialize_pk(&key, &pk_prefix_serializer);
                if is_start_bound {
<<<<<<< HEAD
                    Included(serialized_key)
=======
                    Included(
                        self.keyspace
                            .prefixed_key(&serialize_pk(&key, &pk_prefix_serializer)),
                    )
>>>>>>> 33c717c1
                } else {
                    // Should use excluded next key for end bound.
                    // Otherwise keys starting with the bound is not included.
                    Excluded(next_key(&serialized_key))
                }
            }
            Excluded(k) => {
                let pk_prefix_serializer = pk_serializer.prefix(pk_prefix.size() + 1);
                let mut key = pk_prefix.clone();
                key.0.push(k.clone());
                let serialized_key = serialize_pk(&key, &pk_prefix_serializer);
                if is_start_bound {
                    // storage doesn't support excluded begin key yet, so transform it to included
                    Included(next_key(&serialized_key))
                } else {
                    Excluded(serialized_key)
                }
            }
            Unbounded => {
                let pk_prefix_serializer = pk_serializer.prefix(pk_prefix.size());
<<<<<<< HEAD
                let serialized_pk_prefix = serialize_pk::<false>(pk_prefix, &pk_prefix_serializer);
                if pk_prefix.size() == 0 {
                    Unbounded
                } else if is_start_bound {
                    Included(serialized_pk_prefix)
=======
                let serialized_pk_prefix = serialize_pk(pk_prefix, &pk_prefix_serializer);
                if is_start_bound {
                    Included(self.keyspace.prefixed_key(&serialized_pk_prefix))
>>>>>>> 33c717c1
                } else {
                    Excluded(next_key(&serialized_pk_prefix))
                }
            }
        }
    }

    pub async fn iter_with_pk_bounds(
        &self,
        epoch: u64,
        pk_prefix: Row,
        next_col_bounds: impl RangeBounds<Datum>,
    ) -> StorageResult<CellBasedTableRowIter<S>> {
        let start_key = self.serialize_pk_bound(&pk_prefix, next_col_bounds.start_bound(), true);
        let end_key = self.serialize_pk_bound(&pk_prefix, next_col_bounds.end_bound(), false);

        trace!(
            "iter_with_pk_bounds: start_key: {:?}, end_key: {:?}",
            start_key,
            end_key
        );

        CellBasedTableRowIter::new_with_bounds(
            &self.keyspace,
            self.mapping.clone(),
            (start_key, end_key),
            epoch,
        )
        .await
    }

    pub async fn iter_with_pk_prefix(
        &self,
        epoch: u64,
        pk_prefix: Row,
    ) -> StorageResult<CellBasedTableRowIter<S>> {
        let pk_serializer = self.pk_serializer.as_ref().expect("pk_serializer is None");
        let prefix_serializer = pk_serializer.prefix(pk_prefix.size());
        let serialized_pk_prefix = serialize_pk(&pk_prefix, &prefix_serializer);

        let key_range = range_of_prefix(&serialized_pk_prefix);

        trace!(
            "iter_with_pk_prefix: key_range {:?}",
            (key_range.start_bound(), key_range.end_bound())
        );

        CellBasedTableRowIter::new_with_bounds(
            &self.keyspace,
            self.mapping.clone(),
            key_range,
            epoch,
        )
        .await
    }

    pub fn schema(&self) -> &Schema {
        &self.schema
    }
}

fn generate_column_id(column_descs: &[ColumnDesc]) -> Vec<ColumnId> {
    column_descs.iter().map(|d| d.column_id).collect()
}

// (st1page): Maybe we will have a "ChunkIter" trait which returns a chunk each time, so the name
// "RowTableIter" is reserved now
pub struct CellBasedTableRowIter<S: StateStore> {
    /// An iterator that returns raw bytes from storage.
    iter: StripPrefixIterator<S::Iter>,

    cell_based_row_deserializer: CellBasedRowDeserializer<Arc<ColumnDescMapping>>,
}

impl<S: StateStore> CellBasedTableRowIter<S> {
    pub(super) async fn new(
        keyspace: &Keyspace<S>,
        table_descs: Arc<ColumnDescMapping>,
        epoch: u64,
    ) -> StorageResult<Self> {
        Self::new_with_bounds::<_, &[u8]>(keyspace, table_descs, .., epoch).await
    }

    async fn new_with_bounds<R, B>(
        keyspace: &Keyspace<S>,
        table_descs: Arc<ColumnDescMapping>,
        serialized_pk_bounds: R,
        epoch: u64,
    ) -> StorageResult<Self>
    where
        R: RangeBounds<B> + Send,
        B: AsRef<[u8]> + Send,
    {
        keyspace.state_store().wait_epoch(epoch).await?;

        let cell_based_row_deserializer = CellBasedRowDeserializer::new(table_descs);

        let iter = keyspace
            .iter_with_range(serialized_pk_bounds, epoch)
            .await?;
        let iter = Self {
            iter,
            cell_based_row_deserializer,
        };
        Ok(iter)
    }

    async fn next_pk_and_row(&mut self) -> StorageResult<Option<(Vec<u8>, Row)>> {
        loop {
            match self.iter.next().await? {
                None => return Ok(self.cell_based_row_deserializer.take()),
                Some((key, value)) => {
                    tracing::trace!(
                        target: "events::storage::CellBasedTable::scan",
                        "CellBasedTable scanned key = {:?}, value = {:?}",
                        key,
                        value
                    );
                    let pk_and_row = self
                        .cell_based_row_deserializer
                        .deserialize(&key, &value)
                        .map_err(err)?;
                    match pk_and_row {
                        Some(_) => return Ok(pk_and_row),
                        None => {}
                    }
                }
            }
        }
    }
}

#[async_trait::async_trait]
impl<S: StateStore> TableIter for CellBasedTableRowIter<S> {
    async fn next(&mut self) -> StorageResult<Option<Row>> {
        self.next_pk_and_row()
            .await
            .map(|r| r.map(|(_pk, row)| row))
    }
}

#[async_trait::async_trait]
impl<S: StateStore> CellTableChunkIter for CellBasedTableRowIter<S> {}

// Provides a layer on top of CellBasedTableRowIter
// for decoding pk into its constituent datums in a row
//
// Given the following row: | user_id | age | name |
// if pk was derived from `user_id, name`
// we can decode pk -> user_id, name,
// and retrieve the row: |_| age |_|,
// then fill in empty spots with datum decoded from pk: | user_id | age | name |
pub struct DedupPkCellBasedTableRowIter<S: StateStore> {
    inner: CellBasedTableRowIter<S>,
    pk_decoder: OrderedRowDeserializer,

    // Maps pk fields with:
    // 1. same value and memcomparable encoding,
    // 2. corresponding row positions. e.g. _row_id is unlikely to be part of selected row.
    pk_to_row_mapping: Vec<Option<usize>>,
}

impl<S: StateStore> DedupPkCellBasedTableRowIter<S> {
    pub async fn new(
        keyspace: Keyspace<S>,
        table_descs: Arc<ColumnDescMapping>,
        epoch: u64,
        pk_descs: &[OrderedColumnDesc],
    ) -> StorageResult<Self> {
        let inner = CellBasedTableRowIter::new(&keyspace, table_descs.clone(), epoch).await?;

        let (data_types, order_types) = pk_descs
            .iter()
            .map(|ordered_desc| {
                (
                    ordered_desc.column_desc.data_type.clone(),
                    ordered_desc.order,
                )
            })
            .unzip();
        let pk_decoder = OrderedRowDeserializer::new(data_types, order_types);

        // TODO: pre-calculate this instead of calculate it every time when creating new iterator
        let col_id_to_row_idx: HashMap<ColumnId, usize> = table_descs
            .iter()
            .map(|(column_id, (_, idx))| (*column_id, *idx))
            .collect();

        let pk_to_row_mapping = pk_descs
            .iter()
            .map(|d| {
                let column_desc = &d.column_desc;
                if column_desc.data_type.mem_cmp_eq_value_enc() {
                    col_id_to_row_idx.get(&column_desc.column_id).copied()
                } else {
                    None
                }
            })
            .collect();

        Ok(Self {
            inner,
            pk_decoder,
            pk_to_row_mapping,
        })
    }
}

#[async_trait::async_trait]
impl<S: StateStore> TableIter for DedupPkCellBasedTableRowIter<S> {
    async fn next(&mut self) -> StorageResult<Option<Row>> {
        if let Some((pk_vec, Row(mut row_inner))) = self.inner.next_pk_and_row().await? {
            let pk_decoded = self.pk_decoder.deserialize(&pk_vec).map_err(err)?;
            for (pk_idx, datum) in pk_decoded.into_vec().into_iter().enumerate() {
                if let Some(row_idx) = self.pk_to_row_mapping[pk_idx] {
                    row_inner[row_idx] = datum;
                }
            }
            Ok(Some(Row(row_inner)))
        } else {
            Ok(None)
        }
    }
}

#[async_trait::async_trait]
impl<S: StateStore> CellTableChunkIter for DedupPkCellBasedTableRowIter<S> {}

#[async_trait::async_trait]
pub trait CellTableChunkIter
where
    Self: TableIter,
{
    async fn collect_data_chunk(
        &mut self,
        schema: &Schema,
        chunk_size: Option<usize>,
    ) -> StorageResult<Option<DataChunk>> {
        let mut builders = schema
            .create_array_builders(chunk_size.unwrap_or(0))
            .map_err(err)?;

        let mut row_count = 0;
        for _ in 0..chunk_size.unwrap_or(usize::MAX) {
            match self.next().await? {
                Some(row) => {
                    for (datum, builder) in row.0.into_iter().zip_eq(builders.iter_mut()) {
                        builder.append_datum(&datum).map_err(err)?;
                    }
                    row_count += 1;
                }
                None => break,
            }
        }

        let chunk = {
            let columns: Vec<Column> = builders
                .into_iter()
                .map(|builder| builder.finish().map(|a| Column::new(Arc::new(a))))
                .try_collect()
                .map_err(err)?;
            DataChunk::new(columns, row_count)
        };

        if chunk.cardinality() == 0 {
            Ok(None)
        } else {
            Ok(Some(chunk))
        }
    }
}

/// [`CellBasedTableStreamingIter`] is used for streaming executor, and will not wait for epoch.
pub struct CellBasedTableStreamingIter<S: StateStore> {
    /// An iterator that returns raw bytes from storage.
    iter: StripPrefixIterator<S::Iter>,
    /// Cell-based row deserializer
    cell_based_row_deserializer: CellBasedRowDeserializer<Arc<ColumnDescMapping>>,
}

impl<S: StateStore> CellBasedTableStreamingIter<S> {
    pub async fn new(
        keyspace: &Keyspace<S>,
        table_descs: Arc<ColumnDescMapping>,
        epoch: u64,
    ) -> StorageResult<Self> {
        Self::new_with_bounds::<_, &[u8]>(keyspace, table_descs, .., epoch).await
    }

    pub async fn new_with_bounds<R, B>(
        keyspace: &Keyspace<S>,
        table_descs: Arc<ColumnDescMapping>,
        serialized_pk_bounds: R,
        epoch: u64,
    ) -> StorageResult<Self>
    where
        R: RangeBounds<B> + Send,
        B: AsRef<[u8]> + Send,
    {
        let cell_based_row_deserializer = CellBasedRowDeserializer::new(table_descs);

        let iter = keyspace
            .iter_with_range(serialized_pk_bounds, epoch)
            .await?;
        let iter = Self {
            iter,
            cell_based_row_deserializer,
        };
        Ok(iter)
    }

    /// Yield a row with its primary key.
    #[try_stream(ok = (Vec<u8>, Row), error = StorageError)]
    pub async fn into_stream(mut self) {
        while let Some((key, value)) = self.iter.next().await? {
            tracing::trace!(
                target: "events::storage::CellBasedTable::scan",
                "CellBasedTable scanned key = {:?}, value = {:?}",
                key,
                value
            );

            if let Some(pk_and_row) = self
                .cell_based_row_deserializer
                .deserialize(&key, &value)
                .map_err(err)?
            {
                yield pk_and_row;
            }
        }

        if let Some(pk_and_row) = self.cell_based_row_deserializer.take() {
            yield pk_and_row;
        }
    }
}<|MERGE_RESOLUTION|>--- conflicted
+++ resolved
@@ -180,11 +180,7 @@
         // TODO: encode vnode into key
         // let vnode = self.compute_vnode_by_row(value);
         let pk_serializer = self.pk_serializer.as_ref().expect("pk_serializer is None");
-<<<<<<< HEAD
-        let start_key = serialize_pk::<false>(pk, pk_serializer);
-=======
-        let start_key = self.keyspace.prefixed_key(&serialize_pk(pk, pk_serializer));
->>>>>>> 33c717c1
+        let start_key = serialize_pk(pk, pk_serializer);
         let key_range = range_of_prefix(&start_key);
 
         let state_store_range_scan_res = self
@@ -349,14 +345,7 @@
                 key.0.push(k.clone());
                 let serialized_key = serialize_pk(&key, &pk_prefix_serializer);
                 if is_start_bound {
-<<<<<<< HEAD
                     Included(serialized_key)
-=======
-                    Included(
-                        self.keyspace
-                            .prefixed_key(&serialize_pk(&key, &pk_prefix_serializer)),
-                    )
->>>>>>> 33c717c1
                 } else {
                     // Should use excluded next key for end bound.
                     // Otherwise keys starting with the bound is not included.
@@ -377,17 +366,11 @@
             }
             Unbounded => {
                 let pk_prefix_serializer = pk_serializer.prefix(pk_prefix.size());
-<<<<<<< HEAD
-                let serialized_pk_prefix = serialize_pk::<false>(pk_prefix, &pk_prefix_serializer);
+                let serialized_pk_prefix = serialize_pk(pk_prefix, &pk_prefix_serializer);
                 if pk_prefix.size() == 0 {
                     Unbounded
                 } else if is_start_bound {
                     Included(serialized_pk_prefix)
-=======
-                let serialized_pk_prefix = serialize_pk(pk_prefix, &pk_prefix_serializer);
-                if is_start_bound {
-                    Included(self.keyspace.prefixed_key(&serialized_pk_prefix))
->>>>>>> 33c717c1
                 } else {
                     Excluded(next_key(&serialized_pk_prefix))
                 }
