--- conflicted
+++ resolved
@@ -58,56 +58,25 @@
         StateTable::new(keyspace.clone(), column_descs, order_types, None, pk_index);
     let mut epoch: u64 = 0;
     state_table
-<<<<<<< HEAD
-        .insert::<false>(
-            &Row(vec![Some(1_i32.into())]),
-            Row(vec![
-                Some(1_i32.into()),
-                Some(11_i32.into()),
-                Some(111_i32.into()),
-            ]),
-        )
-        .unwrap();
-    state_table
-        .insert::<false>(
-            &Row(vec![Some(2_i32.into())]),
-            Row(vec![
-                Some(2_i32.into()),
-                Some(22_i32.into()),
-                Some(222_i32.into()),
-            ]),
-        )
-        .unwrap();
-    state_table
-        .insert::<false>(
-            &Row(vec![Some(3_i32.into())]),
-            Row(vec![
-                Some(3_i32.into()),
-                Some(33_i32.into()),
-                Some(333_i32.into()),
-            ]),
-        )
-=======
-        .insert(Row(vec![
+        .insert::<false>(Row(vec![
             Some(1_i32.into()),
             Some(11_i32.into()),
             Some(111_i32.into()),
         ]))
         .unwrap();
     state_table
-        .insert(Row(vec![
+        .insert::<false>(Row(vec![
             Some(2_i32.into()),
             Some(22_i32.into()),
             Some(222_i32.into()),
         ]))
         .unwrap();
     state_table
-        .insert(Row(vec![
+        .insert::<false>(Row(vec![
             Some(3_i32.into()),
             Some(33_i32.into()),
             Some(333_i32.into()),
         ]))
->>>>>>> 74d8f6e6
         .unwrap();
 
     // test read visibility
@@ -138,22 +107,11 @@
     );
 
     state_table
-<<<<<<< HEAD
-        .delete::<false>(
-            &Row(vec![Some(2_i32.into())]),
-            Row(vec![
-                Some(2_i32.into()),
-                Some(22_i32.into()),
-                Some(222_i32.into()),
-            ]),
-        )
-=======
-        .delete(Row(vec![
+        .delete::<false>(Row(vec![
             Some(2_i32.into()),
             Some(22_i32.into()),
             Some(222_i32.into()),
         ]))
->>>>>>> 74d8f6e6
         .unwrap();
 
     let row2_delete = state_table
@@ -172,27 +130,7 @@
 
     epoch += 1;
     state_table
-<<<<<<< HEAD
-        .delete::<false>(
-            &Row(vec![Some(3_i32.into())]),
-            Row(vec![
-                Some(3_i32.into()),
-                Some(33_i32.into()),
-                Some(333_i32.into()),
-            ]),
-        )
-        .unwrap();
-
-    state_table
-        .insert::<false>(
-            &Row(vec![Some(4_i32.into())]),
-            Row(vec![Some(4_i32.into()), None, None]),
-        )
-        .unwrap();
-    state_table
-        .insert::<false>(&Row(vec![Some(5_i32.into())]), Row(vec![None, None, None]))
-=======
-        .delete(Row(vec![
+        .delete::<false>(Row(vec![
             Some(3_i32.into()),
             Some(33_i32.into()),
             Some(333_i32.into()),
@@ -200,8 +138,7 @@
         .unwrap();
 
     state_table
-        .insert(Row(vec![Some(4_i32.into()), None, None]))
->>>>>>> 74d8f6e6
+        .insert::<false>(Row(vec![Some(4_i32.into()), None, None]))
         .unwrap();
     let row4 = state_table
         .get_row(&Row(vec![Some(4_i32.into())]), epoch)
@@ -216,14 +153,7 @@
     assert_eq!(non_exist_row, None);
 
     state_table
-<<<<<<< HEAD
-        .delete::<false>(
-            &Row(vec![Some(4_i32.into())]),
-            Row(vec![Some(4_i32.into()), None, None]),
-        )
-=======
-        .delete(Row(vec![Some(4_i32.into()), None, None]))
->>>>>>> 74d8f6e6
+        .delete::<false>(Row(vec![Some(4_i32.into()), None, None]))
         .unwrap();
 
     state_table.commit(epoch).await.unwrap();
@@ -261,25 +191,7 @@
         StateTable::new(keyspace.clone(), column_descs, order_types, None, pk_index);
     let mut epoch: u64 = 0;
     state_table
-<<<<<<< HEAD
-        .insert::<false>(
-            &Row(vec![Some(6_i32.into())]),
-            Row(vec![
-                Some(6_i32.into()),
-                Some(66_i32.into()),
-                Some(666_i32.into()),
-                Some(6666_i32.into()),
-            ]),
-        )
-        .unwrap();
-
-    state_table
-        .insert::<false>(
-            &Row(vec![Some(7_i32.into())]),
-            Row(vec![Some(7_i32.into()), None, Some(777_i32.into()), None]),
-        )
-=======
-        .insert(Row(vec![
+        .insert::<false>(Row(vec![
             Some(6_i32.into()),
             Some(66_i32.into()),
             Some(666_i32.into()),
@@ -288,54 +200,18 @@
         .unwrap();
 
     state_table
-        .insert(Row(vec![
+        .insert::<false>(Row(vec![
             Some(7_i32.into()),
             None,
             Some(777_i32.into()),
             None,
         ]))
->>>>>>> 74d8f6e6
         .unwrap();
     state_table.commit(epoch).await.unwrap();
 
     epoch += 1;
     state_table
-<<<<<<< HEAD
-        .delete::<false>(
-            &Row(vec![Some(6_i32.into())]),
-            Row(vec![
-                Some(6_i32.into()),
-                Some(66_i32.into()),
-                Some(666_i32.into()),
-                Some(6666_i32.into()),
-            ]),
-        )
-        .unwrap();
-    state_table
-        .insert::<false>(
-            &Row(vec![Some(6_i32.into())]),
-            Row(vec![
-                Some(6666_i32.into()),
-                None,
-                None,
-                Some(6666_i32.into()),
-            ]),
-        )
-        .unwrap();
-
-    state_table
-        .delete::<false>(
-            &Row(vec![Some(7_i32.into())]),
-            Row(vec![Some(7_i32.into()), None, Some(777_i32.into()), None]),
-        )
-        .unwrap();
-    state_table
-        .insert::<false>(
-            &Row(vec![Some(7_i32.into())]),
-            Row(vec![None, Some(77_i32.into()), Some(7777_i32.into()), None]),
-        )
-=======
-        .delete(Row(vec![
+        .delete::<false>(Row(vec![
             Some(6_i32.into()),
             Some(66_i32.into()),
             Some(666_i32.into()),
@@ -343,7 +219,7 @@
         ]))
         .unwrap();
     state_table
-        .insert(Row(vec![
+        .insert::<false>(Row(vec![
             Some(6_i32.into()),
             None,
             None,
@@ -352,7 +228,7 @@
         .unwrap();
 
     state_table
-        .delete(Row(vec![
+        .delete::<false>(Row(vec![
             Some(7_i32.into()),
             None,
             Some(777_i32.into()),
@@ -360,13 +236,12 @@
         ]))
         .unwrap();
     state_table
-        .insert(Row(vec![
+        .insert::<false>(Row(vec![
             Some(7_i32.into()),
             Some(77_i32.into()),
             Some(7777_i32.into()),
             None,
         ]))
->>>>>>> 74d8f6e6
         .unwrap();
     let row6 = state_table
         .get_row(&Row(vec![Some(6_i32.into())]), epoch)
@@ -428,62 +303,17 @@
     epoch += 1;
 
     state_table
-<<<<<<< HEAD
-        .insert::<false>(
-            &Row(vec![Some(1_i32.into())]),
-            Row(vec![
-                Some(1_i32.into()),
-                Some(2_i32.into()),
-                Some(3_i32.into()),
-                Some(4_i32.into()),
-            ]),
-        )
-=======
-        .insert(Row(vec![
+        .insert::<false>(Row(vec![
             Some(1_i32.into()),
             Some(2_i32.into()),
             Some(3_i32.into()),
             Some(4_i32.into()),
         ]))
->>>>>>> 74d8f6e6
         .unwrap();
     state_table.commit(epoch).await.unwrap();
     // one epoch: delete (1, 2, 3, 4), insert (5, 6, 7, None), delete(5, 6, 7, None)
     state_table
-<<<<<<< HEAD
-        .delete::<false>(
-            &Row(vec![Some(1_i32.into())]),
-            Row(vec![
-                Some(1_i32.into()),
-                Some(2_i32.into()),
-                Some(3_i32.into()),
-                Some(4_i32.into()),
-            ]),
-        )
-        .unwrap();
-    state_table
-        .insert::<false>(
-            &Row(vec![Some(1_i32.into())]),
-            Row(vec![
-                Some(5_i32.into()),
-                Some(6_i32.into()),
-                Some(7_i32.into()),
-                None,
-            ]),
-        )
-        .unwrap();
-    state_table
-        .delete::<false>(
-            &Row(vec![Some(1_i32.into())]),
-            Row(vec![
-                Some(5_i32.into()),
-                Some(6_i32.into()),
-                Some(7_i32.into()),
-                None,
-            ]),
-        )
-=======
-        .delete(Row(vec![
+        .delete::<false>(Row(vec![
             Some(1_i32.into()),
             Some(2_i32.into()),
             Some(3_i32.into()),
@@ -491,7 +321,7 @@
         ]))
         .unwrap();
     state_table
-        .insert(Row(vec![
+        .insert::<false>(Row(vec![
             Some(5_i32.into()),
             Some(6_i32.into()),
             Some(7_i32.into()),
@@ -499,13 +329,12 @@
         ]))
         .unwrap();
     state_table
-        .delete(Row(vec![
+        .delete::<false>(Row(vec![
             Some(5_i32.into()),
             Some(6_i32.into()),
             Some(7_i32.into()),
             None,
         ]))
->>>>>>> 74d8f6e6
         .unwrap();
 
     let row1 = state_table
@@ -545,84 +374,21 @@
     let epoch: u64 = 0;
 
     state
-<<<<<<< HEAD
-        .insert::<false>(
-            &Row(vec![Some(1_i32.into()), Some(11_i32.into())]),
-            Row(vec![
-                Some(1_i32.into()),
-                Some(11_i32.into()),
-                Some(111_i32.into()),
-            ]),
-        )
-        .unwrap();
-    state
-        .insert::<false>(
-            &Row(vec![Some(2_i32.into()), Some(22_i32.into())]),
-            Row(vec![
-                Some(2_i32.into()),
-                Some(22_i32.into()),
-                Some(222_i32.into()),
-            ]),
-        )
-        .unwrap();
-    state
-        .delete::<false>(
-            &Row(vec![Some(2_i32.into()), Some(22_i32.into())]),
-            Row(vec![
-                Some(2_i32.into()),
-                Some(22_i32.into()),
-                Some(222_i32.into()),
-            ]),
-        )
-        .unwrap();
-
-    state
-        .insert::<false>(
-            &Row(vec![Some(3_i32.into()), Some(33_i32.into())]),
-            Row(vec![
-                Some(3333_i32.into()),
-                Some(3333_i32.into()),
-                Some(3333_i32.into()),
-            ]),
-        )
-        .unwrap();
-
-    state
-        .insert::<false>(
-            &Row(vec![Some(6_i32.into()), Some(66_i32.into())]),
-            Row(vec![
-                Some(6_i32.into()),
-                Some(66_i32.into()),
-                Some(666_i32.into()),
-            ]),
-        )
-        .unwrap();
-
-    state
-        .insert::<false>(
-            &Row(vec![Some(9_i32.into()), Some(99_i32.into())]),
-            Row(vec![
-                Some(9_i32.into()),
-                Some(99_i32.into()),
-                Some(999_i32.into()),
-            ]),
-        )
-=======
-        .insert(Row(vec![
+        .insert::<false>(Row(vec![
             Some(1_i32.into()),
             Some(11_i32.into()),
             Some(111_i32.into()),
         ]))
         .unwrap();
     state
-        .insert(Row(vec![
+        .insert::<false>(Row(vec![
             Some(2_i32.into()),
             Some(22_i32.into()),
             Some(222_i32.into()),
         ]))
         .unwrap();
     state
-        .delete(Row(vec![
+        .delete::<false>(Row(vec![
             Some(2_i32.into()),
             Some(22_i32.into()),
             Some(222_i32.into()),
@@ -630,7 +396,7 @@
         .unwrap();
 
     state
-        .insert(Row(vec![
+        .insert::<false>(Row(vec![
             Some(3_i32.into()),
             Some(33_i32.into()),
             Some(3333_i32.into()),
@@ -638,7 +404,7 @@
         .unwrap();
 
     state
-        .insert(Row(vec![
+        .insert::<false>(Row(vec![
             Some(6_i32.into()),
             Some(66_i32.into()),
             Some(666_i32.into()),
@@ -646,12 +412,11 @@
         .unwrap();
 
     state
-        .insert(Row(vec![
+        .insert::<false>(Row(vec![
             Some(9_i32.into()),
             Some(99_i32.into()),
             Some(999_i32.into()),
         ]))
->>>>>>> 74d8f6e6
         .unwrap();
 
     {
@@ -699,77 +464,14 @@
     // cell_based_table
 
     state
-<<<<<<< HEAD
-        .delete::<false>(
-            &Row(vec![Some(1_i32.into()), Some(11_i32.into())]),
-            Row(vec![
-                Some(1_i32.into()),
-                Some(11_i32.into()),
-                Some(111_i32.into()),
-            ]),
-        )
-        .unwrap();
-    state
-        .insert::<false>(
-            &Row(vec![Some(3_i32.into()), Some(33_i32.into())]),
-            Row(vec![
-                Some(3_i32.into()),
-                Some(33_i32.into()),
-                Some(333_i32.into()),
-            ]),
-        )
-        .unwrap();
-
-    state
-        .insert::<false>(
-            &Row(vec![Some(4_i32.into()), Some(44_i32.into())]),
-            Row(vec![
-                Some(4_i32.into()),
-                Some(44_i32.into()),
-                Some(444_i32.into()),
-            ]),
-        )
-        .unwrap();
-
-    state
-        .insert::<false>(
-            &Row(vec![Some(5_i32.into()), Some(55_i32.into())]),
-            Row(vec![
-                Some(5_i32.into()),
-                Some(55_i32.into()),
-                Some(555_i32.into()),
-            ]),
-        )
-        .unwrap();
-    state
-        .insert::<false>(
-            &Row(vec![Some(7_i32.into()), Some(77_i32.into())]),
-            Row(vec![
-                Some(7_i32.into()),
-                Some(77_i32.into()),
-                Some(777_i32.into()),
-            ]),
-        )
-        .unwrap();
-
-    state
-        .insert::<false>(
-            &Row(vec![Some(8_i32.into()), Some(88_i32.into())]),
-            Row(vec![
-                Some(8_i32.into()),
-                Some(88_i32.into()),
-                Some(888_i32.into()),
-            ]),
-        )
-=======
-        .delete(Row(vec![
+        .delete::<false>(Row(vec![
             Some(1_i32.into()),
             Some(11_i32.into()),
             Some(111_i32.into()),
         ]))
         .unwrap();
     state
-        .insert(Row(vec![
+        .insert::<false>(Row(vec![
             Some(3_i32.into()),
             Some(33_i32.into()),
             Some(333_i32.into()),
@@ -777,7 +479,7 @@
         .unwrap();
 
     state
-        .insert(Row(vec![
+        .insert::<false>(Row(vec![
             Some(4_i32.into()),
             Some(44_i32.into()),
             Some(444_i32.into()),
@@ -785,14 +487,14 @@
         .unwrap();
 
     state
-        .insert(Row(vec![
+        .insert::<false>(Row(vec![
             Some(5_i32.into()),
             Some(55_i32.into()),
             Some(555_i32.into()),
         ]))
         .unwrap();
     state
-        .insert(Row(vec![
+        .insert::<false>(Row(vec![
             Some(7_i32.into()),
             Some(77_i32.into()),
             Some(777_i32.into()),
@@ -800,12 +502,11 @@
         .unwrap();
 
     state
-        .insert(Row(vec![
+        .insert::<false>(Row(vec![
             Some(8_i32.into()),
             Some(88_i32.into()),
             Some(888_i32.into()),
         ]))
->>>>>>> 74d8f6e6
         .unwrap();
 
     let iter = state.iter(epoch).await.unwrap();
@@ -935,91 +636,21 @@
     );
 
     state_1
-<<<<<<< HEAD
-        .insert::<false>(
-            &Row(vec![Some(1_i32.into()), Some(11_i32.into())]),
-            Row(vec![
-                Some(1_i32.into()),
-                Some(11_i32.into()),
-                Some(111_i32.into()),
-            ]),
-        )
-        .unwrap();
-    state_1
-        .insert::<false>(
-            &Row(vec![Some(2_i32.into()), Some(22_i32.into())]),
-            Row(vec![
-                Some(2_i32.into()),
-                Some(22_i32.into()),
-                Some(222_i32.into()),
-            ]),
-        )
-        .unwrap();
-    state_1
-        .delete::<false>(
-            &Row(vec![Some(2_i32.into()), Some(22_i32.into())]),
-            Row(vec![
-                Some(2_i32.into()),
-                Some(22_i32.into()),
-                Some(222_i32.into()),
-            ]),
-        )
-        .unwrap();
-
-    state_2
-        .insert::<false>(
-            &Row(vec![
-                Some("1".to_string().into()),
-                Some("11".to_string().into()),
-            ]),
-            Row(vec![
-                Some("1".to_string().into()),
-                Some("11".to_string().into()),
-                Some("111".to_string().into()),
-            ]),
-        )
-        .unwrap();
-    state_2
-        .insert::<false>(
-            &Row(vec![
-                Some("2".to_string().into()),
-                Some("22".to_string().into()),
-            ]),
-            Row(vec![
-                Some("2".to_string().into()),
-                Some("22".to_string().into()),
-                Some("222".to_string().into()),
-            ]),
-        )
-        .unwrap();
-    state_2
-        .delete::<false>(
-            &Row(vec![
-                Some("2".to_string().into()),
-                Some("22".to_string().into()),
-            ]),
-            Row(vec![
-                Some("2".to_string().into()),
-                Some("22".to_string().into()),
-                Some("222".to_string().into()),
-            ]),
-        )
-=======
-        .insert(Row(vec![
+        .insert::<false>(Row(vec![
             Some(1_i32.into()),
             Some(11_i32.into()),
             Some(111_i32.into()),
         ]))
         .unwrap();
     state_1
-        .insert(Row(vec![
+        .insert::<false>(Row(vec![
             Some(2_i32.into()),
             Some(22_i32.into()),
             Some(222_i32.into()),
         ]))
         .unwrap();
     state_1
-        .delete(Row(vec![
+        .delete::<false>(Row(vec![
             Some(2_i32.into()),
             Some(22_i32.into()),
             Some(222_i32.into()),
@@ -1027,26 +658,25 @@
         .unwrap();
 
     state_2
-        .insert(Row(vec![
+        .insert::<false>(Row(vec![
             Some("1".to_string().into()),
             Some("11".to_string().into()),
             Some("111".to_string().into()),
         ]))
         .unwrap();
     state_2
-        .insert(Row(vec![
+        .insert::<false>(Row(vec![
             Some("2".to_string().into()),
             Some("22".to_string().into()),
             Some("222".to_string().into()),
         ]))
         .unwrap();
     state_2
-        .delete(Row(vec![
+        .delete::<false>(Row(vec![
             Some("2".to_string().into()),
             Some("22".to_string().into()),
             Some("222".to_string().into()),
         ]))
->>>>>>> 74d8f6e6
         .unwrap();
 
     {
@@ -1109,43 +739,17 @@
     let epoch: u64 = 0;
 
     state
-<<<<<<< HEAD
-        .insert::<false>(
-            &Row(vec![Some(1_i32.into()), Some(11_i32.into())]),
-            Row(vec![Some(1_i32.into()), None, None]),
-        )
-        .unwrap();
-    state
-        .insert::<false>(
-            &Row(vec![Some(2_i32.into()), Some(22_i32.into())]),
-            Row(vec![Some(2_i32.into()), None, Some(222_i32.into())]),
-        )
-        .unwrap();
-    state
-        .insert::<false>(
-            &Row(vec![Some(3_i32.into()), Some(33_i32.into())]),
-            Row(vec![Some(3_i32.into()), None, None]),
-        )
-        .unwrap();
-
-    state
-        .delete::<false>(
-            &Row(vec![Some(2_i32.into()), Some(22_i32.into())]),
-            Row(vec![Some(2_i32.into()), None, Some(222_i32.into())]),
-        )
-=======
-        .insert(Row(vec![Some(1_i32.into()), None, None]))
-        .unwrap();
-    state
-        .insert(Row(vec![Some(2_i32.into()), None, Some(222_i32.into())]))
-        .unwrap();
-    state
-        .insert(Row(vec![Some(3_i32.into()), None, None]))
-        .unwrap();
-
-    state
-        .delete(Row(vec![Some(2_i32.into()), None, Some(222_i32.into())]))
->>>>>>> 74d8f6e6
+        .insert::<false>(Row(vec![Some(1_i32.into()), None, None]))
+        .unwrap();
+    state
+        .insert::<false>(Row(vec![Some(2_i32.into()), None, Some(222_i32.into())]))
+        .unwrap();
+    state
+        .insert::<false>(Row(vec![Some(3_i32.into()), None, None]))
+        .unwrap();
+
+    state
+        .delete::<false>(Row(vec![Some(2_i32.into()), None, Some(222_i32.into())]))
         .unwrap();
     state.commit(epoch).await.unwrap();
 
@@ -1208,49 +812,17 @@
     let epoch: u64 = 0;
 
     state
-<<<<<<< HEAD
-        .insert::<false>(
-            &Row(vec![Some(1_i32.into()), Some(11_i32.into())]),
-            Row(vec![Some(1_i32.into()), None, None]),
-        )
-        .unwrap();
-    state
-        .insert::<false>(
-            &Row(vec![Some(2_i32.into()), Some(22_i32.into())]),
-            Row(vec![Some(2_i32.into()), None, Some(222_i32.into())]),
-        )
-        .unwrap();
-    state
-        .insert::<false>(
-            &Row(vec![Some(3_i32.into()), Some(33_i32.into())]),
-            Row(vec![Some(3_i32.into()), None, None]),
-        )
-        .unwrap();
-    state
-        .insert::<false>(
-            &Row(vec![Some(4_i32.into()), Some(44_i32.into())]),
-            Row(vec![None, None, None]),
-        )
-        .unwrap();
-
-    state
-        .delete::<false>(
-            &Row(vec![Some(2_i32.into()), Some(22_i32.into())]),
-            Row(vec![Some(2_i32.into()), None, Some(222_i32.into())]),
-        )
-=======
-        .insert(Row(vec![Some(1_i32.into()), None, None]))
-        .unwrap();
-    state
-        .insert(Row(vec![Some(2_i32.into()), None, Some(222_i32.into())]))
-        .unwrap();
-    state
-        .insert(Row(vec![Some(3_i32.into()), None, None]))
-        .unwrap();
-
-    state
-        .delete(Row(vec![Some(2_i32.into()), None, Some(222_i32.into())]))
->>>>>>> 74d8f6e6
+        .insert::<false>(Row(vec![Some(1_i32.into()), None, None]))
+        .unwrap();
+    state
+        .insert::<false>(Row(vec![Some(2_i32.into()), None, Some(222_i32.into())]))
+        .unwrap();
+    state
+        .insert::<false>(Row(vec![Some(3_i32.into()), None, None]))
+        .unwrap();
+
+    state
+        .delete::<false>(Row(vec![Some(2_i32.into()), None, Some(222_i32.into())]))
         .unwrap();
     state.commit(epoch).await.unwrap();
 
@@ -1312,65 +884,25 @@
     let epoch: u64 = 0;
 
     state
-<<<<<<< HEAD
-        .insert::<false>(
-            &Row(vec![
-                Some("1".to_string().into()),
-                Some("11".to_string().into()),
-            ]),
-            Row(vec![
-                Some("1".to_string().into()),
-                Some("11".to_string().into()),
-                Some("111".to_string().into()),
-            ]),
-        )
-        .unwrap();
-    state
-        .insert::<false>(
-            &Row(vec![
-                Some("4".to_string().into()),
-                Some("44".to_string().into()),
-            ]),
-            Row(vec![
-                Some("4".to_string().into()),
-                Some("44".to_string().into()),
-                Some("444".to_string().into()),
-            ]),
-        )
-        .unwrap();
-    state
-        .delete::<false>(
-            &Row(vec![
-                Some("4".to_string().into()),
-                Some("44".to_string().into()),
-            ]),
-            Row(vec![
-                Some("4".to_string().into()),
-                Some("44".to_string().into()),
-                Some("444".to_string().into()),
-            ]),
-        )
-=======
-        .insert(Row(vec![
+        .insert::<false>(Row(vec![
             Some("1".to_string().into()),
             Some("11".to_string().into()),
             Some("111".to_string().into()),
         ]))
         .unwrap();
     state
-        .insert(Row(vec![
+        .insert::<false>(Row(vec![
             Some("4".to_string().into()),
             Some("44".to_string().into()),
             Some("444".to_string().into()),
         ]))
         .unwrap();
     state
-        .delete(Row(vec![
+        .delete::<false>(Row(vec![
             Some("4".to_string().into()),
             Some("44".to_string().into()),
             Some("444".to_string().into()),
         ]))
->>>>>>> 74d8f6e6
         .unwrap();
     state.commit(epoch).await.unwrap();
 
@@ -1433,49 +965,17 @@
     let epoch: u64 = 0;
 
     state
-<<<<<<< HEAD
-        .insert::<false>(
-            &Row(vec![Some(1_i32.into()), Some(11_i32.into())]),
-            Row(vec![Some(1_i32.into()), None, None]),
-        )
-        .unwrap();
-    state
-        .insert::<false>(
-            &Row(vec![Some(2_i32.into()), Some(22_i32.into())]),
-            Row(vec![Some(2_i32.into()), None, Some(222_i32.into())]),
-        )
-        .unwrap();
-    state
-        .insert::<false>(
-            &Row(vec![Some(3_i32.into()), Some(33_i32.into())]),
-            Row(vec![Some(3_i32.into()), None, None]),
-        )
-        .unwrap();
-    state
-        .insert::<false>(
-            &Row(vec![Some(4_i32.into()), Some(44_i32.into())]),
-            Row(vec![None, None, None]),
-        )
-        .unwrap();
-
-    state
-        .delete::<false>(
-            &Row(vec![Some(2_i32.into()), Some(22_i32.into())]),
-            Row(vec![Some(2_i32.into()), None, Some(222_i32.into())]),
-        )
-=======
-        .insert(Row(vec![Some(1_i32.into()), None, None]))
-        .unwrap();
-    state
-        .insert(Row(vec![Some(2_i32.into()), None, Some(222_i32.into())]))
-        .unwrap();
-    state
-        .insert(Row(vec![Some(3_i32.into()), None, None]))
-        .unwrap();
-
-    state
-        .delete(Row(vec![Some(2_i32.into()), None, Some(222_i32.into())]))
->>>>>>> 74d8f6e6
+        .insert::<false>(Row(vec![Some(1_i32.into()), None, None]))
+        .unwrap();
+    state
+        .insert::<false>(Row(vec![Some(2_i32.into()), None, Some(222_i32.into())]))
+        .unwrap();
+    state
+        .insert::<false>(Row(vec![Some(3_i32.into()), None, None]))
+        .unwrap();
+
+    state
+        .delete::<false>(Row(vec![Some(2_i32.into()), None, Some(222_i32.into())]))
         .unwrap();
     state.commit(epoch).await.unwrap();
 
@@ -1535,56 +1035,25 @@
     let epoch: u64 = 0;
 
     state
-<<<<<<< HEAD
-        .insert::<false>(
-            &Row(vec![Some(1_i32.into()), Some(11_i32.into())]),
-            Row(vec![
-                Some(1_i32.into()),
-                Some(11_i32.into()),
-                Some(111_i32.into()),
-            ]),
-        )
-        .unwrap();
-    state
-        .insert::<false>(
-            &Row(vec![Some(2_i32.into()), Some(22_i32.into())]),
-            Row(vec![
-                Some(2_i32.into()),
-                Some(22_i32.into()),
-                Some(222_i32.into()),
-            ]),
-        )
-        .unwrap();
-    state
-        .delete::<false>(
-            &Row(vec![Some(2_i32.into()), Some(22_i32.into())]),
-            Row(vec![
-                Some(2_i32.into()),
-                Some(22_i32.into()),
-                Some(222_i32.into()),
-            ]),
-        )
-=======
-        .insert(Row(vec![
+        .insert::<false>(Row(vec![
             Some(1_i32.into()),
             Some(11_i32.into()),
             Some(111_i32.into()),
         ]))
         .unwrap();
     state
-        .insert(Row(vec![
+        .insert::<false>(Row(vec![
             Some(2_i32.into()),
             Some(22_i32.into()),
             Some(222_i32.into()),
         ]))
         .unwrap();
     state
-        .delete(Row(vec![
+        .delete::<false>(Row(vec![
             Some(2_i32.into()),
             Some(22_i32.into()),
             Some(222_i32.into()),
         ]))
->>>>>>> 74d8f6e6
         .unwrap();
     state.commit(epoch).await.unwrap();
 
@@ -1648,91 +1117,21 @@
     let table_2 = CellBasedTable::new_for_test(keyspace_2.clone(), column_descs_2, order_types);
 
     state_1
-<<<<<<< HEAD
-        .insert::<false>(
-            &Row(vec![Some(1_i32.into()), Some(11_i32.into())]),
-            Row(vec![
-                Some(1_i32.into()),
-                Some(11_i32.into()),
-                Some(111_i32.into()),
-            ]),
-        )
-        .unwrap();
-    state_1
-        .insert::<false>(
-            &Row(vec![Some(2_i32.into()), Some(22_i32.into())]),
-            Row(vec![
-                Some(2_i32.into()),
-                Some(22_i32.into()),
-                Some(222_i32.into()),
-            ]),
-        )
-        .unwrap();
-    state_1
-        .delete::<false>(
-            &Row(vec![Some(2_i32.into()), Some(22_i32.into())]),
-            Row(vec![
-                Some(2_i32.into()),
-                Some(22_i32.into()),
-                Some(222_i32.into()),
-            ]),
-        )
-        .unwrap();
-
-    state_2
-        .insert::<false>(
-            &Row(vec![
-                Some("1".to_string().into()),
-                Some("11".to_string().into()),
-            ]),
-            Row(vec![
-                Some("1".to_string().into()),
-                Some("11".to_string().into()),
-                Some("111".to_string().into()),
-            ]),
-        )
-        .unwrap();
-    state_2
-        .insert::<false>(
-            &Row(vec![
-                Some("2".to_string().into()),
-                Some("22".to_string().into()),
-            ]),
-            Row(vec![
-                Some("2".to_string().into()),
-                Some("22".to_string().into()),
-                Some("222".to_string().into()),
-            ]),
-        )
-        .unwrap();
-    state_2
-        .delete::<false>(
-            &Row(vec![
-                Some("2".to_string().into()),
-                Some("22".to_string().into()),
-            ]),
-            Row(vec![
-                Some("2".to_string().into()),
-                Some("22".to_string().into()),
-                Some("222".to_string().into()),
-            ]),
-        )
-=======
-        .insert(Row(vec![
+        .insert::<false>(Row(vec![
             Some(1_i32.into()),
             Some(11_i32.into()),
             Some(111_i32.into()),
         ]))
         .unwrap();
     state_1
-        .insert(Row(vec![
+        .insert::<false>(Row(vec![
             Some(2_i32.into()),
             Some(22_i32.into()),
             Some(222_i32.into()),
         ]))
         .unwrap();
     state_1
-        .delete(Row(vec![
+        .delete::<false>(Row(vec![
             Some(2_i32.into()),
             Some(22_i32.into()),
             Some(222_i32.into()),
@@ -1740,26 +1139,25 @@
         .unwrap();
 
     state_2
-        .insert(Row(vec![
+        .insert::<false>(Row(vec![
             Some("1".to_string().into()),
             Some("11".to_string().into()),
             Some("111".to_string().into()),
         ]))
         .unwrap();
     state_2
-        .insert(Row(vec![
+        .insert::<false>(Row(vec![
             Some("2".to_string().into()),
             Some("22".to_string().into()),
             Some("222".to_string().into()),
         ]))
         .unwrap();
     state_2
-        .delete(Row(vec![
+        .delete::<false>(Row(vec![
             Some("2".to_string().into()),
             Some("22".to_string().into()),
             Some("222".to_string().into()),
         ]))
->>>>>>> 74d8f6e6
         .unwrap();
 
     state_1.commit(epoch).await.unwrap();
@@ -1957,39 +1355,18 @@
     let epoch: u64 = 0;
 
     state
-<<<<<<< HEAD
-        .insert::<false>(
-            &Row(vec![Some(1_i32.into()), Some(11_i32.into())]),
-            Row(vec![
-                Some(1_i32.into()),
-                Some(11_i32.into()),
-                Some(111_i32.into()),
-            ]),
-        )
-        .unwrap();
-    state
-        .insert::<false>(
-            &Row(vec![Some(2_i32.into()), Some(22_i32.into())]),
-            Row(vec![
-                Some(2_i32.into()),
-                Some(22_i32.into()),
-                Some(222_i32.into()),
-            ]),
-        )
-=======
-        .insert(Row(vec![
+        .insert::<false>(Row(vec![
             Some(1_i32.into()),
             Some(11_i32.into()),
             Some(111_i32.into()),
         ]))
         .unwrap();
     state
-        .insert(Row(vec![
+        .insert::<false>(Row(vec![
             Some(2_i32.into()),
             Some(22_i32.into()),
             Some(222_i32.into()),
         ]))
->>>>>>> 74d8f6e6
         .unwrap();
     state.commit(epoch).await.unwrap();
 
@@ -2026,116 +1403,35 @@
     let epoch: u64 = 0;
 
     state
-<<<<<<< HEAD
-        .insert::<false>(
-            &Row(vec![Some(1_i32.into()), Some(11_i32.into())]),
-            Row(vec![
-                Some(1_i32.into()),
-                Some(11_i32.into()),
-                Some(111_i32.into()),
-            ]),
-        )
-        .unwrap();
-    state
-        .insert::<false>(
-            &Row(vec![Some(2_i32.into()), Some(22_i32.into())]),
-            Row(vec![
-                Some(2_i32.into()),
-                Some(22_i32.into()),
-                Some(222_i32.into()),
-            ]),
-        )
-        .unwrap();
-    state
-        .insert::<false>(
-            &Row(vec![Some(3_i32.into()), Some(33_i32.into())]),
-            Row(vec![
-                Some(3_i32.into()),
-                Some(33_i32.into()),
-                Some(333_i32.into()),
-            ]),
-        )
-        .unwrap();
-    state
-        .insert::<false>(
-            &Row(vec![Some(5_i32.into()), Some(55_i32.into())]),
-            Row(vec![
-                Some(5_i32.into()),
-                Some(55_i32.into()),
-                Some(555_i32.into()),
-            ]),
-        )
-        .unwrap();
-    state
-        .insert::<false>(
-            &Row(vec![Some(7_i32.into()), Some(77_i32.into())]),
-            Row(vec![
-                Some(7_i32.into()),
-                Some(77_i32.into()),
-                Some(777_i32.into()),
-            ]),
-        )
-        .unwrap();
-    state.commit(epoch).await.unwrap();
-    state
-        .insert::<false>(
-            &Row(vec![Some(4_i32.into()), Some(44_i32.into())]),
-            Row(vec![
-                Some(4_i32.into()),
-                Some(44_i32.into()),
-                Some(444_i32.into()),
-            ]),
-        )
-        .unwrap();
-    state
-        .insert::<false>(
-            &Row(vec![Some(5_i32.into()), Some(55_i32.into())]),
-            Row(vec![
-                Some(5555_i32.into()),
-                Some(5555_i32.into()),
-                Some(5555_i32.into()),
-            ]),
-        )
-        .unwrap();
-    state
-        .insert::<false>(
-            &Row(vec![Some(6_i32.into()), Some(66_i32.into())]),
-            Row(vec![
-                Some(6_i32.into()),
-                Some(66_i32.into()),
-                Some(666_i32.into()),
-            ]),
-        )
-=======
-        .insert(Row(vec![
+        .insert::<false>(Row(vec![
             Some(1_i32.into()),
             Some(11_i32.into()),
             Some(111_i32.into()),
         ]))
         .unwrap();
     state
-        .insert(Row(vec![
+        .insert::<false>(Row(vec![
             Some(2_i32.into()),
             Some(22_i32.into()),
             Some(222_i32.into()),
         ]))
         .unwrap();
     state
-        .insert(Row(vec![
+        .insert::<false>(Row(vec![
             Some(3_i32.into()),
             Some(33_i32.into()),
             Some(333_i32.into()),
         ]))
         .unwrap();
     state
-        .insert(Row(vec![
+        .insert::<false>(Row(vec![
             Some(5_i32.into()),
             Some(55_i32.into()),
             Some(555_i32.into()),
         ]))
         .unwrap();
     state
-        .insert(Row(vec![
+        .insert::<false>(Row(vec![
             Some(7_i32.into()),
             Some(77_i32.into()),
             Some(777_i32.into()),
@@ -2143,26 +1439,25 @@
         .unwrap();
     state.commit(epoch).await.unwrap();
     state
-        .insert(Row(vec![
+        .insert::<false>(Row(vec![
             Some(4_i32.into()),
             Some(44_i32.into()),
             Some(444_i32.into()),
         ]))
         .unwrap();
     state
-        .insert(Row(vec![
+        .insert::<false>(Row(vec![
             Some(5_i32.into()),
             Some(55_i32.into()),
             Some(5555_i32.into()),
         ]))
         .unwrap();
     state
-        .insert(Row(vec![
+        .insert::<false>(Row(vec![
             Some(6_i32.into()),
             Some(66_i32.into()),
             Some(666_i32.into()),
         ]))
->>>>>>> 74d8f6e6
         .unwrap();
     let epoch = u64::MAX;
     let pk_bounds = Row(vec![Some(2_i32.into()), Some(22_i32.into())])
@@ -2238,116 +1533,35 @@
     let epoch: u64 = 0;
 
     state
-<<<<<<< HEAD
-        .insert::<false>(
-            &Row(vec![Some(1_i32.into()), Some(11_i32.into())]),
-            Row(vec![
-                Some(1_i32.into()),
-                Some(11_i32.into()),
-                Some(111_i32.into()),
-            ]),
-        )
-        .unwrap();
-    state
-        .insert::<false>(
-            &Row(vec![Some(2_i32.into()), Some(22_i32.into())]),
-            Row(vec![
-                Some(2_i32.into()),
-                Some(22_i32.into()),
-                Some(222_i32.into()),
-            ]),
-        )
-        .unwrap();
-    state
-        .insert::<false>(
-            &Row(vec![Some(3_i32.into()), Some(33_i32.into())]),
-            Row(vec![
-                Some(3_i32.into()),
-                Some(33_i32.into()),
-                Some(333_i32.into()),
-            ]),
-        )
-        .unwrap();
-    state
-        .insert::<false>(
-            &Row(vec![Some(5_i32.into()), Some(55_i32.into())]),
-            Row(vec![
-                Some(5_i32.into()),
-                Some(55_i32.into()),
-                Some(555_i32.into()),
-            ]),
-        )
-        .unwrap();
-    state
-        .insert::<false>(
-            &Row(vec![Some(7_i32.into()), Some(77_i32.into())]),
-            Row(vec![
-                Some(7_i32.into()),
-                Some(77_i32.into()),
-                Some(777_i32.into()),
-            ]),
-        )
-        .unwrap();
-    state.commit(epoch).await.unwrap();
-    state
-        .insert::<false>(
-            &Row(vec![Some(4_i32.into()), Some(44_i32.into())]),
-            Row(vec![
-                Some(4_i32.into()),
-                Some(44_i32.into()),
-                Some(444_i32.into()),
-            ]),
-        )
-        .unwrap();
-    state
-        .insert::<false>(
-            &Row(vec![Some(5_i32.into()), Some(55_i32.into())]),
-            Row(vec![
-                Some(5555_i32.into()),
-                Some(5555_i32.into()),
-                Some(5555_i32.into()),
-            ]),
-        )
-        .unwrap();
-    state
-        .insert::<false>(
-            &Row(vec![Some(6_i32.into()), Some(66_i32.into())]),
-            Row(vec![
-                Some(6_i32.into()),
-                Some(66_i32.into()),
-                Some(666_i32.into()),
-            ]),
-        )
-=======
-        .insert(Row(vec![
+        .insert::<false>(Row(vec![
             Some(1_i32.into()),
             Some(11_i32.into()),
             Some(111_i32.into()),
         ]))
         .unwrap();
     state
-        .insert(Row(vec![
+        .insert::<false>(Row(vec![
             Some(2_i32.into()),
             Some(22_i32.into()),
             Some(222_i32.into()),
         ]))
         .unwrap();
     state
-        .insert(Row(vec![
+        .insert::<false>(Row(vec![
             Some(3_i32.into()),
             Some(33_i32.into()),
             Some(333_i32.into()),
         ]))
         .unwrap();
     state
-        .insert(Row(vec![
+        .insert::<false>(Row(vec![
             Some(5_i32.into()),
             Some(55_i32.into()),
             Some(555_i32.into()),
         ]))
         .unwrap();
     state
-        .insert(Row(vec![
+        .insert::<false>(Row(vec![
             Some(7_i32.into()),
             Some(77_i32.into()),
             Some(777_i32.into()),
@@ -2355,26 +1569,25 @@
         .unwrap();
     state.commit(epoch).await.unwrap();
     state
-        .insert(Row(vec![
+        .insert::<false>(Row(vec![
             Some(4_i32.into()),
             Some(44_i32.into()),
             Some(444_i32.into()),
         ]))
         .unwrap();
     state
-        .insert(Row(vec![
+        .insert::<false>(Row(vec![
             Some(5_i32.into()),
             Some(55_i32.into()),
             Some(5555_i32.into()),
         ]))
         .unwrap();
     state
-        .insert(Row(vec![
+        .insert::<false>(Row(vec![
             Some(6_i32.into()),
             Some(66_i32.into()),
             Some(666_i32.into()),
         ]))
->>>>>>> 74d8f6e6
         .unwrap();
     let epoch = u64::MAX;
     let pk_bounds = Row(vec![Some(3_i32.into()), Some(33_i32.into())])..;
@@ -2462,56 +1675,14 @@
     let epoch: u64 = 0;
 
     state
-<<<<<<< HEAD
-        .insert::<false>(
-            &Row(vec![Some(1_i32.into()), Some(11_i32.into())]),
-            Row(vec![
-                Some(1_i32.into()),
-                Some(11_i32.into()),
-                Some(111_i32.into()),
-            ]),
-        )
-        .unwrap();
-    state
-        .insert::<false>(
-            &Row(vec![Some(1_i32.into()), Some(22_i32.into())]),
-            Row(vec![
-                Some(2_i32.into()),
-                Some(22_i32.into()),
-                Some(222_i32.into()),
-            ]),
-        )
-        .unwrap();
-
-    state
-        .insert::<false>(
-            &Row(vec![Some(4_i32.into()), Some(44_i32.into())]),
-            Row(vec![
-                Some(4_i32.into()),
-                Some(44_i32.into()),
-                Some(444_i32.into()),
-            ]),
-        )
-        .unwrap();
-
-    state
-        .insert::<false>(
-            &Row(vec![Some(1_i32.into()), Some(55_i32.into())]),
-            Row(vec![
-                Some(5_i32.into()),
-                Some(55_i32.into()),
-                Some(555_i32.into()),
-            ]),
-        )
-=======
-        .insert(Row(vec![
+        .insert::<false>(Row(vec![
             Some(1_i32.into()),
             Some(11_i32.into()),
             Some(111_i32.into()),
         ]))
         .unwrap();
     state
-        .insert(Row(vec![
+        .insert::<false>(Row(vec![
             Some(1_i32.into()),
             Some(22_i32.into()),
             Some(222_i32.into()),
@@ -2519,7 +1690,7 @@
         .unwrap();
 
     state
-        .insert(Row(vec![
+        .insert::<false>(Row(vec![
             Some(4_i32.into()),
             Some(44_i32.into()),
             Some(444_i32.into()),
@@ -2527,66 +1698,34 @@
         .unwrap();
 
     state
-        .insert(Row(vec![
+        .insert::<false>(Row(vec![
             Some(1_i32.into()),
             Some(55_i32.into()),
             Some(555_i32.into()),
         ]))
->>>>>>> 74d8f6e6
         .unwrap();
     state.commit(epoch).await.unwrap();
 
     state
-<<<<<<< HEAD
-        .insert::<false>(
-            &Row(vec![Some(1_i32.into()), Some(33_i32.into())]),
-            Row(vec![
-                Some(3_i32.into()),
-                Some(33_i32.into()),
-                Some(333_i32.into()),
-            ]),
-        )
-        .unwrap();
-    state
-        .insert::<false>(
-            &Row(vec![Some(1_i32.into()), Some(55_i32.into())]),
-            Row(vec![
-                Some(5555_i32.into()),
-                Some(5555_i32.into()),
-                Some(5555_i32.into()),
-            ]),
-        )
-        .unwrap();
-    state
-        .insert::<false>(
-            &Row(vec![Some(6_i32.into()), Some(66_i32.into())]),
-            Row(vec![
-                Some(6_i32.into()),
-                Some(66_i32.into()),
-                Some(666_i32.into()),
-            ]),
-        )
-=======
-        .insert(Row(vec![
+        .insert::<false>(Row(vec![
             Some(1_i32.into()),
             Some(33_i32.into()),
             Some(333_i32.into()),
         ]))
         .unwrap();
     state
-        .insert(Row(vec![
+        .insert::<false>(Row(vec![
             Some(1_i32.into()),
             Some(55_i32.into()),
             Some(5555_i32.into()),
         ]))
         .unwrap();
     state
-        .insert(Row(vec![
+        .insert::<false>(Row(vec![
             Some(6_i32.into()),
             Some(66_i32.into()),
             Some(666_i32.into()),
         ]))
->>>>>>> 74d8f6e6
         .unwrap();
     let epoch = u64::MAX;
     let pk_prefix = Row(vec![Some(1_i32.into())]);
