// Copyright 2022 Singularity Data
//
// Licensed under the Apache License, Version 2.0 (the "License");
// you may not use this file except in compliance with the License.
// You may obtain a copy of the License at
//
// http://www.apache.org/licenses/LICENSE-2.0
//
// Unless required by applicable law or agreed to in writing, software
// distributed under the License is distributed on an "AS IS" BASIS,
// WITHOUT WARRANTIES OR CONDITIONS OF ANY KIND, either express or implied.
// See the License for the specific language governing permissions and
// limitations under the License.

use std::cmp::Ordering::{Equal, Greater, Less};
use std::sync::Arc;

use async_trait::async_trait;
use risingwave_hummock_sdk::VersionedComparator;
use risingwave_pb::hummock::SstableInfo;

use crate::hummock::iterator::{
    DirectionEnum, HummockIterator, HummockIteratorDirection, ReadOptions,
};
use crate::hummock::value::HummockValue;
use crate::hummock::{HummockResult, SSTableIteratorType, SstableStoreRef};
use crate::monitor::StoreLocalStatistic;

/// Served as the concrete implementation of `ConcatIterator` and `BackwardConcatIterator`.
pub struct ConcatIteratorInner<TI: SSTableIteratorType> {
    /// The iterator of the current table.
    sstable_iter: Option<TI>,

    /// Current table index.
    cur_idx: usize,

    /// All non-overlapping tables.
    tables: Vec<SstableInfo>,

    sstable_store: SstableStoreRef,
<<<<<<< HEAD

    stats: StoreLocalStatistic,
=======
    read_options: Arc<ReadOptions>,
>>>>>>> 23e4c1cd
}

impl<TI: SSTableIteratorType> ConcatIteratorInner<TI> {
    /// Caller should make sure that `tables` are non-overlapping,
    /// arranged in ascending order when it serves as a forward iterator,
    /// and arranged in descending order when it serves as a backward iterator.
    pub fn new(
        tables: Vec<SstableInfo>,
        sstable_store: SstableStoreRef,
        read_options: Arc<ReadOptions>,
    ) -> Self {
        Self {
            sstable_iter: None,
            cur_idx: 0,
            tables,
            sstable_store,
<<<<<<< HEAD
            stats: StoreLocalStatistic::default(),
=======
            read_options,
>>>>>>> 23e4c1cd
        }
    }

    /// Seeks to a table, and then seeks to the key if `seek_key` is given.
    async fn seek_idx(&mut self, idx: usize, seek_key: Option<&[u8]>) -> HummockResult<()> {
        if idx >= self.tables.len() {
            if let Some(old_iter) = self.sstable_iter.take() {
                old_iter.collect_local_statistic(&mut self.stats);
            }
        } else {
<<<<<<< HEAD
            let table = self
                .sstable_store
                .sstable(self.tables[idx].id, &mut self.stats)
                .await?;
            let mut sstable_iter = TI::new(table, self.sstable_store.clone());
=======
            let table = self.sstable_store.sstable(self.tables[idx].id).await?;
            let mut sstable_iter =
                TI::new(table, self.sstable_store.clone(), self.read_options.clone());
>>>>>>> 23e4c1cd
            if let Some(key) = seek_key {
                sstable_iter.seek(key).await?;
            } else {
                sstable_iter.rewind().await?;
            }

            if let Some(old_iter) = self.sstable_iter.take() {
                old_iter.collect_local_statistic(&mut self.stats);
            }

            self.sstable_iter = Some(sstable_iter);
            self.cur_idx = idx;
        }
        Ok(())
    }
}

#[async_trait]
impl<TI: SSTableIteratorType> HummockIterator for ConcatIteratorInner<TI> {
    type Direction = TI::Direction;

    async fn next(&mut self) -> HummockResult<()> {
        let sstable_iter = self.sstable_iter.as_mut().expect("no table iter");
        sstable_iter.next().await?;

        if sstable_iter.is_valid() {
            Ok(())
        } else {
            // seek to next table
            self.seek_idx(self.cur_idx + 1, None).await
        }
    }

    fn key(&self) -> &[u8] {
        self.sstable_iter.as_ref().expect("no table iter").key()
    }

    fn value(&self) -> HummockValue<&[u8]> {
        self.sstable_iter.as_ref().expect("no table iter").value()
    }

    fn is_valid(&self) -> bool {
        self.sstable_iter.as_ref().map_or(false, |i| i.is_valid())
    }

    async fn rewind(&mut self) -> HummockResult<()> {
        self.seek_idx(0, None).await
    }

    async fn seek(&mut self, key: &[u8]) -> HummockResult<()> {
        let table_idx = self
            .tables
            .partition_point(|table| match Self::Direction::direction() {
                DirectionEnum::Forward => {
                    let ord = VersionedComparator::compare_key(
                        &table.key_range.as_ref().unwrap().left,
                        key,
                    );
                    ord == Less || ord == Equal
                }
                DirectionEnum::Backward => {
                    let ord = VersionedComparator::compare_key(
                        &table.key_range.as_ref().unwrap().right,
                        key,
                    );
                    ord == Greater || ord == Equal
                }
            })
            .saturating_sub(1); // considering the boundary of 0

        self.seek_idx(table_idx, Some(key)).await?;
        if !self.is_valid() {
            // Seek to next table
            self.seek_idx(table_idx + 1, None).await?;
        }
        Ok(())
    }

    fn collect_local_statistic(&self, stats: &mut StoreLocalStatistic) {
        stats.add(&self.stats)
    }
}<|MERGE_RESOLUTION|>--- conflicted
+++ resolved
@@ -38,12 +38,9 @@
     tables: Vec<SstableInfo>,
 
     sstable_store: SstableStoreRef,
-<<<<<<< HEAD
 
     stats: StoreLocalStatistic,
-=======
     read_options: Arc<ReadOptions>,
->>>>>>> 23e4c1cd
 }
 
 impl<TI: SSTableIteratorType> ConcatIteratorInner<TI> {
@@ -60,11 +57,8 @@
             cur_idx: 0,
             tables,
             sstable_store,
-<<<<<<< HEAD
             stats: StoreLocalStatistic::default(),
-=======
             read_options,
->>>>>>> 23e4c1cd
         }
     }
 
@@ -75,17 +69,12 @@
                 old_iter.collect_local_statistic(&mut self.stats);
             }
         } else {
-<<<<<<< HEAD
             let table = self
                 .sstable_store
                 .sstable(self.tables[idx].id, &mut self.stats)
                 .await?;
-            let mut sstable_iter = TI::new(table, self.sstable_store.clone());
-=======
-            let table = self.sstable_store.sstable(self.tables[idx].id).await?;
-            let mut sstable_iter =
-                TI::new(table, self.sstable_store.clone(), self.read_options.clone());
->>>>>>> 23e4c1cd
+            let mut sstable_iter = TI::new(table, self.sstable_store.clone(), self.read_options.clone());
+
             if let Some(key) = seek_key {
                 sstable_iter.seek(key).await?;
             } else {
