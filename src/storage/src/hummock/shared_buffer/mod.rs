--- conflicted
+++ resolved
@@ -18,24 +18,16 @@
 pub mod shared_buffer_uploader;
 
 use std::collections::{BTreeMap, HashMap};
-<<<<<<< HEAD
 use std::mem::swap;
 use std::ops::{Bound, RangeBounds};
 use std::sync::Arc;
 
 use itertools::Itertools;
-#[cfg(test)]
-=======
-use std::ops::RangeBounds;
-
-use itertools::Itertools;
->>>>>>> bef9e5e9
 use risingwave_hummock_sdk::is_remote_sst_id;
 use risingwave_hummock_sdk::key::user_key;
 use risingwave_pb::hummock::{KeyRange, SstableInfo, VNodeBitmap};
 
 use self::shared_buffer_batch::SharedBufferBatch;
-<<<<<<< HEAD
 use crate::hummock::iterator::{
     BoxedHummockIterator, OrderedMergeIteratorInner, ReadOptions, UnorderedMergeIteratorInner,
 };
@@ -44,10 +36,6 @@
 use crate::hummock::utils::{filter_single_sst, range_overlap};
 use crate::hummock::{HummockResult, SSTableIteratorType, SstableStore};
 use crate::monitor::{StateStoreMetrics, StoreLocalStatistic};
-=======
-use crate::hummock::shared_buffer::shared_buffer_uploader::{UploadTaskId, UploadTaskPayload};
-use crate::hummock::utils::{filter_single_sst, range_overlap};
->>>>>>> bef9e5e9
 
 #[derive(Debug, Clone, PartialEq)]
 pub enum UncommittedData {
@@ -55,26 +43,6 @@
     Batch(SharedBufferBatch),
 }
 
-<<<<<<< HEAD
-impl UncommittedData {
-    fn get_sst_key_range(info: &SstableInfo) -> &KeyRange {
-        let key_range = info
-            .key_range
-            .as_ref()
-            .expect("local sstable should have key range");
-        assert!(
-            !key_range.inf,
-            "local sstable should not have infinite key range. Sstable info: {:?}",
-            info,
-        );
-        key_range
-    }
-
-    pub fn start_user_key(&self) -> &[u8] {
-        match self {
-            UncommittedData::Sst(info) => {
-                let key_range = Self::get_sst_key_range(info);
-=======
 fn get_sst_key_range(info: &SstableInfo) -> &KeyRange {
     let key_range = info
         .key_range
@@ -93,7 +61,6 @@
         match self {
             UncommittedData::Sst(info) => {
                 let key_range = get_sst_key_range(info);
->>>>>>> bef9e5e9
                 user_key(key_range.left.as_slice())
             }
             UncommittedData::Batch(batch) => batch.start_user_key(),
@@ -103,11 +70,7 @@
     pub fn end_user_key(&self) -> &[u8] {
         match self {
             UncommittedData::Sst(info) => {
-<<<<<<< HEAD
-                let key_range = Self::get_sst_key_range(info);
-=======
                 let key_range = get_sst_key_range(info);
->>>>>>> bef9e5e9
                 user_key(key_range.right.as_slice())
             }
             UncommittedData::Batch(batch) => batch.end_user_key(),
@@ -115,11 +78,12 @@
     }
 }
 
-<<<<<<< HEAD
 pub(crate) type OrderIndex = usize;
 /// `{ (end key, order_id) -> batch }`
 pub(crate) type KeyIndexedUncommittedData = BTreeMap<(Vec<u8>, OrderIndex), UncommittedData>;
-pub(crate) type OrderIndexedUncommittedData = BTreeMap<OrderIndex, Vec<UncommittedData>>;
+/// uncommitted data sorted by order index in descending order. Data in the same inner list share
+/// the same order index, which means their keys don't overlap.
+pub(crate) type OrderIndexedUncommittedData = Vec<Vec<UncommittedData>>;
 
 pub(crate) fn to_order_indexed(
     key_indexed_data: &KeyIndexedUncommittedData,
@@ -131,7 +95,8 @@
             .or_insert_with(Vec::new)
             .push(data.clone());
     }
-    order_indexed_data
+    // Take rev here to ensure order index sorted in descending order.
+    order_indexed_data.into_values().rev().collect()
 }
 
 pub(crate) async fn build_ordered_merge_iter<T: HummockIteratorType>(
@@ -143,7 +108,7 @@
 ) -> HummockResult<BoxedHummockIterator<T::Direction>> {
     let mut ordered_iters = Vec::new();
     // use `rev` because the larger order index comes at first.
-    for data_list in uncommitted_data.values().rev() {
+    for data_list in uncommitted_data {
         let mut data_iters = Vec::new();
         for data in data_list {
             match data {
@@ -177,20 +142,12 @@
         stats.clone(),
     )))
 }
-=======
-/// `{ (end key) -> batch }`
-pub(crate) type KeyIndexedUncommittedData = BTreeMap<Vec<u8>, UncommittedData>;
->>>>>>> bef9e5e9
 
 #[derive(Default, Debug)]
 pub struct SharedBuffer {
     uncommitted_data: KeyIndexedUncommittedData,
     replicate_batches: BTreeMap<Vec<u8>, SharedBufferBatch>,
-<<<<<<< HEAD
     uploading_tasks: HashMap<OrderIndex, KeyIndexedUncommittedData>,
-=======
-    uploading_tasks: HashMap<UploadTaskId, KeyIndexedUncommittedData>,
->>>>>>> bef9e5e9
     upload_batches_size: usize,
     replicate_batches_size: usize,
 
@@ -205,7 +162,6 @@
 impl SharedBuffer {
     pub fn write_batch(&mut self, batch: SharedBufferBatch) {
         self.upload_batches_size += batch.size();
-<<<<<<< HEAD
         let order_index = self.get_next_order_index();
 
         let insert_result = self.uncommitted_data.insert(
@@ -217,14 +173,6 @@
             "duplicate end key and order index when inserting a write batch. \
             Order index: {}, previous data: {:?}",
             order_index,
-=======
-        let insert_result = self
-            .uncommitted_data
-            .insert(batch.end_user_key().to_vec(), UncommittedData::Batch(batch));
-        assert!(
-            insert_result.is_none(),
-            "duplicate end key and order index when inserting a write batch. Previous data: {:?}",
->>>>>>> bef9e5e9
             insert_result
         );
     }
@@ -240,14 +188,8 @@
     pub fn get_overlap_data<R, B>(
         &self,
         key_range: &R,
-<<<<<<< HEAD
-        backward_range: bool,
         vnode_set: Option<&VNodeBitmap>,
     ) -> (Vec<SharedBufferBatch>, OrderIndexedUncommittedData)
-=======
-        vnode_set: Option<&VNodeBitmap>,
-    ) -> (Vec<SharedBufferBatch>, Vec<UncommittedData>)
->>>>>>> bef9e5e9
     where
         R: RangeBounds<B>,
         B: AsRef<[u8]>,
@@ -255,84 +197,25 @@
         let replicated_batches = self
             .replicate_batches
             .range((
-<<<<<<< HEAD
-                if backward_range {
-                    key_range.end_bound().map(|b| b.as_ref().to_vec())
-                } else {
-                    key_range.start_bound().map(|b| b.as_ref().to_vec())
-                },
-                std::ops::Bound::Unbounded,
-            ))
-            .filter(|(_, batch)| {
-                range_overlap(
-                    key_range,
-                    batch.start_user_key(),
-                    batch.end_user_key(),
-                    backward_range,
-                )
-=======
                 key_range.start_bound().map(|b| b.as_ref().to_vec()),
                 std::ops::Bound::Unbounded,
             ))
             .filter(|(_, batch)| {
                 range_overlap(key_range, batch.start_user_key(), batch.end_user_key())
->>>>>>> bef9e5e9
             })
             .map(|(_, batches)| batches.clone())
             .collect_vec();
 
-<<<<<<< HEAD
-        let map_lower_bound = |bound: Bound<&B>| match bound {
-            Bound::Included(key) => Bound::Included((key.as_ref().to_vec(), usize::MIN)),
-            Bound::Excluded(key) => Bound::Excluded((key.as_ref().to_vec(), usize::MAX)),
-            Bound::Unbounded => Bound::Unbounded,
-        };
-
-        let range_filter = (
-            if backward_range {
-                map_lower_bound(key_range.end_bound())
-            } else {
-                map_lower_bound(key_range.start_bound())
+        let range = (
+            match key_range.start_bound() {
+                Bound::Included(key) => Bound::Included((key.as_ref().to_vec(), OrderIndex::MIN)),
+                Bound::Excluded(key) => Bound::Excluded((key.as_ref().to_vec(), OrderIndex::MAX)),
+                Bound::Unbounded => Bound::Unbounded,
             },
             std::ops::Bound::Unbounded,
         );
 
         let local_data_iter = self
-            .uncommitted_data
-            .range(range_filter.clone())
-            .chain(
-                self.uploading_tasks
-                    .values()
-                    .flat_map(|payload| payload.range(range_filter.clone())),
-            )
-            .filter(|(_, data)| match data {
-                UncommittedData::Batch(batch) => range_overlap(
-                    key_range,
-                    batch.start_user_key(),
-                    batch.end_user_key(),
-                    backward_range,
-                ),
-                UncommittedData::Sst(info) => {
-                    filter_single_sst(info, key_range, backward_range, vnode_set)
-                }
-            })
-            .map(|((_, order_index), data)| (*order_index, data.clone()));
-
-        let mut uncommitted_data = BTreeMap::new();
-        for (order_index, data) in local_data_iter {
-            uncommitted_data
-                .entry(order_index)
-                .or_insert_with(Vec::new)
-                .push(data);
-        }
-
-=======
-        let range = (
-            key_range.start_bound().map(|b| b.as_ref().to_vec()),
-            std::ops::Bound::Unbounded,
-        );
-
-        let uncommitted_data = self
             .uncommitted_data
             .range(range.clone())
             .chain(
@@ -346,11 +229,20 @@
                 }
                 UncommittedData::Sst(info) => filter_single_sst(info, key_range, vnode_set),
             })
-            .map(|(_, data)| data.clone())
-            .collect_vec();
-
->>>>>>> bef9e5e9
-        (replicated_batches, uncommitted_data)
+            .map(|((_, order_index), data)| (*order_index, data.clone()));
+
+        let mut uncommitted_data = BTreeMap::new();
+        for (order_index, data) in local_data_iter {
+            uncommitted_data
+                .entry(order_index)
+                .or_insert_with(Vec::new)
+                .push(data);
+        }
+
+        (
+            replicated_batches,
+            uncommitted_data.into_values().rev().collect(),
+        )
     }
 
     pub fn clear_replicate_batch(&mut self) {
@@ -358,7 +250,6 @@
         self.replicate_batches_size = 0;
     }
 
-<<<<<<< HEAD
     pub fn new_upload_task(
         &mut self,
         task_type: UploadTaskType,
@@ -464,61 +355,10 @@
                     order_index
                 )
             });
-=======
-    pub fn new_upload_task(&mut self) -> Option<(UploadTaskId, UploadTaskPayload)> {
-        // TODO: use drain_filter when it's stable.
-        let task_keys = self
-            .uncommitted_data
-            .iter()
-            .filter_map(|(key, data)| match data {
-                UncommittedData::Batch(_) => Some(key.clone()),
-                UncommittedData::Sst(_) => None,
-            })
-            .collect_vec();
-        let mut keyed_payload = BTreeMap::new();
-        for key in task_keys {
-            let payload = self.uncommitted_data.remove(&key).unwrap();
-            keyed_payload.insert(key, payload);
-        }
-        if keyed_payload.is_empty() {
-            return None;
-        }
-        let task_payload = keyed_payload
-            .values()
-            .map(|data| match data {
-                UncommittedData::Batch(batch) => batch.clone(),
-                UncommittedData::Sst(_) => unreachable!("SST should not be in task payload"),
-            })
-            .collect_vec();
-        let task_id = self.next_upload_task_id;
-        self.next_upload_task_id += 1;
-        self.uploading_tasks.insert(task_id, keyed_payload);
-        Some((task_id, task_payload))
-    }
-
-    pub fn fail_upload_task(&mut self, upload_task_id: UploadTaskId) {
-        debug_assert!(
-            self.uploading_tasks.contains_key(&upload_task_id),
-            "the task id should exist {} when fail an upload task",
-            upload_task_id
-        );
-        let payload = self.uploading_tasks.remove(&upload_task_id).unwrap();
-        self.uncommitted_data.extend(payload);
-    }
-
-    pub fn succeed_upload_task(&mut self, upload_task_id: UploadTaskId, new_sst: Vec<SstableInfo>) {
-        debug_assert!(
-            self.uploading_tasks.contains_key(&upload_task_id),
-            "the task_id should exist {} when succeed an upload task",
-            upload_task_id
-        );
-        let payload = self.uploading_tasks.remove(&upload_task_id).unwrap();
->>>>>>> bef9e5e9
         for sst in new_sst {
             let data = UncommittedData::Sst(sst);
             let insert_result = self
                 .uncommitted_data
-<<<<<<< HEAD
                 .insert((data.end_user_key().to_vec(), order_index), data);
             assert!(
                 insert_result.is_none(),
@@ -529,21 +369,11 @@
             );
         }
         let mut previous_sst = Vec::new();
-=======
-                .insert(data.end_user_key().to_vec(), data);
-            assert!(
-                insert_result.is_none(),
-                "duplicate data end key when inserting an SST. Previous data: {:?}",
-                insert_result,
-            );
-        }
->>>>>>> bef9e5e9
         for data in payload.into_values() {
             match data {
                 UncommittedData::Batch(batch) => {
                     self.upload_batches_size -= batch.size();
                 }
-<<<<<<< HEAD
                 UncommittedData::Sst(sst) => {
                     previous_sst.push(sst);
                 }
@@ -551,39 +381,6 @@
         }
         // TODO: may want to delete the sst
         previous_sst
-    }
-
-    #[cfg(test)]
-    pub fn check_committed_shared_buffer(&self) {
-        assert!(self.uploading_tasks.is_empty());
-        for data in self.uncommitted_data.values() {
-            match data {
-                UncommittedData::Batch(_) => {
-                    panic!("there should not be any batch in committed data");
-                }
-                UncommittedData::Sst(sst) => {
-                    assert!(
-                        is_remote_sst_id(sst.id),
-                        "all sst should be remote when trying to get committed ssts"
-                    );
-                }
-            }
-        }
-    }
-
-    #[cfg(test)]
-    pub fn get_remote_ssts(&self) -> Vec<SstableInfo> {
-        self.check_committed_shared_buffer();
-        let mut ret = Vec::new();
-        for data in self.uncommitted_data.values() {
-            if let UncommittedData::Sst(sst) = data {
-                ret.push(sst.clone());
-            }
-        }
-=======
-                UncommittedData::Sst(_) => unreachable!("SST should not be in task payload"),
-            }
-        }
     }
 
     pub fn get_ssts_to_commit(&self) -> Vec<SstableInfo> {
@@ -606,7 +403,6 @@
                 }
             }
         }
->>>>>>> bef9e5e9
         ret
     }
 
@@ -631,7 +427,6 @@
 
     use super::*;
     use crate::hummock::iterator::test_utils::iterator_test_value_of;
-    use crate::hummock::shared_buffer::UploadTaskType::SyncEpoch;
     use crate::hummock::HummockValue;
 
     async fn generate_and_write_batch(
@@ -699,78 +494,28 @@
         // Get overlap batches and verify
         for key in &keys[0..3] {
             // Single key
-<<<<<<< HEAD
-            let (replicate_batches, overlap_batches) =
-                shared_buffer.get_overlap_data(&(key.clone()..=key.clone()), false, None);
-            assert_eq!(overlap_batches.len(), 1);
-            assert_eq!(
-                overlap_batches.first_key_value().unwrap().1,
-                &vec![UncommittedData::Batch(shared_buffer_batch1.clone())],
-=======
             let (replicate_batches, overlap_data) =
                 shared_buffer.get_overlap_data(&(key.clone()..=key.clone()), None);
             assert_eq!(overlap_data.len(), 1);
             assert_eq!(
                 overlap_data[0],
-                UncommittedData::Batch(shared_buffer_batch1.clone())
->>>>>>> bef9e5e9
+                vec![UncommittedData::Batch(shared_buffer_batch1.clone())],
             );
             assert_eq!(replicate_batches.len(), 1);
             assert_eq!(replicate_batches[0], shared_buffer_batch2);
 
             // Forward key range
-<<<<<<< HEAD
-            let (replicate_batches, overlap_batches) =
-                shared_buffer.get_overlap_data(&(key.clone()..=keys[3].clone()), false, None);
-            assert_eq!(overlap_batches.len(), 1);
-            assert_eq!(
-                overlap_batches.first_key_value().unwrap().1,
-                &vec![UncommittedData::Batch(shared_buffer_batch1.clone())],
-            );
-            assert_eq!(replicate_batches.len(), 1);
-            assert_eq!(replicate_batches[0], shared_buffer_batch2);
-
-            // Backward key range
-            let (replicate_batches, overlap_batches) =
-                shared_buffer.get_overlap_data(&(keys[3].clone()..=key.clone()), true, None);
-            assert_eq!(overlap_batches.len(), 1);
-            assert_eq!(
-                overlap_batches.first_key_value().unwrap().1,
-                &vec![UncommittedData::Batch(shared_buffer_batch1.clone())],
-=======
             let (replicate_batches, overlap_data) =
                 shared_buffer.get_overlap_data(&(key.clone()..=keys[3].clone()), None);
             assert_eq!(overlap_data.len(), 1);
             assert_eq!(
                 overlap_data[0],
-                UncommittedData::Batch(shared_buffer_batch1.clone()),
->>>>>>> bef9e5e9
+                vec![UncommittedData::Batch(shared_buffer_batch1.clone())],
             );
             assert_eq!(replicate_batches.len(), 1);
             assert_eq!(replicate_batches[0], shared_buffer_batch2);
         }
         // Non-existent key
-<<<<<<< HEAD
-        let (replicate_batches, overlap_batches) =
-            shared_buffer.get_overlap_data(&(large_key.clone()..=large_key.clone()), false, None);
-        assert!(replicate_batches.is_empty());
-        assert!(overlap_batches.is_empty());
-
-        // Non-existent key range forward
-        let (replicate_batches, overlap_batches) =
-            shared_buffer.get_overlap_data(&(keys[3].clone()..=large_key.clone()), false, None);
-        assert!(replicate_batches.is_empty());
-        assert!(overlap_batches.is_empty());
-
-        // Non-existent key range backward
-        let (replicate_batches, overlap_batches) =
-            shared_buffer.get_overlap_data(&(large_key.clone()..=keys[3].clone()), true, None);
-        assert!(replicate_batches.is_empty());
-        assert!(overlap_batches.is_empty());
-
-        let (order_index, _) = shared_buffer.new_upload_task(SyncEpoch).unwrap();
-        shared_buffer.succeed_upload_task(order_index, Vec::new());
-=======
         let (replicate_batches, overlap_data) =
             shared_buffer.get_overlap_data(&(large_key.clone()..=large_key.clone()), None);
         assert!(replicate_batches.is_empty());
@@ -781,6 +526,5 @@
             shared_buffer.get_overlap_data(&(keys[3].clone()..=large_key.clone()), None);
         assert!(replicate_batches.is_empty());
         assert!(overlap_data.is_empty());
->>>>>>> bef9e5e9
     }
 }