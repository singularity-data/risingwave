// Copyright 2022 Singularity Data
//
// Licensed under the Apache License, Version 2.0 (the "License");
// you may not use this file except in compliance with the License.
// You may obtain a copy of the License at
//
// http://www.apache.org/licenses/LICENSE-2.0
//
// Unless required by applicable law or agreed to in writing, software
// distributed under the License is distributed on an "AS IS" BASIS,
// WITHOUT WARRANTIES OR CONDITIONS OF ANY KIND, either express or implied.
// See the License for the specific language governing permissions and
// limitations under the License.

use std::collections::BTreeMap;
use std::sync::atomic::AtomicU64;
use std::sync::atomic::Ordering::Relaxed;
use std::sync::Arc;

use futures::FutureExt;
use risingwave_common::config::StorageConfig;
use risingwave_hummock_sdk::{get_local_sst_id, HummockEpoch};
use risingwave_pb::hummock::SstableInfo;
use risingwave_rpc_client::HummockMetaClient;
use tokio::sync::{mpsc, oneshot};
use tracing::error;

use crate::hummock::compaction_executor::CompactionExecutor;
use crate::hummock::compactor::{get_remote_sstable_id_generator, Compactor, CompactorContext};
use crate::hummock::conflict_detector::ConflictDetector;
<<<<<<< HEAD
use crate::hummock::shared_buffer::{OrderIndex, OrderIndexedUncommittedData, UncommittedData};
=======
use crate::hummock::shared_buffer::shared_buffer_batch::SharedBufferBatch;
>>>>>>> bef9e5e9
use crate::hummock::{HummockError, HummockResult, SstableStoreRef};
use crate::monitor::StateStoreMetrics;

pub(crate) type UploadTaskPayload = OrderIndexedUncommittedData;
pub(crate) type UploadTaskResult =
    BTreeMap<(HummockEpoch, OrderIndex), HummockResult<Vec<SstableInfo>>>;

#[derive(Debug)]
pub struct UploadTask {
    pub(crate) order_index: OrderIndex,
    pub(crate) epoch: HummockEpoch,
    pub(crate) payload: UploadTaskPayload,
    pub(crate) is_local: bool,
}

impl UploadTask {
    pub fn new(
        order_index: OrderIndex,
        epoch: HummockEpoch,
        payload: UploadTaskPayload,
        is_local: bool,
    ) -> Self {
        Self {
            order_index,
            epoch,
            payload,
            is_local,
        }
    }
}

pub struct UploadItem {
    pub(crate) tasks: Vec<UploadTask>,
    pub(crate) notifier: oneshot::Sender<UploadTaskResult>,
}

impl UploadItem {
    pub fn new(tasks: Vec<UploadTask>, notifier: oneshot::Sender<UploadTaskResult>) -> Self {
        Self { tasks, notifier }
    }
}

pub struct SharedBufferUploader {
    options: Arc<StorageConfig>,
    write_conflict_detector: Option<Arc<ConflictDetector>>,

    uploader_rx: mpsc::UnboundedReceiver<UploadItem>,

    sstable_store: SstableStoreRef,
    hummock_meta_client: Arc<dyn HummockMetaClient>,
    next_local_sstable_id: Arc<AtomicU64>,
    stats: Arc<StateStoreMetrics>,
    compaction_executor: Option<Arc<CompactionExecutor>>,
}

impl SharedBufferUploader {
    #[allow(clippy::too_many_arguments)]
    pub fn new(
        options: Arc<StorageConfig>,
        sstable_store: SstableStoreRef,
        hummock_meta_client: Arc<dyn HummockMetaClient>,
        uploader_rx: mpsc::UnboundedReceiver<UploadItem>,
        stats: Arc<StateStoreMetrics>,
        write_conflict_detector: Option<Arc<ConflictDetector>>,
    ) -> Self {
        let compaction_executor = if options.share_buffer_compaction_worker_threads_number == 0 {
            None
        } else {
            Some(Arc::new(CompactionExecutor::new(Some(
                options.share_buffer_compaction_worker_threads_number as usize,
            ))))
        };
        Self {
            options,
            write_conflict_detector,
            uploader_rx,
            sstable_store,
            hummock_meta_client,
            next_local_sstable_id: Arc::new(AtomicU64::new(0)),
            stats,
            compaction_executor,
        }
    }

    pub async fn run(&mut self) -> HummockResult<()> {
        loop {
            match self.run_inner().await {
                Ok(()) => return Ok(()),
                Err(e) => error!("error raised in shared buffer uploader: {:?}", e),
            }
        }
    }
}

impl SharedBufferUploader {
    async fn run_inner(&mut self) -> HummockResult<()> {
        while let Some(item) = self.uploader_rx.recv().await {
            let mut task_results = BTreeMap::new();
            let mut failed = false;
            for UploadTask {
                order_index,
                epoch,
                payload,
                is_local,
            } in item.tasks
            {
                // If a previous task failed, this task will also fail
                let result = if failed {
                    Err(HummockError::shared_buffer_error(
                        "failed due to previous failure",
                    ))
                } else {
<<<<<<< HEAD
                    match self.flush(epoch, is_local, &payload).await {
                        Ok(tables) => Ok(tables),
                        Err(e) => {
                            error!("Failed to flush shared buffer: {:?}", e);
                            failed = true;
                            Err(e)
                        }
                    }
                };
                assert!(
                    task_results.insert((epoch, order_index), result).is_none(),
                    "Upload task duplicate. epoch: {:?}, order_index: {:?}",
                    epoch,
                    order_index,
=======
                    self.flush(epoch, false, &payload).await.inspect_err(|e| {
                        error!("Failed to flush shared buffer: {:?}", e);
                        failed = true;
                    })
                };
                assert!(
                    task_results.insert((epoch, task_id), result).is_none(),
                    "Upload task duplicate. epoch: {:?}, task_id: {:?}",
                    epoch,
                    task_id,
>>>>>>> bef9e5e9
                );
            }
            item.notifier
                .send(task_results)
                .map_err(|_| HummockError::shared_buffer_error("failed to send result"))?;
        }
        Ok(())
    }

    async fn flush(
        &mut self,
        epoch: HummockEpoch,
        is_local: bool,
        payload: &UploadTaskPayload,
    ) -> HummockResult<Vec<SstableInfo>> {
        if payload.is_empty() {
            return Ok(vec![]);
        }

        // Compact buffers into SSTs
        let mem_compactor_ctx = CompactorContext {
            options: self.options.clone(),
            hummock_meta_client: self.hummock_meta_client.clone(),
            sstable_store: self.sstable_store.clone(),
            stats: self.stats.clone(),
            is_share_buffer_compact: true,
            sstable_id_generator: if is_local {
                let atomic = self.next_local_sstable_id.clone();
                Arc::new(move || {
                    {
                        let atomic = atomic.clone();
                        async move { Ok(get_local_sst_id(atomic.fetch_add(1, Relaxed))) }
                    }
                    .boxed()
                })
            } else {
                get_remote_sstable_id_generator(self.hummock_meta_client.clone())
            },
            compaction_executor: self.compaction_executor.as_ref().cloned(),
        };

<<<<<<< HEAD
        let tables = Compactor::compact_shared_buffer(Arc::new(mem_compactor_ctx), payload).await?;
=======
        let tables = Compactor::compact_shared_buffer(
            Arc::new(mem_compactor_ctx),
            payload,
            self.stats.clone(),
        )
        .await?;
>>>>>>> bef9e5e9

        let uploaded_sst_info: Vec<SstableInfo> = tables
            .into_iter()
            .map(|(sst, vnode_bitmaps)| SstableInfo {
                id: sst.id,
                key_range: Some(risingwave_pb::hummock::KeyRange {
                    left: sst.meta.smallest_key.clone(),
                    right: sst.meta.largest_key.clone(),
                    inf: false,
                }),
                file_size: sst.meta.estimated_size as u64,
                vnode_bitmaps,
            })
            .collect();

        if let Some(detector) = &self.write_conflict_detector {
<<<<<<< HEAD
            for data_list in payload.values() {
                for data in data_list {
                    if let UncommittedData::Batch(batch) = data {
                        detector.check_conflict_and_track_write_batch(batch.get_payload(), epoch);
                    }
                }
=======
            for batch in payload {
                detector.check_conflict_and_track_write_batch(batch.get_payload(), epoch);
>>>>>>> bef9e5e9
            }
        }

        Ok(uploaded_sst_info)
    }
}<|MERGE_RESOLUTION|>--- conflicted
+++ resolved
@@ -28,11 +28,7 @@
 use crate::hummock::compaction_executor::CompactionExecutor;
 use crate::hummock::compactor::{get_remote_sstable_id_generator, Compactor, CompactorContext};
 use crate::hummock::conflict_detector::ConflictDetector;
-<<<<<<< HEAD
 use crate::hummock::shared_buffer::{OrderIndex, OrderIndexedUncommittedData, UncommittedData};
-=======
-use crate::hummock::shared_buffer::shared_buffer_batch::SharedBufferBatch;
->>>>>>> bef9e5e9
 use crate::hummock::{HummockError, HummockResult, SstableStoreRef};
 use crate::monitor::StateStoreMetrics;
 
@@ -145,33 +141,18 @@
                         "failed due to previous failure",
                     ))
                 } else {
-<<<<<<< HEAD
-                    match self.flush(epoch, is_local, &payload).await {
-                        Ok(tables) => Ok(tables),
-                        Err(e) => {
+                    self.flush(epoch, is_local, &payload)
+                        .await
+                        .inspect_err(|e| {
                             error!("Failed to flush shared buffer: {:?}", e);
                             failed = true;
-                            Err(e)
-                        }
-                    }
+                        })
                 };
                 assert!(
                     task_results.insert((epoch, order_index), result).is_none(),
                     "Upload task duplicate. epoch: {:?}, order_index: {:?}",
                     epoch,
                     order_index,
-=======
-                    self.flush(epoch, false, &payload).await.inspect_err(|e| {
-                        error!("Failed to flush shared buffer: {:?}", e);
-                        failed = true;
-                    })
-                };
-                assert!(
-                    task_results.insert((epoch, task_id), result).is_none(),
-                    "Upload task duplicate. epoch: {:?}, task_id: {:?}",
-                    epoch,
-                    task_id,
->>>>>>> bef9e5e9
                 );
             }
             item.notifier
@@ -213,16 +194,7 @@
             compaction_executor: self.compaction_executor.as_ref().cloned(),
         };
 
-<<<<<<< HEAD
         let tables = Compactor::compact_shared_buffer(Arc::new(mem_compactor_ctx), payload).await?;
-=======
-        let tables = Compactor::compact_shared_buffer(
-            Arc::new(mem_compactor_ctx),
-            payload,
-            self.stats.clone(),
-        )
-        .await?;
->>>>>>> bef9e5e9
 
         let uploaded_sst_info: Vec<SstableInfo> = tables
             .into_iter()
@@ -239,17 +211,12 @@
             .collect();
 
         if let Some(detector) = &self.write_conflict_detector {
-<<<<<<< HEAD
-            for data_list in payload.values() {
+            for data_list in payload {
                 for data in data_list {
                     if let UncommittedData::Batch(batch) = data {
                         detector.check_conflict_and_track_write_batch(batch.get_payload(), epoch);
                     }
                 }
-=======
-            for batch in payload {
-                detector.check_conflict_and_track_write_batch(batch.get_payload(), epoch);
->>>>>>> bef9e5e9
             }
         }
 
