// Copyright 2022 Singularity Data
//
// Licensed under the Apache License, Version 2.0 (the "License");
// you may not use this file except in compliance with the License.
// You may obtain a copy of the License at
//
// http://www.apache.org/licenses/LICENSE-2.0
//
// Unless required by applicable law or agreed to in writing, software
// distributed under the License is distributed on an "AS IS" BASIS,
// WITHOUT WARRANTIES OR CONDITIONS OF ANY KIND, either express or implied.
// See the License for the specific language governing permissions and
// limitations under the License.

use std::clone::Clone;
use std::sync::atomic::AtomicU64;
use std::sync::atomic::Ordering::Relaxed;
use std::sync::Arc;

use bytes::Bytes;
use fail::fail_point;
use risingwave_hummock_sdk::{get_local_sst_id, is_remote_sst_id, HummockSSTableId};

<<<<<<< HEAD
use crate::hummock::{
    Block, BlockCache, BlockHolder, CachableEntry, HummockError, HummockResult, LookupResult,
    LruCache, Sstable, SstableMeta,
};
=======
use super::{Block, BlockCache, Sstable, SstableMeta};
use crate::hummock::{BlockHolder, CachableEntry, HummockError, HummockResult, LruCache};
>>>>>>> 10cce2ea
use crate::monitor::StateStoreMetrics;
use crate::object::{BlockLocation, ObjectStoreRef};

const DEFAULT_META_CACHE_SHARD_BITS: usize = 5;
const DEFAULT_META_CACHE_OBJECT_POOL_CAPACITY: usize = 16;
pub type TableHolder = CachableEntry<HummockSSTableId, Box<Sstable>>;

// TODO: Define policy based on use cases (read / compaction / ...).
#[derive(Clone, Copy)]
pub enum CachePolicy {
    /// Disable read cache and not fill the cache afterwards.
    Disable,
    /// Try reading the cache and fill the cache afterwards.
    Fill,
    /// Read the cache but not fill the cache afterwards.
    NotFill,
}

pub struct SstableStore {
    path: String,
    remote_store: ObjectStoreRef,
    local_store: ObjectStoreRef,
    block_cache: BlockCache,
    meta_cache: Arc<LruCache<HummockSSTableId, Box<Sstable>>>,
    /// Statistics.
    stats: Arc<StateStoreMetrics>,
    next_local_sst_id: AtomicU64,
}

impl SstableStore {
    pub fn new(
        remote_store: ObjectStoreRef,
        local_store: ObjectStoreRef,
        path: String,
        stats: Arc<StateStoreMetrics>,
        block_cache_capacity: usize,
        meta_cache_capacity: usize,
    ) -> Self {
        let meta_cache = Arc::new(LruCache::new(
            DEFAULT_META_CACHE_SHARD_BITS,
            meta_cache_capacity,
            DEFAULT_META_CACHE_OBJECT_POOL_CAPACITY,
        ));
        Self {
            path,
            remote_store,
            local_store,
            block_cache: BlockCache::new(block_cache_capacity),
            meta_cache,
            stats,
            next_local_sst_id: AtomicU64::new(0),
        }
    }

    pub async fn put(
        &self,
        sst: &Sstable,
        data: Bytes,
        policy: CachePolicy,
    ) -> HummockResult<usize> {
        let timer = self.stats.sst_store_put_remote_duration.start_timer();
        let len = data.len();

        self.put_sst_data(sst.id, data.clone()).await?;

        fail_point!("metadata_upload_err");
        if let Err(e) = self.put_meta(sst).await {
            self.delete_sst_data(sst.id).await?;
            return Err(e);
        }

        timer.observe_duration();

        if let CachePolicy::Fill = policy {
            // TODO: use concurrent put object
            for (block_idx, meta) in sst.meta.block_metas.iter().enumerate() {
                let offset = meta.offset as usize;
                let len = meta.len as usize;
                self.add_block_cache(sst.id, block_idx as u64, data.slice(offset..offset + len))
                    .await
                    .unwrap();
            }
            self.meta_cache
                .insert(sst.id, sst.id, sst.encoded_size(), Box::new(sst.clone()));
        }

        Ok(len)
    }

    pub async fn put_meta(&self, sst: &Sstable) -> HummockResult<()> {
        let meta_path = self.get_sst_meta_path(sst.id);
        let meta = Bytes::from(sst.meta.encode_to_bytes());
        self.get_store_of_table(sst.id)
            .upload(&meta_path, meta)
            .await
            .map_err(HummockError::object_io_error)
    }

    pub async fn put_sst_data(&self, sst_id: HummockSSTableId, data: Bytes) -> HummockResult<()> {
        let data_path = self.get_sst_data_path(sst_id);
        self.get_store_of_table(sst_id)
            .upload(&data_path, data)
            .await
            .map_err(HummockError::object_io_error)
    }

    pub async fn delete_sst_data(&self, sst_id: HummockSSTableId) -> HummockResult<()> {
        let data_path = self.get_sst_data_path(sst_id);
        self.get_store_of_table(sst_id)
            .delete(&data_path)
            .await
            .map_err(HummockError::object_io_error)
    }

    async fn add_block_cache(
        &self,
        sst_id: HummockSSTableId,
        block_idx: u64,
        block_data: Bytes,
    ) -> HummockResult<()> {
        let block = Box::new(Block::decode(block_data)?);
        self.block_cache.insert(sst_id, block_idx, block);
        Ok(())
    }

    pub async fn get(
        &self,
        sst: &Sstable,
        block_index: u64,
        policy: CachePolicy,
    ) -> HummockResult<BlockHolder> {
        self.stats.sst_store_block_request_counts.inc();

        let fetch_block = async move {
            let timer = self.stats.sst_store_get_remote_duration.start_timer();

            let block_meta = sst
                .meta
                .block_metas
                .get(block_index as usize)
                .ok_or_else(HummockError::invalid_block)?;
            let block_loc = BlockLocation {
                offset: block_meta.offset as usize,
                size: block_meta.len as usize,
            };
            let data_path = self.get_sst_data_path(sst.id);
            let block_data = self
                .get_store_of_table(sst.id)
                .read(&data_path, Some(block_loc))
                .await
                .map_err(HummockError::object_io_error)?;
            let block = Block::decode(block_data)?;

            timer.observe_duration();
            Ok(Box::new(block))
        };

        let disable_cache: fn() -> bool = || {
            fail_point!("disable_block_cache", |_| true);
            false
        };

        let policy = if disable_cache() {
            CachePolicy::Disable
        } else {
            policy
        };

        match policy {
            CachePolicy::Fill => {
                self.block_cache
                    .get_or_insert_with(sst.id, block_index, fetch_block)
                    .await
            }
            CachePolicy::NotFill => match self.block_cache.get(sst.id, block_index) {
                Some(block) => Ok(block),
                None => fetch_block.await.map(BlockHolder::from_owned_block),
            },
            CachePolicy::Disable => fetch_block.await.map(BlockHolder::from_owned_block),
        }
    }

<<<<<<< HEAD
    pub async fn sstable(&self, sst_id: HummockSSTableId) -> HummockResult<TableHolder> {
        match self.meta_cache.lookup_for_request(sst_id, sst_id) {
            LookupResult::Cached(entry) => Ok(entry),
            LookupResult::WaitPendingRequest(recv) => recv.await.map_err(HummockError::other),
            LookupResult::Miss => {
                let path = self.get_sst_meta_path(sst_id);
                match self
                    .get_store_of_table(sst_id)
=======
    pub async fn sstable(&self, sst_id: u64) -> HummockResult<TableHolder> {
        let entry = self
            .meta_cache
            .lookup_with_request_dedup(sst_id, sst_id, || async {
                let path = self.get_sst_meta_path(sst_id);
                let buf = self
                    .store
>>>>>>> 10cce2ea
                    .read(&path, None)
                    .await
                    .map_err(HummockError::object_io_error)?;
                let meta = SstableMeta::decode(&mut &buf[..])?;
                let sst = Box::new(Sstable { id: sst_id, meta });
                let size = sst.encoded_size();
                Ok((sst, size))
            })
            .await?;
        Ok(entry)
    }

    pub fn get_sst_meta_path(&self, sst_id: HummockSSTableId) -> String {
        format!("{}/{}.meta", self.path, sst_id)
    }

    pub fn get_sst_data_path(&self, sst_id: HummockSSTableId) -> String {
        format!("{}/{}.data", self.path, sst_id)
    }

    pub fn remote_store(&self) -> ObjectStoreRef {
        self.remote_store.clone()
    }

    pub fn local_store(&self) -> ObjectStoreRef {
        self.local_store.clone()
    }

    pub fn get_next_local_sst_id(&self) -> HummockSSTableId {
        get_local_sst_id(self.next_local_sst_id.fetch_add(1, Relaxed))
    }

    fn get_store_of_table(&self, sst_id: HummockSSTableId) -> &ObjectStoreRef {
        if is_remote_sst_id(sst_id) {
            &self.remote_store
        } else {
            &self.local_store
        }
    }

    #[cfg(test)]
    pub fn clear_block_cache(&self) {
        self.block_cache.clear();
    }
}

pub type SstableStoreRef = Arc<SstableStore>;<|MERGE_RESOLUTION|>--- conflicted
+++ resolved
@@ -21,15 +21,8 @@
 use fail::fail_point;
 use risingwave_hummock_sdk::{get_local_sst_id, is_remote_sst_id, HummockSSTableId};
 
-<<<<<<< HEAD
-use crate::hummock::{
-    Block, BlockCache, BlockHolder, CachableEntry, HummockError, HummockResult, LookupResult,
-    LruCache, Sstable, SstableMeta,
-};
-=======
 use super::{Block, BlockCache, Sstable, SstableMeta};
 use crate::hummock::{BlockHolder, CachableEntry, HummockError, HummockResult, LruCache};
->>>>>>> 10cce2ea
 use crate::monitor::StateStoreMetrics;
 use crate::object::{BlockLocation, ObjectStoreRef};
 
@@ -212,24 +205,13 @@
         }
     }
 
-<<<<<<< HEAD
     pub async fn sstable(&self, sst_id: HummockSSTableId) -> HummockResult<TableHolder> {
-        match self.meta_cache.lookup_for_request(sst_id, sst_id) {
-            LookupResult::Cached(entry) => Ok(entry),
-            LookupResult::WaitPendingRequest(recv) => recv.await.map_err(HummockError::other),
-            LookupResult::Miss => {
-                let path = self.get_sst_meta_path(sst_id);
-                match self
-                    .get_store_of_table(sst_id)
-=======
-    pub async fn sstable(&self, sst_id: u64) -> HummockResult<TableHolder> {
         let entry = self
             .meta_cache
             .lookup_with_request_dedup(sst_id, sst_id, || async {
                 let path = self.get_sst_meta_path(sst_id);
                 let buf = self
-                    .store
->>>>>>> 10cce2ea
+                    .get_store_of_table(sst_id)
                     .read(&path, None)
                     .await
                     .map_err(HummockError::object_io_error)?;
