--- conflicted
+++ resolved
@@ -30,13 +30,8 @@
 use super::{BackwardSstableIterator, HummockStorage, SstableIterator, SstableIteratorType};
 use crate::error::StorageResult;
 use crate::hummock::iterator::{
-<<<<<<< HEAD
-    Backward, BoxedHummockIterator, DirectedUserIteratorBuilder, DirectionEnum, Forward,
-    HummockIteratorDirection, OrderedMergeIteratorInner,
-=======
     Backward, DirectedUserIteratorBuilder, DirectionEnum, Forward, HummockIteratorDirection,
     HummockIteratorUnion,
->>>>>>> cd3937b2
 };
 use crate::hummock::local_version::PinnedVersion;
 use crate::hummock::shared_buffer::shared_buffer_batch::SharedBufferBatch;
@@ -172,19 +167,6 @@
                     tables,
                     self.sstable_store(),
                     iter_read_options.clone(),
-<<<<<<< HEAD
-                )) as BoxedHummockIterator<T::Direction>);
-            } else if table_infos.len() == 1 {
-                let table = self
-                    .sstable_store
-                    .sstable(table_infos[0].id, &mut stats)
-                    .await?;
-                overlapped_iters.push(Box::new(T::SstableIteratorType::create(
-                    table,
-                    self.sstable_store(),
-                    iter_read_options.clone(),
-=======
->>>>>>> cd3937b2
                 )));
             } else {
                 let mut iters = vec![];
@@ -193,13 +175,6 @@
                         .sstable_store
                         .sstable(table_info.id, &mut stats)
                         .await?;
-<<<<<<< HEAD
-                    iters.push(Box::new(T::SstableIteratorType::create(
-                        table,
-                        self.sstable_store(),
-                        iter_read_options.clone(),
-                    )) as BoxedHummockIterator<T::Direction>);
-=======
                     overlapped_iters.push(HummockIteratorUnion::Fourth(
                         T::SstableIteratorType::create(
                             table,
@@ -207,12 +182,7 @@
                             iter_read_options.clone(),
                         ),
                     ));
->>>>>>> cd3937b2
                 }
-                overlapped_iters.push(Box::new(OrderedMergeIteratorInner::<T::Direction>::new(
-                    iters,
-                    self.stats.clone(),
-                )) as BoxedHummockIterator<T::Direction>)
             }
         }
         self.stats
