// Copyright 2022 Singularity Data
//
// Licensed under the Apache License, Version 2.0 (the "License");
// you may not use this file except in compliance with the License.
// You may obtain a copy of the License at
//
// http://www.apache.org/licenses/LICENSE-2.0
//
// Unless required by applicable law or agreed to in writing, software
// distributed under the License is distributed on an "AS IS" BASIS,
// WITHOUT WARRANTIES OR CONDITIONS OF ANY KIND, either express or implied.
// See the License for the specific language governing permissions and
// limitations under the License.

use std::future::Future;
use std::ops::Bound::{Excluded, Included};
use std::ops::RangeBounds;
use std::sync::Arc;

use bytes::Bytes;
use itertools::Itertools;
use risingwave_hummock_sdk::key::key_with_epoch;
<<<<<<< HEAD
use risingwave_pb::hummock::VNodeBitmap;
=======
use risingwave_hummock_sdk::HummockEpoch;
use risingwave_pb::hummock::{SstableInfo, VNodeBitmap};
>>>>>>> bef9e5e9

use super::iterator::{
    BackwardUserIterator, ConcatIteratorInner, DirectedUserIterator, UserIterator,
};
use super::utils::{can_concat, search_sst_idx, validate_epoch};
use super::{BackwardSSTableIterator, HummockStorage, SSTableIterator, SSTableIteratorType};
use crate::error::StorageResult;
use crate::hummock::iterator::{
    Backward, BoxedHummockIterator, DirectedUserIteratorBuilder, DirectionEnum, Forward,
    HummockIteratorDirection, ReadOptions,
};
<<<<<<< HEAD
use crate::hummock::shared_buffer::shared_buffer_batch::SharedBufferBatch;
use crate::hummock::shared_buffer::{build_ordered_merge_iter, UncommittedData};
=======
use crate::hummock::local_version::PinnedVersion;
use crate::hummock::shared_buffer::shared_buffer_batch::SharedBufferBatch;
use crate::hummock::shared_buffer::UncommittedData;
>>>>>>> bef9e5e9
use crate::hummock::utils::prune_ssts;
use crate::hummock::HummockResult;
use crate::monitor::StoreLocalStatistic;
use crate::storage_value::StorageValue;
use crate::store::*;
use crate::{define_state_store_associated_type, StateStore, StateStoreIter};

pub(crate) trait HummockIteratorType {
    type Direction: HummockIteratorDirection;
    type SstableIteratorType: SSTableIteratorType<Direction = Self::Direction>;
    type UserIteratorBuilder: DirectedUserIteratorBuilder<Direction = Self::Direction>;

    fn direction() -> DirectionEnum {
        Self::Direction::direction()
    }
}

pub(crate) struct ForwardIter;
pub(crate) struct BackwardIter;

impl HummockIteratorType for ForwardIter {
    type Direction = Forward;
    type SstableIteratorType = SSTableIterator;
    type UserIteratorBuilder = UserIterator;
}

impl HummockIteratorType for BackwardIter {
    type Direction = Backward;
    type SstableIteratorType = BackwardSSTableIterator;
    type UserIteratorBuilder = BackwardUserIterator;
}

impl HummockStorage {
    async fn iter_inner<R, B, T>(
        &self,
        key_range: R,
        epoch: u64,
    ) -> StorageResult<HummockStateStoreIter>
    where
        R: RangeBounds<B> + Send,
        B: AsRef<[u8]> + Send,
        T: HummockIteratorType,
    {
        let read_options = Arc::new(ReadOptions::default());
        let mut overlapped_iters = vec![];

<<<<<<< HEAD
        let (shared_buffer_data, pinned_version) = {
            let read_version = self.local_version_manager.read_version(epoch);
=======
        let (shared_buffer_data, pinned_version) = self.read_filter(epoch, &key_range, None)?;
>>>>>>> bef9e5e9

        let mut stats = StoreLocalStatistic::default();

<<<<<<< HEAD
            let shared_buffer_data = read_version
                .shared_buffer
                .iter()
                .map(|shared_buffer| shared_buffer.get_overlap_data(&key_range, backward, None))
                .collect_vec();

            (shared_buffer_data, read_version.pinned_version)
        };

        let mut stats = StoreLocalStatistic::default();

=======
>>>>>>> bef9e5e9
        for (replicated_batches, uncommitted_data) in shared_buffer_data {
            for batch in replicated_batches {
                overlapped_iters
                    .push(Box::new(batch.into_directed_iter()) as BoxedHummockIterator<_>);
            }
<<<<<<< HEAD
            overlapped_iters.push(
                build_ordered_merge_iter::<T>(
                    &uncommitted_data,
                    self.sstable_store.clone(),
                    self.stats.clone(),
                    &mut stats,
                    read_options.clone(),
                )
                .await?,
            );
=======
            for data in uncommitted_data {
                match data {
                    UncommittedData::Batch(batch) => {
                        overlapped_iters
                            .push(Box::new(batch.into_directed_iter()) as BoxedHummockIterator<_>);
                    }
                    UncommittedData::Sst(table_info) => {
                        let table = self
                            .sstable_store
                            .sstable(table_info.id, &mut stats)
                            .await?;
                        overlapped_iters.push(Box::new(T::SstableIteratorType::create(
                            table,
                            self.sstable_store(),
                            read_options.clone(),
                        )));
                    }
                }
            }
>>>>>>> bef9e5e9
        }

        // Generate iterators for versioned ssts by filter out ssts that do not overlap with given
        // `key_range`
        for level in pinned_version.levels() {
            let table_infos = prune_ssts(level.get_table_infos().iter(), &key_range, None);
            if table_infos.is_empty() {
                continue;
            }
            if can_concat(&table_infos) {
                let start_table_idx = match key_range.start_bound() {
                    Included(key) | Excluded(key) => search_sst_idx(&table_infos, key),
                    _ => 0,
                };
                let end_table_idx = match key_range.end_bound() {
                    Included(key) | Excluded(key) => search_sst_idx(&table_infos, key),
                    _ => table_infos.len().saturating_sub(1),
                };
                assert!(start_table_idx < table_infos.len() && end_table_idx < table_infos.len());
                let matched_table_infos = &table_infos[start_table_idx..=end_table_idx];

                let tables = match T::Direction::direction() {
                    DirectionEnum::Backward => matched_table_infos
                        .iter()
                        .rev()
                        .map(|&info| info.clone())
                        .collect_vec(),
                    DirectionEnum::Forward => matched_table_infos
                        .iter()
                        .map(|&info| info.clone())
                        .collect_vec(),
                };

                overlapped_iters.push(Box::new(ConcatIteratorInner::<T::SstableIteratorType>::new(
                    tables,
                    self.sstable_store(),
                    read_options.clone(),
                )) as BoxedHummockIterator<T::Direction>);
            } else {
                for table_info in table_infos.into_iter().rev() {
                    let table = self
                        .sstable_store
                        .sstable(table_info.id, &mut stats)
                        .await?;
                    overlapped_iters.push(Box::new(T::SstableIteratorType::create(
                        table,
                        self.sstable_store(),
                        read_options.clone(),
                    )));
                }
            }
        }

        self.stats
            .iter_merge_sstable_counts
            .observe(overlapped_iters.len() as f64);

        let key_range = (
            key_range.start_bound().map(|b| b.as_ref().to_owned()),
            key_range.end_bound().map(|b| b.as_ref().to_owned()),
        );

        let mut user_iterator = T::UserIteratorBuilder::create(
            overlapped_iters,
            self.stats.clone(),
            key_range,
            epoch,
            Some(pinned_version),
        );

        user_iterator.rewind().await?;
        stats.report(self.stats.as_ref());
        Ok(HummockStateStoreIter::new(user_iterator))
    }

    /// Gets the value of a specified `key`.
    /// The result is based on a snapshot corresponding to the given `epoch`.
    /// if `key` has consistent hash virtual node value, then such value is stored in `value_meta`
    ///
    /// If `Ok(Some())` is returned, the key is found. If `Ok(None)` is returned,
    /// the key is not found. If `Err()` is returned, the searching for the key
    /// failed due to other non-EOF errors.
    pub async fn get_with_vnode_set<'a>(
        &'a self,
        key: &'a [u8],
        epoch: u64,
        vnode_set: Option<VNodeBitmap>,
    ) -> StorageResult<Option<Bytes>> {
        let mut stats = StoreLocalStatistic::default();
<<<<<<< HEAD
        let (shared_buffer_data, pinned_version) = {
            let read_version = self.local_version_manager.read_version(epoch);

            // check epoch validity
            validate_epoch(read_version.pinned_version.safe_epoch(), epoch)?;

            let shared_buffer_data = read_version
                .shared_buffer
                .into_iter()
                .map(|shared_buffer| {
                    shared_buffer.get_overlap_data(&(key..=key), false, vnode_set.as_ref())
                })
                .collect_vec();
            (shared_buffer_data, read_version.pinned_version)
        };
=======
        let (shared_buffer_data, pinned_version) =
            self.read_filter(epoch, &(key..=key), vnode_set.as_ref())?;
>>>>>>> bef9e5e9

        // Return `Some(None)` means the key is deleted.
        let get_from_batch = |batch: &SharedBufferBatch| -> Option<Option<Bytes>> {
            batch.get(key).map(|v| {
                self.stats.get_shared_buffer_hit_counts.inc();
                v.into_user_value().map(|v| v.into())
            })
        };

        let mut table_counts = 0;
        let internal_key = key_with_epoch(key.to_vec(), epoch);
        // TODO: may want to avoid use Arc in read options
        let read_options = Arc::new(ReadOptions::default());
<<<<<<< HEAD

        // Query shared buffer. Return the value without iterating SSTs if found
        for (replicated_batches, uncommitted_data) in shared_buffer_data {
            for batch in replicated_batches {
                if let Some(v) = get_from_batch(&batch) {
                    return Ok(v);
                }
            }
            // iterate over uncommitted data in order index in descending order
            for data_list in uncommitted_data.into_values().rev() {
                for data in data_list {
                    match data {
                        UncommittedData::Batch(batch) => {
                            if let Some(v) = get_from_batch(&batch) {
                                return Ok(v);
                            }
                        }
                        UncommittedData::Sst(table_info) => {
                            let table = self
                                .sstable_store
                                .sstable(table_info.id, &mut stats)
                                .await?;
                            table_counts += 1;
                            if let Some(v) = self
                                .get_from_table(
                                    table,
                                    &internal_key,
                                    key,
                                    read_options.clone(),
                                    &mut stats,
                                )
                                .await?
                            {
                                return Ok(Some(v));
                            }
                        }
                    }
                }
            }
        }
=======
>>>>>>> bef9e5e9

        for (replicated_batches, uncommitted_data) in &shared_buffer_data {
            for batch in replicated_batches {
                if let Some(v) = get_from_batch(batch) {
                    return Ok(v);
                }
            }
<<<<<<< HEAD
            {
                let table_infos = prune_ssts(
                    level.table_infos.iter(),
                    &(key..=key),
                    false,
                    vnode_set.as_ref(),
                );
                for table_info in table_infos.into_iter().rev() {
                    let table = self
                        .sstable_store
                        .sstable(table_info.id, &mut stats)
                        .await?;
                    table_counts += 1;
                    if let Some(v) = self
                        .get_from_table(table, &internal_key, key, read_options.clone(), &mut stats)
                        .await?
                    {
                        return Ok(Some(v));
                    }
                }
            }
=======
            for data in uncommitted_data {
                match data {
                    UncommittedData::Batch(batch) => {
                        if let Some(v) = get_from_batch(batch) {
                            return Ok(v);
                        }
                    }
                    UncommittedData::Sst(table_info) => {
                        let table = self
                            .sstable_store
                            .sstable(table_info.id, &mut stats)
                            .await?;
                        table_counts += 1;
                        if let Some(v) = self
                            .get_from_table(
                                table,
                                &internal_key,
                                key,
                                read_options.clone(),
                                &mut stats,
                            )
                            .await?
                        {
                            return Ok(Some(v));
                        }
                    }
                }
            }
        }

        for level in pinned_version.levels() {
            if level.table_infos.is_empty() {
                continue;
            }
            {
                let table_infos =
                    prune_ssts(level.table_infos.iter(), &(key..=key), vnode_set.as_ref());
                for table_info in table_infos.into_iter().rev() {
                    let table = self
                        .sstable_store
                        .sstable(table_info.id, &mut stats)
                        .await?;
                    table_counts += 1;
                    if let Some(v) = self
                        .get_from_table(table, &internal_key, key, read_options.clone(), &mut stats)
                        .await?
                    {
                        return Ok(Some(v));
                    }
                }
            }
>>>>>>> bef9e5e9
        }

        stats.report(self.stats.as_ref());
        self.stats
            .iter_merge_sstable_counts
            .observe(table_counts as f64);
        Ok(None)
    }

    #[allow(clippy::type_complexity)]
    fn read_filter<R, B>(
        &self,
        epoch: HummockEpoch,
        key_range: &R,
        vnode_set: Option<&VNodeBitmap>,
    ) -> HummockResult<(
        Vec<(Vec<SharedBufferBatch>, Vec<UncommittedData>)>,
        Arc<PinnedVersion>,
    )>
    where
        R: RangeBounds<B>,
        B: AsRef<[u8]>,
    {
        let read_version = self.local_version_manager.read_version(epoch);

        // Check epoch validity
        validate_epoch(read_version.pinned_version.safe_epoch(), epoch)?;

        let shared_buffer_data = read_version
            .shared_buffer
            .iter()
            .map(|shared_buffer| shared_buffer.get_overlap_data(key_range, vnode_set))
            .collect();

        Ok((shared_buffer_data, read_version.pinned_version))
    }
}

impl StateStore for HummockStorage {
    type Iter = HummockStateStoreIter;

    define_state_store_associated_type!();

    fn get<'a>(&'a self, key: &'a [u8], epoch: u64) -> Self::GetFuture<'_> {
        async move { self.get_with_vnode_set(key, epoch, None).await }
    }

    fn scan<R, B>(
        &self,
        key_range: R,
        limit: Option<usize>,
        epoch: u64,
    ) -> Self::ScanFuture<'_, R, B>
    where
        R: RangeBounds<B> + Send,
        B: AsRef<[u8]> + Send,
    {
        async move { self.iter(key_range, epoch).await?.collect(limit).await }
    }

    fn backward_scan<R, B>(
        &self,
        key_range: R,
        limit: Option<usize>,
        epoch: u64,
    ) -> Self::BackwardScanFuture<'_, R, B>
    where
        R: RangeBounds<B> + Send,
        B: AsRef<[u8]> + Send,
    {
        async move {
            self.backward_iter(key_range, epoch)
                .await?
                .collect(limit)
                .await
        }
    }

    /// Writes a batch to storage. The batch should be:
    /// * Ordered. KV pairs will be directly written to the table, so it must be ordered.
    /// * Locally unique. There should not be two or more operations on the same key in one write
    ///   batch.
    /// * Globally unique. The streaming operators should ensure that different operators won't
    ///   operate on the same key. The operator operating on one keyspace should always wait for all
    ///   changes to be committed before reading and writing new keys to the engine. That is because
    ///   that the table with lower epoch might be committed after a table with higher epoch has
    ///   been committed. If such case happens, the outcome is non-predictable.
    fn ingest_batch(
        &self,
        kv_pairs: Vec<(Bytes, StorageValue)>,
        epoch: u64,
    ) -> Self::IngestBatchFuture<'_> {
        async move {
            let size = self
                .local_version_manager
                .write_shared_buffer(epoch, kv_pairs, false)
                .await?;
            Ok(size)
        }
    }

    /// Replicates a batch to shared buffer, without uploading to the storage backend.
    fn replicate_batch(
        &self,
        kv_pairs: Vec<(Bytes, StorageValue)>,
        epoch: u64,
    ) -> Self::ReplicateBatchFuture<'_> {
        async move {
            self.local_version_manager
                .write_shared_buffer(epoch, kv_pairs, true)
                .await?;

            Ok(())
        }
    }

    /// Returns an iterator that scan from the begin key to the end key
    /// The result is based on a snapshot corresponding to the given `epoch`.
    fn iter<R, B>(&self, key_range: R, epoch: u64) -> Self::IterFuture<'_, R, B>
    where
        R: RangeBounds<B> + Send,
        B: AsRef<[u8]> + Send,
    {
        self.iter_inner::<R, B, ForwardIter>(key_range, epoch)
    }

    /// Returns a backward iterator that scans from the end key to the begin key
    /// The result is based on a snapshot corresponding to the given `epoch`.
    fn backward_iter<R, B>(&self, key_range: R, epoch: u64) -> Self::BackwardIterFuture<'_, R, B>
    where
        R: RangeBounds<B> + Send,
        B: AsRef<[u8]> + Send,
    {
        let key_range = (
            key_range.end_bound().map(|v| v.as_ref().to_vec()),
            key_range.start_bound().map(|v| v.as_ref().to_vec()),
        );
        self.iter_inner::<_, _, BackwardIter>(key_range, epoch)
    }

    fn wait_epoch(&self, epoch: u64) -> Self::WaitEpochFuture<'_> {
        async move { Ok(self.local_version_manager.wait_epoch(epoch).await?) }
    }

    fn sync(&self, epoch: Option<u64>) -> Self::SyncFuture<'_> {
        async move {
            self.local_version_manager()
                .sync_shared_buffer(epoch)
                .await?;
            Ok(())
        }
    }
}

pub struct HummockStateStoreIter {
    inner: DirectedUserIterator,
}

impl HummockStateStoreIter {
    fn new(inner: DirectedUserIterator) -> Self {
        Self { inner }
    }

    async fn collect(mut self, limit: Option<usize>) -> StorageResult<Vec<(Bytes, Bytes)>> {
        let mut kvs = Vec::with_capacity(limit.unwrap_or_default());

        for _ in 0..limit.unwrap_or(usize::MAX) {
            match self.next().await? {
                Some(kv) => kvs.push(kv),
                None => break,
            }
        }

        Ok(kvs)
    }
}

impl StateStoreIter for HummockStateStoreIter {
    // TODO: directly return `&[u8]` to user instead of `Bytes`.
    type Item = (Bytes, Bytes);

    type NextFuture<'a> =
        impl Future<Output = crate::error::StorageResult<Option<Self::Item>>> + Send;

    fn next(&mut self) -> Self::NextFuture<'_> {
        async move {
            let iter = &mut self.inner;

            if iter.is_valid() {
                let kv = (
                    Bytes::copy_from_slice(iter.key()),
                    Bytes::copy_from_slice(iter.value()),
                );
                iter.next().await?;
                Ok(Some(kv))
            } else {
                Ok(None)
            }
        }
    }
}<|MERGE_RESOLUTION|>--- conflicted
+++ resolved
@@ -20,12 +20,8 @@
 use bytes::Bytes;
 use itertools::Itertools;
 use risingwave_hummock_sdk::key::key_with_epoch;
-<<<<<<< HEAD
+use risingwave_hummock_sdk::HummockEpoch;
 use risingwave_pb::hummock::VNodeBitmap;
-=======
-use risingwave_hummock_sdk::HummockEpoch;
-use risingwave_pb::hummock::{SstableInfo, VNodeBitmap};
->>>>>>> bef9e5e9
 
 use super::iterator::{
     BackwardUserIterator, ConcatIteratorInner, DirectedUserIterator, UserIterator,
@@ -37,14 +33,11 @@
     Backward, BoxedHummockIterator, DirectedUserIteratorBuilder, DirectionEnum, Forward,
     HummockIteratorDirection, ReadOptions,
 };
-<<<<<<< HEAD
-use crate::hummock::shared_buffer::shared_buffer_batch::SharedBufferBatch;
-use crate::hummock::shared_buffer::{build_ordered_merge_iter, UncommittedData};
-=======
 use crate::hummock::local_version::PinnedVersion;
 use crate::hummock::shared_buffer::shared_buffer_batch::SharedBufferBatch;
-use crate::hummock::shared_buffer::UncommittedData;
->>>>>>> bef9e5e9
+use crate::hummock::shared_buffer::{
+    build_ordered_merge_iter, OrderIndexedUncommittedData, UncommittedData,
+};
 use crate::hummock::utils::prune_ssts;
 use crate::hummock::HummockResult;
 use crate::monitor::StoreLocalStatistic;
@@ -91,35 +84,15 @@
         let read_options = Arc::new(ReadOptions::default());
         let mut overlapped_iters = vec![];
 
-<<<<<<< HEAD
-        let (shared_buffer_data, pinned_version) = {
-            let read_version = self.local_version_manager.read_version(epoch);
-=======
         let (shared_buffer_data, pinned_version) = self.read_filter(epoch, &key_range, None)?;
->>>>>>> bef9e5e9
 
         let mut stats = StoreLocalStatistic::default();
 
-<<<<<<< HEAD
-            let shared_buffer_data = read_version
-                .shared_buffer
-                .iter()
-                .map(|shared_buffer| shared_buffer.get_overlap_data(&key_range, backward, None))
-                .collect_vec();
-
-            (shared_buffer_data, read_version.pinned_version)
-        };
-
-        let mut stats = StoreLocalStatistic::default();
-
-=======
->>>>>>> bef9e5e9
         for (replicated_batches, uncommitted_data) in shared_buffer_data {
             for batch in replicated_batches {
                 overlapped_iters
                     .push(Box::new(batch.into_directed_iter()) as BoxedHummockIterator<_>);
             }
-<<<<<<< HEAD
             overlapped_iters.push(
                 build_ordered_merge_iter::<T>(
                     &uncommitted_data,
@@ -130,27 +103,6 @@
                 )
                 .await?,
             );
-=======
-            for data in uncommitted_data {
-                match data {
-                    UncommittedData::Batch(batch) => {
-                        overlapped_iters
-                            .push(Box::new(batch.into_directed_iter()) as BoxedHummockIterator<_>);
-                    }
-                    UncommittedData::Sst(table_info) => {
-                        let table = self
-                            .sstable_store
-                            .sstable(table_info.id, &mut stats)
-                            .await?;
-                        overlapped_iters.push(Box::new(T::SstableIteratorType::create(
-                            table,
-                            self.sstable_store(),
-                            read_options.clone(),
-                        )));
-                    }
-                }
-            }
->>>>>>> bef9e5e9
         }
 
         // Generate iterators for versioned ssts by filter out ssts that do not overlap with given
@@ -240,26 +192,8 @@
         vnode_set: Option<VNodeBitmap>,
     ) -> StorageResult<Option<Bytes>> {
         let mut stats = StoreLocalStatistic::default();
-<<<<<<< HEAD
-        let (shared_buffer_data, pinned_version) = {
-            let read_version = self.local_version_manager.read_version(epoch);
-
-            // check epoch validity
-            validate_epoch(read_version.pinned_version.safe_epoch(), epoch)?;
-
-            let shared_buffer_data = read_version
-                .shared_buffer
-                .into_iter()
-                .map(|shared_buffer| {
-                    shared_buffer.get_overlap_data(&(key..=key), false, vnode_set.as_ref())
-                })
-                .collect_vec();
-            (shared_buffer_data, read_version.pinned_version)
-        };
-=======
         let (shared_buffer_data, pinned_version) =
             self.read_filter(epoch, &(key..=key), vnode_set.as_ref())?;
->>>>>>> bef9e5e9
 
         // Return `Some(None)` means the key is deleted.
         let get_from_batch = |batch: &SharedBufferBatch| -> Option<Option<Bytes>> {
@@ -273,7 +207,6 @@
         let internal_key = key_with_epoch(key.to_vec(), epoch);
         // TODO: may want to avoid use Arc in read options
         let read_options = Arc::new(ReadOptions::default());
-<<<<<<< HEAD
 
         // Query shared buffer. Return the value without iterating SSTs if found
         for (replicated_batches, uncommitted_data) in shared_buffer_data {
@@ -283,7 +216,7 @@
                 }
             }
             // iterate over uncommitted data in order index in descending order
-            for data_list in uncommitted_data.into_values().rev() {
+            for data_list in uncommitted_data {
                 for data in data_list {
                     match data {
                         UncommittedData::Batch(batch) => {
@@ -314,67 +247,6 @@
                 }
             }
         }
-=======
->>>>>>> bef9e5e9
-
-        for (replicated_batches, uncommitted_data) in &shared_buffer_data {
-            for batch in replicated_batches {
-                if let Some(v) = get_from_batch(batch) {
-                    return Ok(v);
-                }
-            }
-<<<<<<< HEAD
-            {
-                let table_infos = prune_ssts(
-                    level.table_infos.iter(),
-                    &(key..=key),
-                    false,
-                    vnode_set.as_ref(),
-                );
-                for table_info in table_infos.into_iter().rev() {
-                    let table = self
-                        .sstable_store
-                        .sstable(table_info.id, &mut stats)
-                        .await?;
-                    table_counts += 1;
-                    if let Some(v) = self
-                        .get_from_table(table, &internal_key, key, read_options.clone(), &mut stats)
-                        .await?
-                    {
-                        return Ok(Some(v));
-                    }
-                }
-            }
-=======
-            for data in uncommitted_data {
-                match data {
-                    UncommittedData::Batch(batch) => {
-                        if let Some(v) = get_from_batch(batch) {
-                            return Ok(v);
-                        }
-                    }
-                    UncommittedData::Sst(table_info) => {
-                        let table = self
-                            .sstable_store
-                            .sstable(table_info.id, &mut stats)
-                            .await?;
-                        table_counts += 1;
-                        if let Some(v) = self
-                            .get_from_table(
-                                table,
-                                &internal_key,
-                                key,
-                                read_options.clone(),
-                                &mut stats,
-                            )
-                            .await?
-                        {
-                            return Ok(Some(v));
-                        }
-                    }
-                }
-            }
-        }
 
         for level in pinned_version.levels() {
             if level.table_infos.is_empty() {
@@ -397,7 +269,6 @@
                     }
                 }
             }
->>>>>>> bef9e5e9
         }
 
         stats.report(self.stats.as_ref());
@@ -414,7 +285,7 @@
         key_range: &R,
         vnode_set: Option<&VNodeBitmap>,
     ) -> HummockResult<(
-        Vec<(Vec<SharedBufferBatch>, Vec<UncommittedData>)>,
+        Vec<(Vec<SharedBufferBatch>, OrderIndexedUncommittedData)>,
         Arc<PinnedVersion>,
     )>
     where
