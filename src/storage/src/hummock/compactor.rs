--- conflicted
+++ resolved
@@ -40,22 +40,13 @@
     BoxedForwardHummockIterator, ConcatIterator, ForwardHummockIterator, MergeIterator,
 };
 use super::shared_buffer::shared_buffer_batch::SharedBufferBatch;
-<<<<<<< HEAD
 use super::{HummockResult, SSTableBuilder, SSTableIterator, SSTableIteratorType, Sstable};
-use crate::hummock::sstable_store::SstableStoreRef;
-use crate::hummock::utils::can_concat;
-use crate::hummock::vacuum::Vacuum;
-use crate::hummock::HummockError;
-use crate::monitor::{StateStoreMetrics, StoreLocalStatistic};
-=======
-use super::{HummockResult, SSTableBuilder, SSTableIterator, Sstable};
 use crate::hummock::iterator::ReadOptions;
 use crate::hummock::sstable_store::SstableStoreRef;
 use crate::hummock::utils::can_concat;
 use crate::hummock::vacuum::Vacuum;
 use crate::hummock::{CachePolicy, HummockError};
-use crate::monitor::StateStoreMetrics;
->>>>>>> 23e4c1cd
+use crate::monitor::{StateStoreMetrics, StoreLocalStatistic};
 
 pub type SstableIdGenerator =
     Arc<dyn Fn() -> BoxFuture<'static, HummockResult<HummockSSTableId>> + Send + Sync>;
@@ -450,11 +441,8 @@
     /// Build the merge iterator based on the given input ssts.
     async fn build_sst_iter(&self) -> HummockResult<MergeIterator> {
         let mut table_iters: Vec<BoxedForwardHummockIterator> = Vec::new();
-<<<<<<< HEAD
         let mut stats = StoreLocalStatistic::default();
-=======
         let read_options = Arc::new(ReadOptions { prefetch: true });
->>>>>>> 23e4c1cd
         for level in &self.compact_task.input_ssts {
             if level.table_infos.is_empty() {
                 continue;
