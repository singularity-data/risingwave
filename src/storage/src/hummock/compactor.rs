--- conflicted
+++ resolved
@@ -349,14 +349,9 @@
         for (split_index, _) in compact_task.splits.iter().enumerate() {
             let compactor = compactor.clone();
             let vnode2unit = vnode2unit.clone();
-<<<<<<< HEAD
-            compaction_futures.push(tokio::spawn(async move {
-                let merge_iter = Box::new(compactor.build_sst_iter().await?);
-=======
             let compaction_executor = compactor.context.compaction_executor.as_ref().cloned();
             let split_task = async move {
                 let merge_iter = compactor.build_sst_iter().await?;
->>>>>>> 5e29de50
                 compactor
                     .compact_key_range(split_index, merge_iter, vnode2unit)
                     .await
@@ -547,7 +542,7 @@
     }
 
     /// Build the merge iterator based on the given input ssts.
-    async fn build_sst_iter(&self) -> HummockResult<MergeIterator> {
+    async fn build_sst_iter(&self) -> HummockResult<BoxedForwardHummockIterator> {
         let mut table_iters: Vec<BoxedForwardHummockIterator> = Vec::new();
         let mut stats = StoreLocalStatistic::default();
         let read_options = Arc::new(ReadOptions { prefetch: true });
@@ -589,7 +584,10 @@
             }
         }
         stats.report(self.context.stats.as_ref());
-        Ok(MergeIterator::new(table_iters, self.context.stats.clone()))
+        Ok(Box::new(MergeIterator::new(
+            table_iters,
+            self.context.stats.clone(),
+        )))
     }
 
     pub async fn try_vacuum(
