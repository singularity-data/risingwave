--- conflicted
+++ resolved
@@ -25,16 +25,9 @@
 
 /// Similar to [`CellBasedRowDeserializer`], but for dedup pk cell encoding.
 #[derive(Clone)]
-<<<<<<< HEAD
 pub struct DedupPkCellBasedRowDeserializer {
     pk_deserializer: OrderedRowDeserializer,
     inner: CellBasedRowDeserializer,
-=======
-pub struct DedupPkCellBasedRowDeserializer<'a, Desc: Deref<Target = ColumnDescMapping>> {
-    pk_deserializer: &'a OrderedRowDeserializer,
-    inner: CellBasedRowDeserializer<Desc>,
->>>>>>> 9b5bd85a
-
     // Maps pk datums to corresponding row positions.
     // Pk datums must satisfy the following criteria:
     // 1. same value and memcomparable encoding,
@@ -42,37 +35,6 @@
     pk_to_row_mapping: Vec<Option<usize>>,
 }
 
-<<<<<<< HEAD
-impl DedupPkCellBasedRowDeserializer {
-    /// Create a [`DedupPkCellBasedRowDeserializer`]
-    /// to decode cell based row with dedup pk encoding.
-    /// TODO: Refactor args. Creating `DedupPkCellBasedRowDeserializer` should not have overhead.
-    pub fn new(column_mapping: Arc<ColumnDescMapping>, pk_descs: &[OrderedColumnDesc]) -> Self {
-        let (pk_data_types, pk_order_types) = pk_descs
-            .iter()
-            .map(|ordered_desc| {
-                (
-                    ordered_desc.column_desc.data_type.clone(),
-                    ordered_desc.order,
-                )
-            })
-            .unzip();
-        let pk_deserializer = OrderedRowDeserializer::new(pk_data_types, pk_order_types);
-
-        let pk_to_row_mapping = pk_descs
-            .iter()
-            .map(|d| {
-                let column_desc = &d.column_desc;
-                if column_desc.data_type.mem_cmp_eq_value_enc() {
-                    column_mapping
-                        .get(column_desc.column_id)
-                        .map(|(_, index)| index)
-                } else {
-                    None
-                }
-            })
-            .collect();
-=======
 /// Creates `pk_deserializer`.
 /// `pk_deserializer` is used by `DedupPkCellBasedRowDeserializer`
 /// to deserialize raw pk into pk datums.
@@ -102,7 +64,7 @@
 /// Hence we have this function to instantiate `pk_to_row_mapping` separately.
 pub fn create_pk_to_row_mapping(
     pk_descs: &[OrderedColumnDesc],
-    column_mapping: impl Deref<Target = ColumnDescMapping>,
+    column_mapping: Arc<ColumnDescMapping>,
 ) -> Vec<Option<usize>> {
     pk_descs
         .iter()
@@ -118,13 +80,12 @@
         })
         .collect()
 }
->>>>>>> 9b5bd85a
-
-impl<'a, Desc: Deref<Target = ColumnDescMapping>> DedupPkCellBasedRowDeserializer<'a, Desc> {
+
+impl DedupPkCellBasedRowDeserializer {
     /// Create a [`DedupPkCellBasedRowDeserializer`].
     pub fn new(
-        pk_deserializer: &'a OrderedRowDeserializer,
-        column_mapping: Desc,
+        pk_deserializer: OrderedRowDeserializer,
+        column_mapping: Arc<ColumnDescMapping>,
         pk_to_row_mapping: Vec<Option<usize>>,
     ) -> Self {
         let inner = CellBasedRowDeserializer::new(column_mapping);
@@ -297,7 +258,7 @@
         let pk_to_row_mapping = create_pk_to_row_mapping(&pk_descs, column_mapping.clone());
 
         let mut deserializer = DedupPkCellBasedRowDeserializer::new(
-            &pk_deserializer,
+            pk_deserializer,
             column_mapping,
             pk_to_row_mapping,
         );
