// Copyright 2022 Singularity Data
//
// Licensed under the Apache License, Version 2.0 (the "License");
// you may not use this file except in compliance with the License.
// You may obtain a copy of the License at
//
// http://www.apache.org/licenses/LICENSE-2.0
//
// Unless required by applicable law or agreed to in writing, software
// distributed under the License is distributed on an "AS IS" BASIS,
// WITHOUT WARRANTIES OR CONDITIONS OF ANY KIND, either express or implied.
// See the License for the specific language governing permissions and
// limitations under the License.

use std::collections::HashMap;
<<<<<<< HEAD
use std::ops::Deref;
=======
use std::sync::Arc;
>>>>>>> b31b433f

use risingwave_common::array::Row;
use risingwave_common::catalog::{ColumnDesc, ColumnId};
use risingwave_common::error::Result;
use risingwave_common::types::VirtualNode;

pub mod cell_based_encoding_util;
pub mod cell_based_row_deserializer;
pub mod cell_based_row_serializer;
pub mod dedup_pk_cell_based_row_deserializer;
pub mod dedup_pk_cell_based_row_serializer;
pub mod row_based_deserializer;
pub mod row_based_serializer;

pub type KeyBytes = Vec<u8>;
pub type ValueBytes = Vec<u8>;

/// `Encoding` defines an interface for encoding a key row into kv storage.
pub trait Encoding {
    /// Constructs a new serializer.
    fn create_cell_based_serializer(
        pk_indices: &[usize],
        column_descs: &[ColumnDesc],
        column_ids: &[ColumnId],
    ) -> Self;

    /// Serialize key and value.
    fn cell_based_serialize(
        &mut self,
        vnode: VirtualNode,
        pk: &[u8],
        row: Row,
    ) -> Result<Vec<(KeyBytes, ValueBytes)>>;

    /// Serialize key and value. Each column id will occupy a position in Vec. For `column_ids` that
    /// doesn't correspond to a cell, the position will be None. Aparts from user-specified
    /// `column_ids`, there will also be a `SENTINEL_CELL_ID` at the end.
    fn cell_based_serialize_without_filter(
        &mut self,
        vnode: VirtualNode,
        pk: &[u8],
        row: Row,
    ) -> Result<Vec<Option<(KeyBytes, ValueBytes)>>>;

    /// Get column ids used by cell serializer to serialize.
    /// TODO: This should probably not be exposed to user.
    fn column_ids(&self) -> &[ColumnId];
}

/// Record mapping from [`ColumnDesc`], [`ColumnId`], and output index of columns in a table.
<<<<<<< HEAD
=======
#[derive(Clone)]
>>>>>>> b31b433f
pub struct ColumnDescMapping {
    pub output_columns: Vec<ColumnDesc>,

    pub id_to_column_index: HashMap<ColumnId, usize>,
}

/// `Decoding` defines an interface for decoding a key row from kv storage.
<<<<<<< HEAD
pub trait Decoding<Desc: Deref<Target = ColumnDescMapping>> {
    /// Constructs a new serializer.
    fn create_cell_based_deserializer(column_mapping: Desc) -> Self;
=======
pub trait Decoding {
    /// Constructs a new serializer.
    fn create_cell_based_deserializer(column_mapping: Arc<ColumnDescMapping>) -> Self;
>>>>>>> b31b433f

    /// When we encounter a new key, we can be sure that the previous row has been fully
    /// deserialized. Then we return the key and the value of the previous row.
    fn deserialize(
        &mut self,
        raw_key: impl AsRef<[u8]>,
        cell: impl AsRef<[u8]>,
    ) -> Result<Option<(VirtualNode, Vec<u8>, Row)>>;

    /// Take the remaining data out of the deserializer.
    fn take(&mut self) -> Option<(VirtualNode, Vec<u8>, Row)>;
}<|MERGE_RESOLUTION|>--- conflicted
+++ resolved
@@ -13,11 +13,7 @@
 // limitations under the License.
 
 use std::collections::HashMap;
-<<<<<<< HEAD
-use std::ops::Deref;
-=======
 use std::sync::Arc;
->>>>>>> b31b433f
 
 use risingwave_common::array::Row;
 use risingwave_common::catalog::{ColumnDesc, ColumnId};
@@ -68,10 +64,7 @@
 }
 
 /// Record mapping from [`ColumnDesc`], [`ColumnId`], and output index of columns in a table.
-<<<<<<< HEAD
-=======
 #[derive(Clone)]
->>>>>>> b31b433f
 pub struct ColumnDescMapping {
     pub output_columns: Vec<ColumnDesc>,
 
@@ -79,15 +72,10 @@
 }
 
 /// `Decoding` defines an interface for decoding a key row from kv storage.
-<<<<<<< HEAD
-pub trait Decoding<Desc: Deref<Target = ColumnDescMapping>> {
-    /// Constructs a new serializer.
-    fn create_cell_based_deserializer(column_mapping: Desc) -> Self;
-=======
+
 pub trait Decoding {
     /// Constructs a new serializer.
     fn create_cell_based_deserializer(column_mapping: Arc<ColumnDescMapping>) -> Self;
->>>>>>> b31b433f
 
     /// When we encounter a new key, we can be sure that the previous row has been fully
     /// deserialized. Then we return the key and the value of the previous row.
