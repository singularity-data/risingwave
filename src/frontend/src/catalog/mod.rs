// Copyright 2022 Singularity Data
//
// Licensed under the Apache License, Version 2.0 (the "License");
// you may not use this file except in compliance with the License.
// You may obtain a copy of the License at
//
// http://www.apache.org/licenses/LICENSE-2.0
//
// Unless required by applicable law or agreed to in writing, software
// distributed under the License is distributed on an "AS IS" BASIS,
// WITHOUT WARRANTIES OR CONDITIONS OF ANY KIND, either express or implied.
// See the License for the specific language governing permissions and
// limitations under the License.

use risingwave_common::catalog::ColumnDesc;
use risingwave_common::error::{ErrorCode, Result, RwError};
use risingwave_common::types::DataType;
use thiserror::Error;
pub(crate) mod catalog_service;

pub(crate) mod column_catalog;
pub(crate) mod database_catalog;
pub(crate) mod root_catalog;
pub(crate) mod schema_catalog;
pub(crate) mod source_catalog;
pub(crate) mod table_catalog;

#[allow(dead_code)]
pub(crate) type SourceId = u32;

pub(crate) type DatabaseId = u32;
pub(crate) type SchemaId = u32;
pub(crate) type TableId = risingwave_common::catalog::TableId;
pub(crate) type ColumnId = risingwave_common::catalog::ColumnId;

/// Check if the column name does not conflict with the internally reserved column name.
pub fn check_valid_column_name(column_name: &str) -> Result<()> {
    if is_row_id_column_name(column_name) {
        Err(ErrorCode::InternalError(format!(
            "column name prefixed with {:?} are reserved word.",
            ROWID_PREFIX
        ))
        .into())
    } else {
        Ok(())
    }
}

const ROWID_PREFIX: &str = "_row_id";

pub fn gen_row_id_column_name(idx: usize) -> String {
    ROWID_PREFIX.to_string() + "#" + &idx.to_string()
}

pub fn is_row_id_column_name(name: &str) -> bool {
    name.starts_with(ROWID_PREFIX)
}

<<<<<<< HEAD
=======
pub const TABLE_SOURCE_PK_COLID: ColumnId = ColumnId::new(0);

>>>>>>> 81ce4095
/// Creates a row ID column (for implicit primary key).
pub fn row_id_column_desc() -> ColumnDesc {
    ColumnDesc {
        data_type: DataType::Int64,
        column_id: ColumnId::new(0),
        name: gen_row_id_column_name(0),
        field_descs: vec![],
        type_name: "".to_string(),
    }
}

#[derive(Error, Debug)]
pub enum CatalogError {
    #[error("{0} not found: {1}")]
    NotFound(&'static str, String),
    #[error("{0} with name {1} exists")]
    Duplicated(&'static str, String),
}

impl From<CatalogError> for RwError {
    fn from(e: CatalogError) -> Self {
        ErrorCode::CatalogError(Box::new(e)).into()
    }
}<|MERGE_RESOLUTION|>--- conflicted
+++ resolved
@@ -56,11 +56,8 @@
     name.starts_with(ROWID_PREFIX)
 }
 
-<<<<<<< HEAD
-=======
 pub const TABLE_SOURCE_PK_COLID: ColumnId = ColumnId::new(0);
 
->>>>>>> 81ce4095
 /// Creates a row ID column (for implicit primary key).
 pub fn row_id_column_desc() -> ColumnDesc {
     ColumnDesc {
