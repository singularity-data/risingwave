--- conflicted
+++ resolved
@@ -60,11 +60,8 @@
                 "position" => ExprType::Position,
                 "ltrim" => ExprType::Ltrim,
                 "rtrim" => ExprType::Rtrim,
-<<<<<<< HEAD
                 "md5" => ExprType::Md5,
-=======
                 "to_char" => ExprType::ToChar,
->>>>>>> 2deb1da3
                 "nullif" => {
                     inputs = Self::rewrite_nullif_to_case_when(inputs)?;
                     ExprType::Case
