// Copyright 2022 Singularity Data
//
// Licensed under the Apache License, Version 2.0 (the "License");
// you may not use this file except in compliance with the License.
// You may obtain a copy of the License at
//
// http://www.apache.org/licenses/LICENSE-2.0
//
// Unless required by applicable law or agreed to in writing, software
// distributed under the License is distributed on an "AS IS" BASIS,
// WITHOUT WARRANTIES OR CONDITIONS OF ANY KIND, either express or implied.
// See the License for the specific language governing permissions and
// limitations under the License.

use itertools::zip_eq;
use risingwave_common::error::{ErrorCode, Result};
use risingwave_common::types::DataType;
use risingwave_sqlparser::ast::{
    BinaryOperator, DataType as AstDataType, DateTimeField, Expr, Query, TrimWhereField,
    UnaryOperator,
};

use crate::binder::Binder;
use crate::expr::{Expr as _, ExprImpl, ExprType, FunctionCall, SubqueryKind};

mod binary_op;
mod column;
mod function;
mod subquery;
mod value;

impl Binder {
    pub(super) fn bind_expr(&mut self, expr: Expr) -> Result<ExprImpl> {
        match expr {
<<<<<<< HEAD
            Expr::IsNull(expr) => Ok(ExprImpl::FunctionCall(Box::new(
                self.bind_is_operator(ExprType::IsNull, *expr)?,
            ))),
            Expr::IsNotNull(expr) => Ok(ExprImpl::FunctionCall(Box::new(
                self.bind_is_operator(ExprType::IsNotNull, *expr)?,
            ))),
            Expr::IsTrue(expr) => Ok(ExprImpl::FunctionCall(Box::new(
                self.bind_is_operator(ExprType::IsTrue, *expr)?,
            ))),
            Expr::IsNotTrue(expr) => Ok(ExprImpl::FunctionCall(Box::new(
                self.bind_is_operator(ExprType::IsNotTrue, *expr)?,
            ))),
            Expr::IsFalse(expr) => Ok(ExprImpl::FunctionCall(Box::new(
                self.bind_is_operator(ExprType::IsFalse, *expr)?,
            ))),
            Expr::IsNotFalse(expr) => Ok(ExprImpl::FunctionCall(Box::new(
                self.bind_is_operator(ExprType::IsNotFalse, *expr)?,
            ))),
            Expr::IsDistinctFrom(left, right) => Ok(ExprImpl::FunctionCall(Box::new(
                self.bind_distinct_from(false, *left, *right)?,
            ))),
            Expr::IsNotDistinctFrom(left, right) => Ok(ExprImpl::FunctionCall(Box::new(
                self.bind_distinct_from(true, *left, *right)?,
            ))),
            Expr::Case {
                operand,
                conditions,
                results,
                else_result,
            } => Ok(ExprImpl::FunctionCall(Box::new(self.bind_case(
                operand,
                conditions,
                results,
                else_result,
            )?))),
            Expr::Trim { expr, trim_where } => Ok(ExprImpl::FunctionCall(Box::new(
                self.bind_trim(*expr, trim_where)?,
            ))),
=======
            // literal
            Expr::Value(v) => Ok(ExprImpl::Literal(Box::new(self.bind_value(v)?))),
            Expr::TypedString { data_type, value } => {
                let s: ExprImpl = self.bind_string(value)?.into();
                s.cast_explicit(bind_data_type(&data_type)?)
            }
            Expr::Row(exprs) => Ok(ExprImpl::Literal(Box::new(self.bind_row(&exprs)?))),
            // input ref
>>>>>>> 8d0d69b5
            Expr::Identifier(ident) => self.bind_column(&[ident]),
            Expr::CompoundIdentifier(idents) => self.bind_column(&idents),
            Expr::FieldIdentifier(field_expr, idents) => {
                self.bind_single_field_column(*field_expr, &idents)
            }
            // operators & functions
            Expr::UnaryOp { op, expr } => self.bind_unary_expr(op, *expr),
            Expr::BinaryOp { left, op, right } => self.bind_binary_op(*left, op, *right),
            Expr::Nested(expr) => self.bind_expr(*expr),
            Expr::Function(f) => self.bind_function(f),
            // subquery
            Expr::Subquery(q) => self.bind_subquery_expr(*q, SubqueryKind::Scalar),
            Expr::Exists(q) => self.bind_subquery_expr(*q, SubqueryKind::Existential),
            Expr::InSubquery {
                expr,
                subquery,
                negated,
            } => self.bind_in_subquery(*expr, *subquery, negated),
            // special syntax (except date/time or string)
            Expr::Cast { expr, data_type } => self.bind_cast(*expr, data_type),
            Expr::IsNull(expr) => self.bind_is_operator(ExprType::IsNull, *expr),
            Expr::IsNotNull(expr) => self.bind_is_operator(ExprType::IsNotNull, *expr),
            Expr::IsTrue(expr) => self.bind_is_operator(ExprType::IsTrue, *expr),
            Expr::IsNotTrue(expr) => self.bind_is_operator(ExprType::IsNotTrue, *expr),
            Expr::IsFalse(expr) => self.bind_is_operator(ExprType::IsFalse, *expr),
            Expr::IsNotFalse(expr) => self.bind_is_operator(ExprType::IsNotFalse, *expr),
            Expr::Case {
                operand,
                conditions,
                results,
                else_result,
            } => self.bind_case(operand, conditions, results, else_result),
            Expr::Between {
                expr,
                negated,
                low,
                high,
            } => self.bind_between(*expr, negated, *low, *high),
            Expr::InList {
                expr,
                list,
                negated,
            } => self.bind_in_list(*expr, list, negated),
            // special syntax for date/time
            Expr::Extract { field, expr } => self.bind_extract(field, *expr),
            // special syntaxt for string
            Expr::Trim { expr, trim_where } => self.bind_trim(*expr, trim_where),
            Expr::Substring {
                expr,
                substring_from,
                substring_for,
            } => self.bind_substring(*expr, substring_from, substring_for),
            _ => Err(ErrorCode::NotImplemented(
                format!("unsupported expression {:?}", expr),
                112.into(),
            )
            .into()),
        }
    }

    pub(super) fn bind_extract(&mut self, field: DateTimeField, expr: Expr) -> Result<ExprImpl> {
        let arg = self.bind_expr(expr)?;
        let arg_type = arg.return_type();
        Ok(FunctionCall::new(
            ExprType::Extract,
            vec![self.bind_string(field.to_string())?.into(), arg],
        )
        .map_err(|_| {
            ErrorCode::NotImplemented(
                format!(
                    "function extract({} from {:?}) doesn't exist",
                    field, arg_type
                ),
                112.into(),
            )
        })?
        .into())
    }

    pub(super) fn bind_in_list(
        &mut self,
        expr: Expr,
        list: Vec<Expr>,
        negated: bool,
    ) -> Result<ExprImpl> {
        let mut bound_expr_list = vec![self.bind_expr(expr)?];
        for elem in list {
            bound_expr_list.push(self.bind_expr(elem)?);
        }
        let in_expr = FunctionCall::new(ExprType::In, bound_expr_list)?;
        if negated {
            Ok(
                FunctionCall::new_unchecked(ExprType::Not, vec![in_expr.into()], DataType::Boolean)
                    .into(),
            )
        } else {
            Ok(in_expr.into())
        }
    }

    pub(super) fn bind_in_subquery(
        &mut self,
        expr: Expr,
        subquery: Query,
        negated: bool,
    ) -> Result<ExprImpl> {
        let bound_expr = self.bind_expr(expr)?;
        let bound_subquery = self.bind_subquery_expr(subquery, SubqueryKind::In(bound_expr))?;
        if negated {
            Ok(
                FunctionCall::new_unchecked(ExprType::Not, vec![bound_subquery], DataType::Boolean)
                    .into(),
            )
        } else {
            Ok(bound_subquery)
        }
    }

    pub(super) fn bind_unary_expr(&mut self, op: UnaryOperator, expr: Expr) -> Result<ExprImpl> {
        let func_type = match op {
            UnaryOperator::Not => ExprType::Not,
            UnaryOperator::Minus => ExprType::Neg,
            UnaryOperator::Plus => {
                return self.rewrite_positive(expr);
            }
            _ => {
                return Err(ErrorCode::NotImplemented(
                    format!("unsupported unary expression: {:?}", op),
                    112.into(),
                )
                .into())
            }
        };
        let expr = self.bind_expr(expr)?;
        FunctionCall::new(func_type, vec![expr]).map(|f| f.into())
    }

    /// Directly returns the expression itself if it is a positive number.
    fn rewrite_positive(&mut self, expr: Expr) -> Result<ExprImpl> {
        let expr = self.bind_expr(expr)?;
        let return_type = expr.return_type();
        if return_type.is_numeric() {
            return Ok(expr);
        }
        return Err(ErrorCode::InvalidInputSyntax(format!("+ {:?}", return_type)).into());
    }

    pub(super) fn bind_trim(
        &mut self,
        expr: Expr,
        // ([BOTH | LEADING | TRAILING], <expr>)
        trim_where: Option<(TrimWhereField, Box<Expr>)>,
    ) -> Result<ExprImpl> {
        let mut inputs = vec![self.bind_expr(expr)?];
        let func_type = match trim_where {
            Some(t) => {
                inputs.push(self.bind_expr(*t.1)?);
                match t.0 {
                    TrimWhereField::Both => ExprType::Trim,
                    TrimWhereField::Leading => ExprType::Ltrim,
                    TrimWhereField::Trailing => ExprType::Rtrim,
                }
            }
            None => ExprType::Trim,
        };
        Ok(FunctionCall::new(func_type, inputs)?.into())
    }

    fn bind_substring(
        &mut self,
        expr: Expr,
        substring_from: Option<Box<Expr>>,
        substring_for: Option<Box<Expr>>,
    ) -> Result<ExprImpl> {
        let mut args = vec![
            self.bind_expr(expr)?,
            match substring_from {
                Some(expr) => self.bind_expr(*expr)?,
                None => ExprImpl::literal_int(1),
            },
        ];
        if let Some(expr) = substring_for {
            args.push(self.bind_expr(*expr)?);
        }
        FunctionCall::new(ExprType::Substr, args).map(|f| f.into())
    }

    /// Bind `expr (not) between low and high`
    pub(super) fn bind_between(
        &mut self,
        expr: Expr,
        negated: bool,
        low: Expr,
        high: Expr,
    ) -> Result<ExprImpl> {
        let expr = self.bind_expr(expr)?;
        let low = self.bind_expr(low)?;
        let high = self.bind_expr(high)?;

        let func_call = if negated {
            // negated = true: expr < low or expr > high
            FunctionCall::new_unchecked(
                ExprType::Or,
                vec![
                    FunctionCall::new(ExprType::LessThan, vec![expr.clone(), low])?.into(),
                    FunctionCall::new(ExprType::GreaterThan, vec![expr, high])?.into(),
                ],
                DataType::Boolean,
            )
        } else {
            // negated = false: expr >= low and expr <= high
            FunctionCall::new_unchecked(
                ExprType::And,
                vec![
                    FunctionCall::new(ExprType::GreaterThanOrEqual, vec![expr.clone(), low])?
                        .into(),
                    FunctionCall::new(ExprType::LessThanOrEqual, vec![expr, high])?.into(),
                ],
                DataType::Boolean,
            )
        };

        Ok(func_call.into())
    }

    pub(super) fn bind_case(
        &mut self,
        operand: Option<Box<Expr>>,
        conditions: Vec<Expr>,
        results: Vec<Expr>,
        else_result: Option<Box<Expr>>,
    ) -> Result<ExprImpl> {
        let mut inputs = Vec::new();
        let results_expr: Vec<ExprImpl> = results
            .into_iter()
            .map(|expr| self.bind_expr(expr))
            .collect::<Result<_>>()?;
        let else_result_expr = else_result.map(|expr| self.bind_expr(*expr)).transpose()?;

        for (condition, result) in zip_eq(conditions, results_expr) {
            let condition = match operand {
                Some(ref t) => Expr::BinaryOp {
                    left: t.clone(),
                    op: BinaryOperator::Eq,
                    right: Box::new(condition),
                },
                None => condition,
            };
            inputs.push(self.bind_expr(condition)?);
            inputs.push(result);
        }
        if let Some(expr) = else_result_expr {
            inputs.push(expr);
        }
        Ok(FunctionCall::new(ExprType::Case, inputs)?.into())
    }

    pub(super) fn bind_is_operator(&mut self, func_type: ExprType, expr: Expr) -> Result<ExprImpl> {
        let expr = self.bind_expr(expr)?;
        Ok(FunctionCall::new(func_type, vec![expr])?.into())
    }

    pub(super) fn bind_distinct_from(
        &mut self,
        negated: bool,
        left: Expr,
        right: Expr,
    ) -> Result<FunctionCall> {
        let left = self.bind_expr(left)?;
        let right = self.bind_expr(right)?;

        if negated {
            // x IS NOT DISTINCT FROM y is equivalent to (x IS NULL AND y IS NULL) OR x = y
            FunctionCall::new(
                ExprType::Or,
                vec![
                    FunctionCall::new_unchecked(
                        ExprType::And,
                        vec![
                            FunctionCall::new(ExprType::IsNull, vec![left.clone()])?.into(),
                            FunctionCall::new(ExprType::IsNull, vec![right.clone()])?.into(),
                        ],
                        DataType::Boolean,
                    )
                    .into(),
                    FunctionCall::new(ExprType::Equal, vec![left, right])?.into(),
                ],
            )
        } else {
            // x IS DISTINCT FROM y is equivalent to
            // (x IS NULL AND y IS NOT NULL) OR (x IS NOT NULL AND y IS NULL) OR x <> y
            FunctionCall::new(
                ExprType::Or,
                vec![
                    FunctionCall::new(
                        ExprType::Or,
                        vec![
                            FunctionCall::new_unchecked(
                                ExprType::And,
                                vec![
                                    FunctionCall::new(ExprType::IsNotNull, vec![left.clone()])?
                                        .into(),
                                    FunctionCall::new(ExprType::IsNull, vec![right.clone()])?
                                        .into(),
                                ],
                                DataType::Boolean,
                            )
                            .into(),
                            FunctionCall::new_unchecked(
                                ExprType::And,
                                vec![
                                    FunctionCall::new(ExprType::IsNull, vec![left.clone()])?.into(),
                                    FunctionCall::new(ExprType::IsNotNull, vec![right.clone()])?
                                        .into(),
                                ],
                                DataType::Boolean,
                            )
                            .into(),
                        ],
                    )?
                    .into(),
                    FunctionCall::new(ExprType::NotEqual, vec![left, right])?.into(),
                ],
            )
        }
    }

    pub(super) fn bind_cast(&mut self, expr: Expr, data_type: AstDataType) -> Result<ExprImpl> {
        self.bind_expr(expr)?
            .cast_explicit(bind_data_type(&data_type)?)
    }
}

pub fn bind_data_type(data_type: &AstDataType) -> Result<DataType> {
    let data_type = match data_type {
        AstDataType::Boolean => DataType::Boolean,
        AstDataType::SmallInt(None) => DataType::Int16,
        AstDataType::Int(None) => DataType::Int32,
        AstDataType::BigInt(None) => DataType::Int64,
        AstDataType::Real | AstDataType::Float(Some(1..=24)) => DataType::Float32,
        AstDataType::Double | AstDataType::Float(Some(25..=53) | None) => DataType::Float64,
        AstDataType::Decimal(None, None) => DataType::Decimal,
        AstDataType::Varchar(_) => DataType::Varchar,
        AstDataType::Date => DataType::Date,
        AstDataType::Time(false) => DataType::Time,
        AstDataType::Timestamp(false) => DataType::Timestamp,
        AstDataType::Timestamp(true) => DataType::Timestampz,
        AstDataType::Interval => DataType::Interval,
        AstDataType::Array(datatype) => DataType::List {
            datatype: Box::new(bind_data_type(datatype)?),
        },
        AstDataType::Char(..) => {
            return Err(ErrorCode::NotImplemented(
                "CHAR is not supported, please use VARCHAR instead\n".to_string(),
                None.into(),
            )
            .into())
        }
        _ => {
            return Err(ErrorCode::NotImplemented(
                format!("unsupported data type: {:?}", data_type),
                None.into(),
            )
            .into())
        }
    };
    Ok(data_type)
}<|MERGE_RESOLUTION|>--- conflicted
+++ resolved
@@ -32,46 +32,6 @@
 impl Binder {
     pub(super) fn bind_expr(&mut self, expr: Expr) -> Result<ExprImpl> {
         match expr {
-<<<<<<< HEAD
-            Expr::IsNull(expr) => Ok(ExprImpl::FunctionCall(Box::new(
-                self.bind_is_operator(ExprType::IsNull, *expr)?,
-            ))),
-            Expr::IsNotNull(expr) => Ok(ExprImpl::FunctionCall(Box::new(
-                self.bind_is_operator(ExprType::IsNotNull, *expr)?,
-            ))),
-            Expr::IsTrue(expr) => Ok(ExprImpl::FunctionCall(Box::new(
-                self.bind_is_operator(ExprType::IsTrue, *expr)?,
-            ))),
-            Expr::IsNotTrue(expr) => Ok(ExprImpl::FunctionCall(Box::new(
-                self.bind_is_operator(ExprType::IsNotTrue, *expr)?,
-            ))),
-            Expr::IsFalse(expr) => Ok(ExprImpl::FunctionCall(Box::new(
-                self.bind_is_operator(ExprType::IsFalse, *expr)?,
-            ))),
-            Expr::IsNotFalse(expr) => Ok(ExprImpl::FunctionCall(Box::new(
-                self.bind_is_operator(ExprType::IsNotFalse, *expr)?,
-            ))),
-            Expr::IsDistinctFrom(left, right) => Ok(ExprImpl::FunctionCall(Box::new(
-                self.bind_distinct_from(false, *left, *right)?,
-            ))),
-            Expr::IsNotDistinctFrom(left, right) => Ok(ExprImpl::FunctionCall(Box::new(
-                self.bind_distinct_from(true, *left, *right)?,
-            ))),
-            Expr::Case {
-                operand,
-                conditions,
-                results,
-                else_result,
-            } => Ok(ExprImpl::FunctionCall(Box::new(self.bind_case(
-                operand,
-                conditions,
-                results,
-                else_result,
-            )?))),
-            Expr::Trim { expr, trim_where } => Ok(ExprImpl::FunctionCall(Box::new(
-                self.bind_trim(*expr, trim_where)?,
-            ))),
-=======
             // literal
             Expr::Value(v) => Ok(ExprImpl::Literal(Box::new(self.bind_value(v)?))),
             Expr::TypedString { data_type, value } => {
@@ -80,7 +40,6 @@
             }
             Expr::Row(exprs) => Ok(ExprImpl::Literal(Box::new(self.bind_row(&exprs)?))),
             // input ref
->>>>>>> 8d0d69b5
             Expr::Identifier(ident) => self.bind_column(&[ident]),
             Expr::CompoundIdentifier(idents) => self.bind_column(&idents),
             Expr::FieldIdentifier(field_expr, idents) => {
@@ -107,6 +66,8 @@
             Expr::IsNotTrue(expr) => self.bind_is_operator(ExprType::IsNotTrue, *expr),
             Expr::IsFalse(expr) => self.bind_is_operator(ExprType::IsFalse, *expr),
             Expr::IsNotFalse(expr) => self.bind_is_operator(ExprType::IsNotFalse, *expr),
+            Expr::IsDistinctFrom(left, right) => self.bind_distinct_from(false, *left, *right),
+            Expr::IsNotDistinctFrom(left, right) => self.bind_distinct_from(true, *left, *right),
             Expr::Case {
                 operand,
                 conditions,
@@ -348,13 +309,13 @@
         negated: bool,
         left: Expr,
         right: Expr,
-    ) -> Result<FunctionCall> {
+    ) -> Result<ExprImpl> {
         let left = self.bind_expr(left)?;
         let right = self.bind_expr(right)?;
 
-        if negated {
+        let func_call = if negated {
             // x IS NOT DISTINCT FROM y is equivalent to (x IS NULL AND y IS NULL) OR x = y
-            FunctionCall::new(
+            FunctionCall::new_unchecked(
                 ExprType::Or,
                 vec![
                     FunctionCall::new_unchecked(
@@ -368,11 +329,12 @@
                     .into(),
                     FunctionCall::new(ExprType::Equal, vec![left, right])?.into(),
                 ],
+                DataType::Boolean,
             )
         } else {
             // x IS DISTINCT FROM y is equivalent to
             // (x IS NULL AND y IS NOT NULL) OR (x IS NOT NULL AND y IS NULL) OR x <> y
-            FunctionCall::new(
+            FunctionCall::new_unchecked(
                 ExprType::Or,
                 vec![
                     FunctionCall::new(
@@ -404,8 +366,11 @@
                     .into(),
                     FunctionCall::new(ExprType::NotEqual, vec![left, right])?.into(),
                 ],
-            )
-        }
+                DataType::Boolean,
+            )
+        };
+
+        Ok(func_call.into())
     }
 
     pub(super) fn bind_cast(&mut self, expr: Expr, data_type: AstDataType) -> Result<ExprImpl> {
