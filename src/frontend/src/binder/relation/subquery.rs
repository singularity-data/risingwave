// Copyright 2022 Singularity Data
//
// Licensed under the Apache License, Version 2.0 (the "License");
// you may not use this file except in compliance with the License.
// You may obtain a copy of the License at
//
// http://www.apache.org/licenses/LICENSE-2.0
//
// Unless required by applicable law or agreed to in writing, software
// distributed under the License is distributed on an "AS IS" BASIS,
// WITHOUT WARRANTIES OR CONDITIONS OF ANY KIND, either express or implied.
// See the License for the specific language governing permissions and
// limitations under the License.

use risingwave_common::error::Result;
use risingwave_sqlparser::ast::{Query, TableAlias};

use crate::binder::{Binder, BoundQuery, UNNAMED_SUBQUERY};

#[derive(Debug)]
pub struct BoundSubquery {
    pub query: BoundQuery,
}

impl Binder {
    /// Binds a subquery using [`bind_query`](Self::bind_query), which will use a new empty
    /// [`BindContext`](crate::binder::BindContext) for it.
    ///
    /// After finishing binding, we update the current context with the output of the subquery.
    pub(super) fn bind_subquery_relation(
        &mut self,
        query: Query,
        alias: Option<TableAlias>,
    ) -> Result<BoundSubquery> {
        let query = self.bind_query(query)?;
        let sub_query_id = self.next_subquery_id();
<<<<<<< HEAD
=======
        let columns = query
            .body
            .schema()
            .fields()
            .iter()
            .map(ColumnDesc::from_field_without_column_id)
            .collect_vec();
>>>>>>> 721e93fa

        self.bind_context(
            query.body.fields().iter().map(|f| (false, f.clone())),
            format!("{}_{}", UNNAMED_SUBQUERY, sub_query_id),
            alias,
        )?;
        Ok(BoundSubquery { query })
    }
}<|MERGE_RESOLUTION|>--- conflicted
+++ resolved
@@ -34,19 +34,14 @@
     ) -> Result<BoundSubquery> {
         let query = self.bind_query(query)?;
         let sub_query_id = self.next_subquery_id();
-<<<<<<< HEAD
-=======
-        let columns = query
-            .body
-            .schema()
-            .fields()
-            .iter()
-            .map(ColumnDesc::from_field_without_column_id)
-            .collect_vec();
->>>>>>> 721e93fa
 
         self.bind_context(
-            query.body.fields().iter().map(|f| (false, f.clone())),
+            query
+                .body
+                .schema()
+                .fields
+                .iter()
+                .map(|f| (false, f.clone())),
             format!("{}_{}", UNNAMED_SUBQUERY, sub_query_id),
             alias,
         )?;
