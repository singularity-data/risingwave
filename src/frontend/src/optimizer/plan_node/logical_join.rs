// Copyright 2022 Singularity Data
//
// Licensed under the Apache License, Version 2.0 (the "License");
// you may not use this file except in compliance with the License.
// You may obtain a copy of the License at
//
// http://www.apache.org/licenses/LICENSE-2.0
//
// Unless required by applicable law or agreed to in writing, software
// distributed under the License is distributed on an "AS IS" BASIS,
// WITHOUT WARRANTIES OR CONDITIONS OF ANY KIND, either express or implied.
// See the License for the specific language governing permissions and
// limitations under the License.

use std::fmt;

use fixedbitset::FixedBitSet;
use itertools::Itertools;
use risingwave_common::catalog::Schema;
use risingwave_common::error::{ErrorCode, Result, RwError};
use risingwave_pb::plan_common::JoinType;

use super::{
    BatchProject, ColPrunable, CollectInputRef, LogicalProject, PlanBase, PlanRef,
    PlanTreeNodeBinary, PlanTreeNodeUnary, PredicatePushdown, StreamHashJoin, StreamProject,
    ToBatch, ToStream,
};
use crate::expr::{ExprImpl, ExprType, FunctionCall, InputRef};
use crate::optimizer::plan_node::{
    BatchFilter, BatchHashJoin, BatchNestedLoopJoin, EqJoinPredicate, LogicalFilter,
    StreamDynamicFilter, StreamFilter,
};
use crate::optimizer::property::{Distribution, RequiredDist};
use crate::utils::{ColIndexMapping, Condition};

/// `LogicalJoin` combines two relations according to some condition.
///
/// Each output row has fields from the left and right inputs. The set of output rows is a subset
/// of the cartesian product of the two inputs; precisely which subset depends on the join
/// condition. In addition, the output columns are a subset of the columns of the left and
/// right columns, dependent on the output indices provided. A repeat output index is illegal.
#[derive(Debug, Clone)]
pub struct LogicalJoin {
    pub base: PlanBase,
    left: PlanRef,
    right: PlanRef,
    on: Condition,
    join_type: JoinType,
    output_indices: Vec<usize>,
}

impl fmt::Display for LogicalJoin {
    fn fmt(&self, f: &mut fmt::Formatter) -> fmt::Result {
        write!(
            f,
            "LogicalJoin {{ type: {:?}, on: {}, output_indices: {} }}",
            &self.join_type,
            &self.on,
            if self
                .output_indices
                .iter()
                .copied()
                .eq(0..self.internal_column_num())
            {
                "all".to_string()
            } else {
                format!("{:?}", self.output_indices)
            }
        )
    }
}

fn has_duplicate_index(indices: &[usize]) -> bool {
    for i in 1..indices.len() {
        if indices[i..].contains(&indices[i - 1]) {
            return true;
        }
    }
    false
}

impl LogicalJoin {
    pub(crate) fn new(left: PlanRef, right: PlanRef, join_type: JoinType, on: Condition) -> Self {
        let out_column_num =
            Self::out_column_num(left.schema().len(), right.schema().len(), join_type);
        Self::new_with_output_indices(left, right, join_type, on, (0..out_column_num).collect())
    }

    pub(crate) fn new_with_output_indices(
        left: PlanRef,
        right: PlanRef,
        join_type: JoinType,
        on: Condition,
        output_indices: Vec<usize>,
    ) -> Self {
        assert!(!has_duplicate_index(&output_indices));
        let ctx = left.ctx();
        let schema = Self::derive_schema(left.schema(), right.schema(), join_type, &output_indices);
        let pk_indices = Self::derive_pk(
            left.schema().len(),
            right.schema().len(),
            left.pk_indices(),
            right.pk_indices(),
            join_type,
            &output_indices,
        );
        let base = PlanBase::new_logical(ctx, schema, pk_indices);
        LogicalJoin {
            base,
            left,
            right,
            on,
            join_type,
            output_indices,
        }
    }

    pub fn create(
        left: PlanRef,
        right: PlanRef,
        join_type: JoinType,
        on_clause: ExprImpl,
    ) -> PlanRef {
        Self::new(left, right, join_type, Condition::with_expr(on_clause)).into()
    }

    pub fn out_column_num(left_len: usize, right_len: usize, join_type: JoinType) -> usize {
        match join_type {
            JoinType::Inner | JoinType::LeftOuter | JoinType::RightOuter | JoinType::FullOuter => {
                left_len + right_len
            }
            JoinType::LeftSemi | JoinType::LeftAnti => left_len,
            JoinType::RightSemi | JoinType::RightAnti => right_len,
        }
    }

    pub fn internal_column_num(&self) -> usize {
        Self::out_column_num(
            self.left.schema().len(),
            self.right.schema().len(),
            self.join_type,
        )
    }

    fn i2l_col_mapping_inner(
        left_len: usize,
        right_len: usize,
        join_type: JoinType,
    ) -> ColIndexMapping {
        match join_type {
            JoinType::Inner | JoinType::LeftOuter | JoinType::RightOuter | JoinType::FullOuter => {
                ColIndexMapping::identity_or_none(left_len + right_len, left_len)
            }

            JoinType::LeftSemi | JoinType::LeftAnti => ColIndexMapping::identity(left_len),
            JoinType::RightSemi | JoinType::RightAnti => ColIndexMapping::empty(right_len),
        }
    }

    fn i2r_col_mapping_inner(
        left_len: usize,
        right_len: usize,
        join_type: JoinType,
    ) -> ColIndexMapping {
        match join_type {
            JoinType::Inner | JoinType::LeftOuter | JoinType::RightOuter | JoinType::FullOuter => {
                ColIndexMapping::with_shift_offset(left_len + right_len, -(left_len as isize))
            }
            JoinType::LeftSemi | JoinType::LeftAnti => ColIndexMapping::empty(left_len),
            JoinType::RightSemi | JoinType::RightAnti => ColIndexMapping::identity(right_len),
        }
    }

    fn l2i_col_mapping_inner(
        left_len: usize,
        right_len: usize,
        join_type: JoinType,
    ) -> ColIndexMapping {
        Self::i2l_col_mapping_inner(left_len, right_len, join_type).inverse()
    }

    fn r2i_col_mapping_inner(
        left_len: usize,
        right_len: usize,
        join_type: JoinType,
    ) -> ColIndexMapping {
        Self::i2r_col_mapping_inner(left_len, right_len, join_type).inverse()
    }

    /// get the Mapping of columnIndex from internal column index to left column index
    pub fn i2l_col_mapping(&self) -> ColIndexMapping {
        Self::i2l_col_mapping_inner(
            self.left().schema().len(),
            self.right().schema().len(),
            self.join_type(),
        )
    }

    /// get the Mapping of columnIndex from internal column index to right column index
    pub fn i2r_col_mapping(&self) -> ColIndexMapping {
        Self::i2r_col_mapping_inner(
            self.left().schema().len(),
            self.right().schema().len(),
            self.join_type(),
        )
    }

    /// get the Mapping of columnIndex from left column index to internal column index
    pub fn l2i_col_mapping(&self) -> ColIndexMapping {
        Self::l2i_col_mapping_inner(
            self.left().schema().len(),
            self.right().schema().len(),
            self.join_type(),
        )
    }

    /// get the Mapping of columnIndex from right column index to internal column index
    pub fn r2i_col_mapping(&self) -> ColIndexMapping {
        Self::r2i_col_mapping_inner(
            self.left().schema().len(),
            self.right().schema().len(),
            self.join_type(),
        )
    }

    /// get the Mapping of columnIndex from internal column index to output column index
    pub fn i2o_col_mapping(&self) -> ColIndexMapping {
        ColIndexMapping::with_remaining_columns(&self.output_indices, self.internal_column_num())
    }

    /// get the Mapping of columnIndex from output column index to internal column index
    pub fn o2i_col_mapping(&self) -> ColIndexMapping {
        self.i2o_col_mapping().inverse()
    }

    pub(super) fn derive_schema(
        left_schema: &Schema,
        right_schema: &Schema,
        join_type: JoinType,
        output_indices: &[usize],
    ) -> Schema {
        let left_len = left_schema.len();
        let right_len = right_schema.len();
        let i2l = Self::i2l_col_mapping_inner(left_len, right_len, join_type);
        let i2r = Self::i2r_col_mapping_inner(left_len, right_len, join_type);
        let fields = output_indices
            .iter()
            .map(|&i| match (i2l.try_map(i), i2r.try_map(i)) {
                (Some(l_i), None) => left_schema.fields()[l_i].clone(),
                (None, Some(r_i)) => right_schema.fields()[r_i].clone(),
                _ => panic!(
                    "left len {}, right len {}, i {}, lmap {:?}, rmap {:?}",
                    left_len, right_len, i, i2l, i2r
                ),
            })
            .collect();
        Schema { fields }
    }

    pub(super) fn derive_pk(
        left_len: usize,
        right_len: usize,
        left_pk: &[usize],
        right_pk: &[usize],
        join_type: JoinType,
        output_indices: &[usize],
    ) -> Vec<usize> {
        let l2i = Self::l2i_col_mapping_inner(left_len, right_len, join_type);
        let r2i = Self::r2i_col_mapping_inner(left_len, right_len, join_type);
        let out_col_num = Self::out_column_num(left_len, right_len, join_type);
        let i2o = ColIndexMapping::with_remaining_columns(output_indices, out_col_num);
        left_pk
            .iter()
            .map(|index| l2i.try_map(*index))
            .chain(right_pk.iter().map(|index| r2i.try_map(*index)))
            .flatten()
            .map(|index| i2o.try_map(index))
            .collect::<Option<Vec<_>>>()
            .unwrap_or_default()
    }

    /// Get a reference to the logical join's on.
    pub fn on(&self) -> &Condition {
        &self.on
    }

    /// Get the join type of the logical join.
    pub fn join_type(&self) -> JoinType {
        self.join_type
    }

    /// Get the output indices of the logical join.
    pub fn output_indices(&self) -> &[usize] {
        &self.output_indices
    }

    /// Clone with new output indices
    pub fn clone_with_output_indices(&self, output_indices: Vec<usize>) -> Self {
        Self::new_with_output_indices(
            self.left.clone(),
            self.right.clone(),
            self.join_type,
            self.on.clone(),
            output_indices,
        )
    }

    /// Clone with new `on` condition
    pub fn clone_with_cond(&self, cond: Condition) -> Self {
        Self::new_with_output_indices(
            self.left.clone(),
            self.right.clone(),
            self.join_type,
            cond,
            self.output_indices.clone(),
        )
    }

    pub fn is_left_join(&self) -> bool {
        matches!(self.join_type(), JoinType::LeftSemi | JoinType::LeftAnti)
    }

    pub fn is_right_join(&self) -> bool {
        matches!(self.join_type(), JoinType::RightSemi | JoinType::RightAnti)
    }

    /// Try to split and pushdown `predicate` into a join's left/right child or the on clause.
    /// Returns the pushed predicates. The pushed part will be removed from the original predicate.
    ///
    /// `InputRef`s in the right `Condition` are shifted by `-left_col_num`.
    fn push_down(
        predicate: &mut Condition,
        left_col_num: usize,
        right_col_num: usize,
        push_left: bool,
        push_right: bool,
        push_on: bool,
    ) -> (Condition, Condition, Condition) {
        let conjunctions = std::mem::take(&mut predicate.conjunctions);
        let (mut left, right, mut others) =
            Condition { conjunctions }.split(left_col_num, right_col_num);

        let mut cannot_push = vec![];

        if !push_left {
            cannot_push.extend(left);
            left = Condition::true_cond();
        };

        let right = if push_right {
            let mut mapping = ColIndexMapping::with_shift_offset(
                left_col_num + right_col_num,
                -(left_col_num as isize),
            );
            right.rewrite_expr(&mut mapping)
        } else {
            cannot_push.extend(right);
            Condition::true_cond()
        };

        let on = if push_on {
            others.conjunctions.extend(std::mem::take(&mut cannot_push));
            others
        } else {
            cannot_push.extend(others);
            Condition::true_cond()
        };

        predicate.conjunctions = cannot_push;

        (left, right, on)
    }

    fn can_push_left_from_filter(ty: JoinType) -> bool {
        matches!(
            ty,
            JoinType::Inner | JoinType::LeftOuter | JoinType::LeftSemi | JoinType::LeftAnti
        )
    }

    fn can_push_right_from_filter(ty: JoinType) -> bool {
        matches!(
            ty,
            JoinType::Inner | JoinType::RightOuter | JoinType::RightSemi | JoinType::RightAnti
        )
    }

    fn can_push_on_from_filter(ty: JoinType) -> bool {
        matches!(
            ty,
            JoinType::Inner | JoinType::LeftSemi | JoinType::RightSemi
        )
    }

    fn can_push_left_from_on(ty: JoinType) -> bool {
        matches!(
            ty,
            JoinType::Inner | JoinType::RightOuter | JoinType::LeftSemi
        )
    }

    fn can_push_right_from_on(ty: JoinType) -> bool {
        matches!(
            ty,
            JoinType::Inner | JoinType::LeftOuter | JoinType::RightSemi
        )
    }

    /// Try to simplify the outer join with the predicate on the top of the join
    ///
    /// now it is just a naive implementation for comparison expression, we can give a more general
    /// implementation with constant folding in future
    fn simplify_outer(predicate: &Condition, left_col_num: usize, join_type: JoinType) -> JoinType {
        let (mut gen_null_in_left, mut gen_null_in_right) = match join_type {
            JoinType::LeftOuter => (false, true),
            JoinType::RightOuter => (true, false),
            JoinType::FullOuter => (true, true),
            _ => return join_type,
        };

        for expr in &predicate.conjunctions {
            if let ExprImpl::FunctionCall(func) = expr {
                match func.get_expr_type() {
                    ExprType::Equal
                    | ExprType::NotEqual
                    | ExprType::LessThan
                    | ExprType::LessThanOrEqual
                    | ExprType::GreaterThan
                    | ExprType::GreaterThanOrEqual => {
                        for input in func.inputs() {
                            if let ExprImpl::InputRef(input) = input {
                                let idx = input.index;
                                if idx < left_col_num {
                                    gen_null_in_left = false;
                                } else {
                                    gen_null_in_right = false;
                                }
                            }
                        }
                    }
                    _ => {}
                };
            }
        }

        match (gen_null_in_left, gen_null_in_right) {
            (true, true) => JoinType::FullOuter,
            (true, false) => JoinType::RightOuter,
            (false, true) => JoinType::LeftOuter,
            (false, false) => JoinType::Inner,
        }
    }
}

impl PlanTreeNodeBinary for LogicalJoin {
    fn left(&self) -> PlanRef {
        self.left.clone()
    }

    fn right(&self) -> PlanRef {
        self.right.clone()
    }

    fn clone_with_left_right(&self, left: PlanRef, right: PlanRef) -> Self {
        Self::new_with_output_indices(
            left,
            right,
            self.join_type,
            self.on.clone(),
            self.output_indices.clone(),
        )
    }

    #[must_use]
    fn rewrite_with_left_right(
        &self,
        left: PlanRef,
        left_col_change: ColIndexMapping,
        right: PlanRef,
        right_col_change: ColIndexMapping,
    ) -> (Self, ColIndexMapping) {
        let (new_on, new_output_indices) = {
            let (mut map, _) = left_col_change.clone().into_parts();
            let (mut right_map, _) = right_col_change.clone().into_parts();
            for i in right_map.iter_mut().flatten() {
                *i += left.schema().len();
            }
            map.append(&mut right_map);
            let mut mapping = ColIndexMapping::new(map);

            let new_output_indices = self
                .output_indices
                .iter()
                .map(|&i| mapping.map(i))
                .collect::<Vec<_>>();
            let new_on = self.on().clone().rewrite_expr(&mut mapping);
            (new_on, new_output_indices)
        };

        let join = Self::new_with_output_indices(
            left,
            right,
            self.join_type,
            new_on,
            new_output_indices.clone(),
        );

        let new_i2o = ColIndexMapping::with_remaining_columns(
            &new_output_indices,
            join.internal_column_num(),
        );

        let old_o2i = self.o2i_col_mapping();

        let old_i2l = old_o2i
            .composite(&self.i2l_col_mapping())
            .composite(&left_col_change);
        let old_i2r = old_o2i
            .composite(&self.i2r_col_mapping())
            .composite(&right_col_change);
        let new_l2i = join.l2i_col_mapping().composite(&new_i2o);
        let new_r2i = join.r2i_col_mapping().composite(&new_i2o);

        let out_col_change = old_i2l
            .composite(&new_l2i)
            .union(&old_i2r.composite(&new_r2i));
        (join, out_col_change)
    }
}

impl_plan_tree_node_for_binary! { LogicalJoin }

impl ColPrunable for LogicalJoin {
    fn prune_col(&self, required_cols: &[usize]) -> PlanRef {
        let left_len = self.left.schema().fields.len();

        let total_len = self.left().schema().len() + self.right().schema().len();
        let mut resized_required_cols = FixedBitSet::with_capacity(total_len);

        required_cols.iter().for_each(|&i| {
            if self.is_right_join() {
                resized_required_cols.insert(left_len + i);
            } else {
                resized_required_cols.insert(i);
            }
        });

        // add those columns which are required in the join condition to
        // to those that are required in the output
        let mut visitor = CollectInputRef::new(resized_required_cols);
        self.on.visit_expr(&mut visitor);
        let left_right_required_cols = FixedBitSet::from(visitor).ones().collect_vec();

        let mut left_required_cols = Vec::new();
        let mut right_required_cols = Vec::new();
        left_right_required_cols.iter().for_each(|&i| {
            if i < left_len {
                left_required_cols.push(i);
            } else {
                right_required_cols.push(i - left_len);
            }
        });

        let mut on = self.on.clone();
        let mut mapping =
            ColIndexMapping::with_remaining_columns(&left_right_required_cols, total_len);
        on = on.rewrite_expr(&mut mapping);

        let new_output_indices = {
            let required_inputs_in_output = if self.is_left_join() {
                &left_required_cols
            } else if self.is_right_join() {
                &right_required_cols
            } else {
                &left_right_required_cols
            };

            let mapping =
                ColIndexMapping::with_remaining_columns(required_inputs_in_output, total_len);
            required_cols
                .iter()
                .map(|&i| mapping.map(self.output_indices[i]))
                .collect_vec()
        };

        LogicalJoin::new_with_output_indices(
            self.left.prune_col(&left_required_cols),
            self.right.prune_col(&right_required_cols),
            self.join_type,
            on,
            new_output_indices,
        )
        .into()
    }
}

impl PredicatePushdown for LogicalJoin {
    /// Pushes predicates above and within a join node into the join node and/or its children nodes.
    ///
    /// # Which predicates can be pushed
    ///
    /// For inner join, we can do all kinds of pushdown.
    ///
    /// For left/right semi join, we can push filter to left/right and on-clause,
    /// and push on-clause to left/right.
    ///
    /// For left/right anti join, we can push filter to left/right, but on-clause can not be pushed
    ///
    /// ## Outer Join
    ///
    /// Preserved Row table
    /// : The table in an Outer Join that must return all rows.
    ///
    /// Null Supplying table
    /// : This is the table that has nulls filled in for its columns in unmatched rows.
    ///
    /// |                          | Preserved Row table | Null Supplying table |
    /// |--------------------------|---------------------|----------------------|
    /// | Join predicate (on)      | Not Pushed          | Pushed               |
    /// | Where predicate (filter) | Pushed              | Not Pushed           |
    fn predicate_pushdown(&self, mut predicate: Condition) -> PlanRef {
        let left_col_num = self.left.schema().len();
        let right_col_num = self.right.schema().len();
        let join_type = LogicalJoin::simplify_outer(&predicate, left_col_num, self.join_type);

        // rewrite output col referencing indices as internal cols
        let mut mapping = self.o2i_col_mapping();

        predicate = predicate.rewrite_expr(&mut mapping);

        let (left_from_filter, right_from_filter, on) = LogicalJoin::push_down(
            &mut predicate,
            left_col_num,
            right_col_num,
            LogicalJoin::can_push_left_from_filter(join_type),
            LogicalJoin::can_push_right_from_filter(join_type),
            LogicalJoin::can_push_on_from_filter(join_type),
        );

        let mut new_on = self.on.clone().and(on);
        let (left_from_on, right_from_on, on) = LogicalJoin::push_down(
            &mut new_on,
            left_col_num,
            right_col_num,
            LogicalJoin::can_push_left_from_on(join_type),
            LogicalJoin::can_push_right_from_on(join_type),
            false,
        );
        assert!(
            on.always_true(),
            "On-clause should not be pushed to on-clause."
        );

        let left_predicate = left_from_filter.and(left_from_on);
        let right_predicate = right_from_filter.and(right_from_on);

        let new_left = self.left.predicate_pushdown(left_predicate);
        let new_right = self.right.predicate_pushdown(right_predicate);
        let new_join = LogicalJoin::new(new_left, new_right, join_type, new_on);
        LogicalFilter::create(new_join.into(), predicate)
    }
}

impl ToBatch for LogicalJoin {
    fn to_batch(&self) -> Result<PlanRef> {
        let predicate = EqJoinPredicate::create(
            self.left.schema().len(),
            self.right.schema().len(),
            self.on.clone(),
        );

        let left = self.left().to_batch()?;
        let right = self.right().to_batch()?;
        let logical_join = self.clone_with_left_right(left, right);

        if predicate.has_eq() {
            // Convert to Hash Join for equal joins
            // For inner joins, pull non-equal conditions to a filter operator on top of it
            let pull_filter = self.join_type == JoinType::Inner && predicate.has_non_eq();
            if pull_filter {
                let new_output_indices = logical_join.output_indices.clone();
                let new_internal_column_num = logical_join.internal_column_num();
                let default_indices = (0..new_internal_column_num).collect::<Vec<_>>();
                let logical_join = logical_join.clone_with_output_indices(default_indices.clone());
                let eq_cond = EqJoinPredicate::new(
                    Condition::true_cond(),
                    predicate.eq_keys().to_vec(),
                    self.left.schema().len(),
                );
                let logical_join = logical_join.clone_with_cond(eq_cond.eq_cond());
                let hash_join = BatchHashJoin::new(logical_join, eq_cond).into();
                let logical_filter = LogicalFilter::new(hash_join, predicate.non_eq_cond());
                let plan = BatchFilter::new(logical_filter).into();
                if self.output_indices != default_indices {
                    let logical_project = LogicalProject::with_mapping(
                        plan,
                        ColIndexMapping::with_remaining_columns(
                            &new_output_indices,
                            new_internal_column_num,
                        ),
                    );
                    Ok(BatchProject::new(logical_project).into())
                } else {
                    Ok(plan)
                }
            } else {
                Ok(BatchHashJoin::new(logical_join, predicate).into())
            }
        } else {
            // Convert to Nested-loop Join for non-equal joins
            Ok(BatchNestedLoopJoin::new(logical_join).into())
        }
    }
}

impl ToStream for LogicalJoin {
    fn to_stream(&self) -> Result<PlanRef> {
        let predicate = EqJoinPredicate::create(
            self.left.schema().len(),
            self.right.schema().len(),
            self.on.clone(),
        );

        if predicate.has_eq() {
            let right = self
                .right()
                .to_stream_with_dist_required(&RequiredDist::shard_by_key(
                    self.right().schema().len(),
                    &predicate.right_eq_indexes(),
                ))?;

            let r2l =
                predicate.r2l_eq_columns_mapping(self.left().schema().len(), right.schema().len());

            let left_dist = r2l.rewrite_required_distribution(&RequiredDist::PhysicalDist(
                right.distribution().clone(),
            ));

            let left = self.left().to_stream_with_dist_required(&left_dist)?;
            let logical_join = self.clone_with_left_right(left, right);

            // Convert to Hash Join for equal joins
            // For inner joins, pull non-equal conditions to a filter operator on top of it
            let pull_filter = self.join_type == JoinType::Inner && predicate.has_non_eq();
            if pull_filter {
                let default_indices = (0..self.internal_column_num()).collect::<Vec<_>>();

                // Temporarily remove output indices.
                let logical_join = logical_join.clone_with_output_indices(default_indices.clone());
                let eq_cond = EqJoinPredicate::new(
                    Condition::true_cond(),
                    predicate.eq_keys().to_vec(),
                    self.left.schema().len(),
                );
                let logical_join = logical_join.clone_with_cond(eq_cond.eq_cond());
                let hash_join = StreamHashJoin::new(logical_join, eq_cond).into();
                let logical_filter = LogicalFilter::new(hash_join, predicate.non_eq_cond());
                let plan = StreamFilter::new(logical_filter).into();
                if self.output_indices != default_indices {
                    let logical_project = LogicalProject::with_mapping(
                        plan,
                        ColIndexMapping::with_remaining_columns(
                            &self.output_indices,
                            self.internal_column_num(),
                        ),
                    );
                    Ok(StreamProject::new(logical_project).into())
                } else {
                    Ok(plan)
                }
            } else {
                Ok(StreamHashJoin::new(logical_join, predicate).into())
            }
        } else {
            let nested_loop_join_error = RwError::from(ErrorCode::NotImplemented(
                "stream nested-loop join".to_string(),
                None.into(),
            ));
            // If there is exactly one predicate, it is a comparison (<, <=, >, >=), and the
            // join is a `Inner` join, we can convert the scalar subquery into a
            // `StreamDynamicFilter`

            // Check if `Inner` subquery (no `IN` or `EXISTS` keywords)
            if self.join_type != JoinType::Inner {
                return Err(nested_loop_join_error);
            }

            // Check if right side is a scalar (for now, check if it is a simple agg)
            let maybe_simple_agg = if let Some(proj) = self.right().as_logical_project() {
                proj.input()
            } else {
                self.right()
            };

            if let Some(agg) = maybe_simple_agg.as_logical_agg() && agg.group_keys().is_empty() {
                /* do nothing */
            } else {
                return Err(nested_loop_join_error);
            }

<<<<<<< HEAD
            // Right side must have exactly one column (prior to being converted to stream)
            if self.right().schema().len() != 1 {
                return Err(nested_loop_join_error);
            }

            // Check if the join condition is a correlated comparison
            let conj = &predicate.other_cond().conjunctions;

            let (left_ref_index, new_expr) = if let Some(expr) = conj.first() && conj.len() == 1
            {
                if let Some((left_ref, op, right_ref)) = expr.as_comparison_cond()
                    && left_ref.index < self.left().schema().len()
                    && right_ref.index >= self.left().schema().len()
                {
                    (
                        left_ref.index,
                        // Rewrite the expression with input a row with two columns
                        ExprImpl::FunctionCall(Box::new(
                            FunctionCall::new(
                                op,
                                vec![
                                    ExprImpl::InputRef(Box::new(InputRef {
                                        index: 0,
                                        data_type: left_ref.data_type
                                    })),
                                    ExprImpl::InputRef(Box::new(InputRef {
                                        index: 1,
                                        data_type: right_ref.data_type
                                    }))
                                ],
                            )?
                        ))
                    )
=======
            // Check if the join condition is a correlated comparison
            let conj = &predicate.other_cond().conjunctions;

            let left_ref_index = if let Some(expr) = conj.first() && conj.len() == 1
            {
                if let Some((left_ref, _, right_ref)) = expr.as_comparison_cond()
                    && left_ref.index < self.left().schema().len()
                    && right_ref.index >= self.left().schema().len()
                {
                    left_ref.index
>>>>>>> 3850d5e8
                } else {
                    return Err(nested_loop_join_error);
                }
            } else {
                return Err(nested_loop_join_error);
            };

            let left = self
                .left()
                .to_stream_with_dist_required(&RequiredDist::shard_by_key(
                    self.left().schema().len(),
                    &[left_ref_index],
                ))?;

            let right = self
                .right()
                .to_stream_with_dist_required(&RequiredDist::PhysicalDist(
                    Distribution::Broadcast,
                ))?;

            assert!(right.as_stream_exchange().is_some());

            assert_eq!(right.inputs().len(), 1);
            assert_eq!(
                *right.inputs().first().unwrap().distribution(),
                Distribution::Single
            );

<<<<<<< HEAD
            let plan = StreamDynamicFilter::new(
                left_ref_index,
                Condition::with_expr(new_expr),
                left,
                right,
            )
            .into();
=======
            let plan = StreamDynamicFilter::new(predicate.other_cond().clone(), left, right).into();
>>>>>>> 3850d5e8

            if self.output_indices != (0..self.internal_column_num()).collect::<Vec<_>>() {
                let logical_project = LogicalProject::with_mapping(
                    plan,
                    ColIndexMapping::with_remaining_columns(
                        &self.output_indices,
                        self.internal_column_num(),
                    ),
                );
                Ok(StreamProject::new(logical_project).into())
            } else {
                Ok(plan)
            }
        }
    }

    fn logical_rewrite_for_stream(&self) -> Result<(PlanRef, ColIndexMapping)> {
        let (left, left_col_change) = self.left.logical_rewrite_for_stream()?;
        let left_len = left.schema().len();
        let (right, right_col_change) = self.right.logical_rewrite_for_stream()?;
        let (join, out_col_change) = self.rewrite_with_left_right(
            left.clone(),
            left_col_change,
            right.clone(),
            right_col_change,
        );

        let mapping = ColIndexMapping::with_remaining_columns(
            &join.output_indices,
            join.internal_column_num(),
        );

        let l2i = join.l2i_col_mapping().composite(&mapping);
        let r2i = join.r2i_col_mapping().composite(&mapping);

        // Add missing pk indices to the logical join
        let left_to_add = left
            .pk_indices()
            .iter()
            .cloned()
            .filter(|i| l2i.try_map(*i) == None);

        let right_to_add = right
            .pk_indices()
            .iter()
            .cloned()
            .filter(|i| r2i.try_map(*i) == None)
            .map(|i| i + left_len);

        let mut new_output_indices = join.output_indices.clone();
        if !self.is_right_join() {
            new_output_indices.extend(left_to_add);
        }
        if !self.is_left_join() {
            new_output_indices.extend(right_to_add);
        }

        let join_with_pk = join.clone_with_output_indices(new_output_indices);
        // the added columns is at the end, so it will not change the exists column index
        Ok((join_with_pk.into(), out_col_change))
    }
}

#[cfg(test)]
mod tests {

    use risingwave_common::catalog::Field;
    use risingwave_common::types::{DataType, Datum};
    use risingwave_pb::expr::expr_node::Type;

    use super::*;
    use crate::expr::{assert_eq_input_ref, FunctionCall, InputRef, Literal};
    use crate::optimizer::plan_node::{LogicalValues, PlanTreeNodeUnary};
    use crate::session::OptimizerContext;

    /// Pruning
    /// ```text
    /// Join(on: input_ref(1)=input_ref(3))
    ///   TableScan(v1, v2, v3)
    ///   TableScan(v4, v5, v6)
    /// ```
    /// with required columns [2,3] will result in
    /// ```text
    /// Project(input_ref(1), input_ref(2))
    ///   Join(on: input_ref(0)=input_ref(2))
    ///     TableScan(v2, v3)
    ///     TableScan(v4)
    /// ```
    #[tokio::test]
    async fn test_prune_join() {
        let ty = DataType::Int32;
        let ctx = OptimizerContext::mock().await;
        let fields: Vec<Field> = (1..7)
            .map(|i| Field::with_name(ty.clone(), format!("v{}", i)))
            .collect();
        let left = LogicalValues::new(
            vec![],
            Schema {
                fields: fields[0..3].to_vec(),
            },
            ctx.clone(),
        );
        let right = LogicalValues::new(
            vec![],
            Schema {
                fields: fields[3..6].to_vec(),
            },
            ctx,
        );
        let on: ExprImpl = ExprImpl::FunctionCall(Box::new(
            FunctionCall::new(
                Type::Equal,
                vec![
                    ExprImpl::InputRef(Box::new(InputRef::new(1, ty.clone()))),
                    ExprImpl::InputRef(Box::new(InputRef::new(3, ty))),
                ],
            )
            .unwrap(),
        ));
        let join_type = JoinType::Inner;
        let join = LogicalJoin::new(
            left.into(),
            right.into(),
            join_type,
            Condition::with_expr(on),
        );

        // Perform the prune
        let required_cols = vec![2, 3];
        let plan = join.prune_col(&required_cols);

        // Check the result
        let join = plan.as_logical_join().unwrap();
        assert_eq!(join.schema().fields().len(), 2);
        assert_eq!(join.schema().fields()[0], fields[2]);
        assert_eq!(join.schema().fields()[1], fields[3]);

        let expr: ExprImpl = join.on.clone().into();
        let call = expr.as_function_call().unwrap();
        assert_eq_input_ref!(&call.inputs()[0], 0);
        assert_eq_input_ref!(&call.inputs()[1], 2);

        let left = join.left();
        let left = left.as_logical_values().unwrap();
        assert_eq!(left.schema().fields(), &fields[1..3]);
        let right = join.right();
        let right = right.as_logical_values().unwrap();
        assert_eq!(right.schema().fields(), &fields[3..4]);
    }

    /// Semi join panicked previously at `prune_col`. Add test to prevent regression.
    #[tokio::test]
    async fn test_prune_semi_join() {
        let ty = DataType::Int32;
        let ctx = OptimizerContext::mock().await;
        let fields: Vec<Field> = (1..7)
            .map(|i| Field::with_name(ty.clone(), format!("v{}", i)))
            .collect();
        let left = LogicalValues::new(
            vec![],
            Schema {
                fields: fields[0..3].to_vec(),
            },
            ctx.clone(),
        );
        let right = LogicalValues::new(
            vec![],
            Schema {
                fields: fields[3..6].to_vec(),
            },
            ctx,
        );
        let on: ExprImpl = ExprImpl::FunctionCall(Box::new(
            FunctionCall::new(
                Type::Equal,
                vec![
                    ExprImpl::InputRef(Box::new(InputRef::new(1, ty.clone()))),
                    ExprImpl::InputRef(Box::new(InputRef::new(4, ty))),
                ],
            )
            .unwrap(),
        ));
        for join_type in [
            JoinType::LeftSemi,
            JoinType::RightSemi,
            JoinType::LeftAnti,
            JoinType::RightAnti,
        ] {
            let join = LogicalJoin::new(
                left.clone().into(),
                right.clone().into(),
                join_type,
                Condition::with_expr(on.clone()),
            );

            let offset = if join.is_right_join() { 3 } else { 0 };

            // Perform the prune
            let required_cols = vec![0];
            // key 0 is never used in the join (always key 1)
            let plan = join.prune_col(&required_cols);
            let as_plan = plan.as_logical_join().unwrap();
            // Check the result
            assert_eq!(as_plan.schema().fields().len(), 1);
            assert_eq!(as_plan.schema().fields()[0], fields[offset]);

            // Perform the prune
            let required_cols = vec![0, 1, 2];
            // should not panic here
            let plan = join.prune_col(&required_cols);
            let as_plan = plan.as_logical_join().unwrap();
            // Check the result
            assert_eq!(as_plan.schema().fields().len(), 3);
            assert_eq!(as_plan.schema().fields()[0], fields[offset]);
            assert_eq!(as_plan.schema().fields()[1], fields[offset + 1]);
            assert_eq!(as_plan.schema().fields()[2], fields[offset + 2]);
        }
    }

    /// Pruning
    /// ```text
    /// Join(on: input_ref(1)=input_ref(3))
    ///   TableScan(v1, v2, v3)
    ///   TableScan(v4, v5, v6)
    /// ```
    /// with required columns [1,3] will result in
    /// ```text
    /// Join(on: input_ref(0)=input_ref(1))
    ///   TableScan(v2)
    ///   TableScan(v4)
    /// ```
    #[tokio::test]
    async fn test_prune_join_no_project() {
        let ty = DataType::Int32;
        let ctx = OptimizerContext::mock().await;
        let fields: Vec<Field> = (1..7)
            .map(|i| Field::with_name(ty.clone(), format!("v{}", i)))
            .collect();
        let left = LogicalValues::new(
            vec![],
            Schema {
                fields: fields[0..3].to_vec(),
            },
            ctx.clone(),
        );
        let right = LogicalValues::new(
            vec![],
            Schema {
                fields: fields[3..6].to_vec(),
            },
            ctx,
        );
        let on: ExprImpl = ExprImpl::FunctionCall(Box::new(
            FunctionCall::new(
                Type::Equal,
                vec![
                    ExprImpl::InputRef(Box::new(InputRef::new(1, ty.clone()))),
                    ExprImpl::InputRef(Box::new(InputRef::new(3, ty))),
                ],
            )
            .unwrap(),
        ));
        let join_type = JoinType::Inner;
        let join = LogicalJoin::new(
            left.into(),
            right.into(),
            join_type,
            Condition::with_expr(on),
        );

        // Perform the prune
        let required_cols = vec![1, 3];
        let plan = join.prune_col(&required_cols);

        // Check the result
        let join = plan.as_logical_join().unwrap();
        assert_eq!(join.schema().fields().len(), 2);
        assert_eq!(join.schema().fields()[0], fields[1]);
        assert_eq!(join.schema().fields()[1], fields[3]);

        let expr: ExprImpl = join.on.clone().into();
        let call = expr.as_function_call().unwrap();
        assert_eq_input_ref!(&call.inputs()[0], 0);
        assert_eq_input_ref!(&call.inputs()[1], 1);

        let left = join.left();
        let left = left.as_logical_values().unwrap();
        assert_eq!(left.schema().fields(), &fields[1..2]);
        let right = join.right();
        let right = right.as_logical_values().unwrap();
        assert_eq!(right.schema().fields(), &fields[3..4]);
    }

    /// Convert
    /// ```text
    /// Join(on: ($1 = $3) AND ($2 == 42))
    ///   TableScan(v1, v2, v3)
    ///   TableScan(v4, v5, v6)
    /// ```
    /// to
    /// ```text
    /// Filter($2 == 42)
    ///   HashJoin(on: $1 = $3)
    ///     TableScan(v1, v2, v3)
    ///     TableScan(v4, v5, v6)
    /// ```
    #[tokio::test]
    async fn test_join_to_batch() {
        let ctx = OptimizerContext::mock().await;
        let fields: Vec<Field> = (1..7)
            .map(|i| Field::with_name(DataType::Int32, format!("v{}", i)))
            .collect();
        let left = LogicalValues::new(
            vec![],
            Schema {
                fields: fields[0..3].to_vec(),
            },
            ctx.clone(),
        );
        let right = LogicalValues::new(
            vec![],
            Schema {
                fields: fields[3..6].to_vec(),
            },
            ctx,
        );

        let eq_cond = ExprImpl::FunctionCall(Box::new(
            FunctionCall::new(
                Type::Equal,
                vec![
                    ExprImpl::InputRef(Box::new(InputRef::new(1, DataType::Int32))),
                    ExprImpl::InputRef(Box::new(InputRef::new(3, DataType::Int32))),
                ],
            )
            .unwrap(),
        ));
        let non_eq_cond = ExprImpl::FunctionCall(Box::new(
            FunctionCall::new(
                Type::Equal,
                vec![
                    ExprImpl::InputRef(Box::new(InputRef::new(2, DataType::Int32))),
                    ExprImpl::Literal(Box::new(Literal::new(
                        Datum::Some(42_i32.into()),
                        DataType::Int32,
                    ))),
                ],
            )
            .unwrap(),
        ));
        // Condition: ($1 = $3) AND ($2 == 42)
        let on_cond = ExprImpl::FunctionCall(Box::new(
            FunctionCall::new(Type::And, vec![eq_cond.clone(), non_eq_cond.clone()]).unwrap(),
        ));

        let join_type = JoinType::Inner;
        let logical_join = LogicalJoin::new(
            left.into(),
            right.into(),
            join_type,
            Condition::with_expr(on_cond),
        );

        // Perform `to_batch`
        let result = logical_join.to_batch().unwrap();

        // Expected plan: Filter($2 == 42) --> HashJoin($1 = $3)
        let batch_filter = result.as_batch_filter().unwrap();
        assert_eq!(
            ExprImpl::from(batch_filter.predicate().clone()),
            non_eq_cond
        );

        let input = batch_filter.input();
        let hash_join = input.as_batch_hash_join().unwrap();
        assert_eq!(
            ExprImpl::from(hash_join.eq_join_predicate().eq_cond()),
            eq_cond
        );
    }

    /// Convert
    /// ```text
    /// Join(join_type: left outer, on: ($1 = $3) AND ($2 == 42))
    ///   TableScan(v1, v2, v3)
    ///   TableScan(v4, v5, v6)
    /// ```
    /// to
    /// ```text
    /// HashJoin(join_type: left outer, on: ($1 = $3) AND ($2 == 42))
    ///   TableScan(v1, v2, v3)
    ///   TableScan(v4, v5, v6)
    /// ```
    #[tokio::test]
    #[ignore] // ignore due to refactor logical scan, but the test seem to duplicate with the explain test
              // framework, maybe we will remove it?
    async fn test_join_to_stream() {
        // let ctx = Rc::new(RefCell::new(QueryContext::mock().await));
        // let fields: Vec<Field> = (1..7)
        //     .map(|i| Field {
        //         data_type: DataType::Int32,
        //         name: format!("v{}", i),
        //     })
        //     .collect();
        // let left = LogicalScan::new(
        //     "left".to_string(),
        //     TableId::new(0),
        //     vec![1.into(), 2.into(), 3.into()],
        //     Schema {
        //         fields: fields[0..3].to_vec(),
        //     },
        //     ctx.clone(),
        // );
        // let right = LogicalScan::new(
        //     "right".to_string(),
        //     TableId::new(0),
        //     vec![4.into(), 5.into(), 6.into()],
        //     Schema {
        //         fields: fields[3..6].to_vec(),
        //     },
        //     ctx,
        // );
        // let eq_cond = ExprImpl::FunctionCall(Box::new(
        //     FunctionCall::new(
        //         Type::Equal,
        //         vec![
        //             ExprImpl::InputRef(Box::new(InputRef::new(1, DataType::Int32))),
        //             ExprImpl::InputRef(Box::new(InputRef::new(3, DataType::Int32))),
        //         ],
        //     )
        //     .unwrap(),
        // ));
        // let non_eq_cond = ExprImpl::FunctionCall(Box::new(
        //     FunctionCall::new(
        //         Type::Equal,
        //         vec![
        //             ExprImpl::InputRef(Box::new(InputRef::new(2, DataType::Int32))),
        //             ExprImpl::Literal(Box::new(Literal::new(
        //                 Datum::Some(42_i32.into()),
        //                 DataType::Int32,
        //             ))),
        //         ],
        //     )
        //     .unwrap(),
        // ));
        // // Condition: ($1 = $3) AND ($2 == 42)
        // let on_cond = ExprImpl::FunctionCall(Box::new(
        //     FunctionCall::new(Type::And, vec![eq_cond, non_eq_cond]).unwrap(),
        // ));

        // let join_type = JoinType::LeftOuter;
        // let logical_join = LogicalJoin::new(
        //     left.into(),
        //     right.into(),
        //     join_type,
        //     Condition::with_expr(on_cond.clone()),
        // );

        // // Perform `to_stream`
        // let result = logical_join.to_stream();

        // // Expected plan: HashJoin(($1 = $3) AND ($2 == 42))
        // let hash_join = result.as_stream_hash_join().unwrap();
        // assert_eq!(hash_join.eq_join_predicate().all_cond().as_expr(), on_cond);
    }
    /// Pruning
    /// ```text
    /// Join(on: input_ref(1)=input_ref(3))
    ///   TableScan(v1, v2, v3)
    ///   TableScan(v4, v5, v6)
    /// ```
    /// with required columns [3, 2] will result in
    /// ```text
    /// Project(input_ref(2), input_ref(1))
    ///   Join(on: input_ref(0)=input_ref(2))
    ///     TableScan(v2, v3)
    ///     TableScan(v4)
    /// ```
    #[tokio::test]
    async fn test_join_column_prune_with_order_required() {
        let ty = DataType::Int32;
        let ctx = OptimizerContext::mock().await;
        let fields: Vec<Field> = (1..7)
            .map(|i| Field::with_name(ty.clone(), format!("v{}", i)))
            .collect();
        let left = LogicalValues::new(
            vec![],
            Schema {
                fields: fields[0..3].to_vec(),
            },
            ctx.clone(),
        );
        let right = LogicalValues::new(
            vec![],
            Schema {
                fields: fields[3..6].to_vec(),
            },
            ctx,
        );
        let on: ExprImpl = ExprImpl::FunctionCall(Box::new(
            FunctionCall::new(
                Type::Equal,
                vec![
                    ExprImpl::InputRef(Box::new(InputRef::new(1, ty.clone()))),
                    ExprImpl::InputRef(Box::new(InputRef::new(3, ty))),
                ],
            )
            .unwrap(),
        ));
        let join_type = JoinType::Inner;
        let join = LogicalJoin::new(
            left.into(),
            right.into(),
            join_type,
            Condition::with_expr(on),
        );

        // Perform the prune
        let required_cols = vec![3, 2];
        let plan = join.prune_col(&required_cols);

        // Check the result
        let join = plan.as_logical_join().unwrap();
        assert_eq!(join.schema().fields().len(), 2);
        assert_eq!(join.schema().fields()[0], fields[3]);
        assert_eq!(join.schema().fields()[1], fields[2]);

        let expr: ExprImpl = join.on.clone().into();
        let call = expr.as_function_call().unwrap();
        assert_eq_input_ref!(&call.inputs()[0], 0);
        assert_eq_input_ref!(&call.inputs()[1], 2);

        let left = join.left();
        let left = left.as_logical_values().unwrap();
        assert_eq!(left.schema().fields(), &fields[1..3]);
        let right = join.right();
        let right = right.as_logical_values().unwrap();
        assert_eq!(right.schema().fields(), &fields[3..4]);
    }
}<|MERGE_RESOLUTION|>--- conflicted
+++ resolved
@@ -798,41 +798,6 @@
                 return Err(nested_loop_join_error);
             }
 
-<<<<<<< HEAD
-            // Right side must have exactly one column (prior to being converted to stream)
-            if self.right().schema().len() != 1 {
-                return Err(nested_loop_join_error);
-            }
-
-            // Check if the join condition is a correlated comparison
-            let conj = &predicate.other_cond().conjunctions;
-
-            let (left_ref_index, new_expr) = if let Some(expr) = conj.first() && conj.len() == 1
-            {
-                if let Some((left_ref, op, right_ref)) = expr.as_comparison_cond()
-                    && left_ref.index < self.left().schema().len()
-                    && right_ref.index >= self.left().schema().len()
-                {
-                    (
-                        left_ref.index,
-                        // Rewrite the expression with input a row with two columns
-                        ExprImpl::FunctionCall(Box::new(
-                            FunctionCall::new(
-                                op,
-                                vec![
-                                    ExprImpl::InputRef(Box::new(InputRef {
-                                        index: 0,
-                                        data_type: left_ref.data_type
-                                    })),
-                                    ExprImpl::InputRef(Box::new(InputRef {
-                                        index: 1,
-                                        data_type: right_ref.data_type
-                                    }))
-                                ],
-                            )?
-                        ))
-                    )
-=======
             // Check if the join condition is a correlated comparison
             let conj = &predicate.other_cond().conjunctions;
 
@@ -843,7 +808,6 @@
                     && right_ref.index >= self.left().schema().len()
                 {
                     left_ref.index
->>>>>>> 3850d5e8
                 } else {
                     return Err(nested_loop_join_error);
                 }
@@ -872,17 +836,7 @@
                 Distribution::Single
             );
 
-<<<<<<< HEAD
-            let plan = StreamDynamicFilter::new(
-                left_ref_index,
-                Condition::with_expr(new_expr),
-                left,
-                right,
-            )
-            .into();
-=======
-            let plan = StreamDynamicFilter::new(predicate.other_cond().clone(), left, right).into();
->>>>>>> 3850d5e8
+            let plan = StreamDynamicFilter::new(left_ref_index, predicate.other_cond().clone(), left, right).into();
 
             if self.output_indices != (0..self.internal_column_num()).collect::<Vec<_>>() {
                 let logical_project = LogicalProject::with_mapping(
