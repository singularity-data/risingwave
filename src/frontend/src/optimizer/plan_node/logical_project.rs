// Copyright 2022 Singularity Data
//
// Licensed under the Apache License, Version 2.0 (the "License");
// you may not use this file except in compliance with the License.
// You may obtain a copy of the License at
//
// http://www.apache.org/licenses/LICENSE-2.0
//
// Unless required by applicable law or agreed to in writing, software
// distributed under the License is distributed on an "AS IS" BASIS,
// WITHOUT WARRANTIES OR CONDITIONS OF ANY KIND, either express or implied.
// See the License for the specific language governing permissions and
// limitations under the License.

use std::fmt;
use std::string::String;

use fixedbitset::FixedBitSet;
use itertools::Itertools;
use risingwave_common::catalog::{Field, Schema};
use risingwave_common::error::Result;

use super::{
    BatchProject, ColPrunable, PlanBase, PlanRef, PlanTreeNodeUnary, StreamProject, ToBatch,
    ToStream,
};
use crate::expr::{assert_input_ref, Expr, ExprImpl, ExprRewriter, ExprVisitor, InputRef};
use crate::optimizer::plan_node::CollectInputRef;
use crate::optimizer::property::{Distribution, Order};
use crate::utils::ColIndexMapping;

/// `LogicalProject` computes a set of expressions from its input relation.
#[derive(Debug, Clone)]
pub struct LogicalProject {
    pub base: PlanBase,
    exprs: Vec<ExprImpl>,
    input: PlanRef,
}

impl LogicalProject {
    pub fn new(input: PlanRef, exprs: Vec<ExprImpl>) -> Self {
        let ctx = input.ctx();
        let schema = Self::derive_schema(&exprs, input.schema());
        let pk_indices = Self::derive_pk(input.schema(), input.pk_indices(), &exprs);
        for expr in &exprs {
            assert_input_ref!(expr, input.schema().fields().len());
            assert!(!expr.has_subquery());
            assert!(!expr.has_agg_call());
        }
        let base = PlanBase::new_logical(ctx, schema, pk_indices);
        LogicalProject { base, exprs, input }
    }

    /// get the Mapping of columnIndex from output column index to input column index
    fn o2i_col_mapping_inner(input_len: usize, exprs: &[ExprImpl]) -> ColIndexMapping {
        let mut map = vec![None; exprs.len()];
        for (i, expr) in exprs.iter().enumerate() {
            map[i] = match expr {
                ExprImpl::InputRef(input) => Some(input.index()),
                _ => None,
            }
        }
        ColIndexMapping::with_target_size(map, input_len)
    }

    /// get the Mapping of columnIndex from input column index to output column index,if a input
    /// column corresponds more than one out columns, mapping to any one
    fn i2o_col_mapping_inner(input_len: usize, exprs: &[ExprImpl]) -> ColIndexMapping {
        Self::o2i_col_mapping_inner(input_len, exprs).inverse()
    }

    pub fn o2i_col_mapping(&self) -> ColIndexMapping {
        Self::o2i_col_mapping_inner(self.input.schema().len(), self.exprs())
    }

    pub fn i2o_col_mapping(&self) -> ColIndexMapping {
        Self::i2o_col_mapping_inner(self.input.schema().len(), self.exprs())
    }

    pub fn create(input: PlanRef, exprs: Vec<ExprImpl>) -> PlanRef {
        Self::new(input, exprs).into()
    }

    /// Creates a `LogicalProject` which select some columns from the input.
    ///
    /// `mapping` should maps from `(0..input_fields.len())` to a consecutive range starting from 0.
    ///
    /// This is useful in column pruning when we want to add a project to ensure the output schema
    /// is correct.
    pub fn with_mapping(input: PlanRef, mapping: ColIndexMapping) -> PlanRef {
        if mapping.target_size() == 0 {
            // The mapping is empty, so the parent actually doesn't need the output of the input.
            // This can happen when the parent node only selects constant expressions.
            return input;
        };
        let mut input_refs = vec![None; mapping.target_size()];
        for (src, tar) in mapping.mapping_pairs() {
            assert_eq!(input_refs[tar], None);
            input_refs[tar] = Some(src);
        }
        let input_schema = input.schema();
        let exprs: Vec<ExprImpl> = input_refs
            .into_iter()
            .map(|i| i.unwrap())
            .map(|i| InputRef::new(i, input_schema.fields()[i].data_type()).into())
            .collect();

        LogicalProject::new(input, exprs).into()
    }

    fn derive_schema(exprs: &[ExprImpl], input_schema: &Schema) -> Schema {
        let o2i = Self::o2i_col_mapping_inner(input_schema.len(), exprs);
        let fields = exprs
            .iter()
            .enumerate()
            .map(|(id, expr)| {
                // Get field info from o2i.
                let (name, sub_fields, type_name) = match o2i.try_map(id) {
                    Some(input_idx) => {
                        let field = input_schema.fields()[input_idx].clone();
                        (field.name, field.sub_fields, field.type_name)
                    }
                    None => (format!("expr#{}", id), vec![], String::new()),
                };
                Field::with_struct(expr.return_type(), name, sub_fields, type_name)
            })
            .collect();
        Schema { fields }
    }

    fn derive_pk(input_schema: &Schema, input_pk: &[usize], exprs: &[ExprImpl]) -> Vec<usize> {
        let i2o = Self::i2o_col_mapping_inner(input_schema.len(), exprs);
        input_pk
            .iter()
            .map(|pk_col| i2o.try_map(*pk_col))
            .collect::<Option<Vec<_>>>()
            .unwrap_or_default()
    }

    pub fn exprs(&self) -> &Vec<ExprImpl> {
        &self.exprs
    }

    pub(super) fn fmt_with_name(&self, f: &mut fmt::Formatter, name: &str) -> fmt::Result {
        f.debug_struct(name).field("exprs", self.exprs()).finish()
    }

    pub fn is_identity(&self) -> bool {
        self.schema().len() == self.input.schema().len()
            && self
                .exprs
                .iter()
                .zip_eq(self.input.schema().fields())
                .enumerate()
                .all(|(i, (expr, field))| {
                    matches!(expr, ExprImpl::InputRef(input_ref) if **input_ref == InputRef::new(i, field.data_type()))
                })
    }

    pub fn decompose(self) -> (Vec<ExprImpl>, PlanRef) {
        (self.exprs, self.input)
    }
}

impl PlanTreeNodeUnary for LogicalProject {
    fn input(&self) -> PlanRef {
        self.input.clone()
    }

    fn clone_with_input(&self, input: PlanRef) -> Self {
        Self::new(input, self.exprs.clone())
    }

    fn rewrite_with_input(
        &self,
        input: PlanRef,
        mut input_col_change: ColIndexMapping,
    ) -> (Self, ColIndexMapping) {
        let exprs = self
            .exprs
            .clone()
            .into_iter()
            .map(|expr| input_col_change.rewrite_expr(expr))
            .collect();
        let proj = Self::new(input, exprs);
        // change the input columns index will not change the output column index
        let out_col_change = ColIndexMapping::identity(self.schema().len());
        (proj, out_col_change)
    }
}

impl_plan_tree_node_for_unary! {LogicalProject}

impl fmt::Display for LogicalProject {
    fn fmt(&self, f: &mut fmt::Formatter) -> fmt::Result {
        self.fmt_with_name(f, "LogicalProject")
    }
}

impl ColPrunable for LogicalProject {
    fn prune_col(&self, required_cols: &[usize]) -> PlanRef {
        let input_col_num = self.input().schema().len();
        let mut input_required_appeared = FixedBitSet::with_capacity(input_col_num);

        // Record each InputRef's index.
        let mut input_ref_collector = CollectInputRef::with_capacity(input_col_num);
        required_cols.iter().for_each(|i| {
            if let ExprImpl::InputRef(ref input_ref) = self.exprs[*i] {
                let input_idx = input_ref.index;
                input_required_appeared.put(input_idx);
            } else {
                input_ref_collector.visit_expr(&self.exprs[*i]);
            }
        });
        let input_required_cols = {
            let mut tmp = FixedBitSet::from(input_ref_collector);
            tmp.union_with(&input_required_appeared);
            tmp
        };

        let input_required_cols = input_required_cols.ones().collect_vec();
        let new_input = self.input.prune_col(&input_required_cols);
        let mut mapping = ColIndexMapping::with_remaining_columns(
            &input_required_cols,
            self.input().schema().len(),
        );
        // Rewrite each InputRef with new index.
<<<<<<< HEAD
        let (exprs, expr_alias) = required_cols
            .iter()
            .map(|&id| {
                (
                    mapping.rewrite_expr(self.exprs[id].clone()),
                    self.expr_alias[id].clone(),
                )
            })
            .unzip();
        LogicalProject::new(new_input, exprs, expr_alias).into()
=======
        let exprs = required_cols
            .ones()
            .map(|id| mapping.rewrite_expr(self.exprs[id].clone()))
            .collect();

        // Reconstruct the LogicalProject.
        LogicalProject::new(self.input.prune_col(&child_required_cols), exprs).into()
>>>>>>> 7127a611
    }
}

impl ToBatch for LogicalProject {
    fn to_batch(&self) -> Result<PlanRef> {
        let new_input = self.input().to_batch()?;
        let new_logical = self.clone_with_input(new_input);
        Ok(BatchProject::new(new_logical).into())
    }
}

impl ToStream for LogicalProject {
    fn to_stream_with_dist_required(&self, required_dist: &Distribution) -> Result<PlanRef> {
        let input_required = match required_dist {
            Distribution::HashShard(_) => self
                .o2i_col_mapping()
                .rewrite_required_distribution(required_dist)
                .unwrap_or(Distribution::AnyShard),
            Distribution::AnyShard => Distribution::AnyShard,
            _ => Distribution::Any,
        };
        let new_input = self.input().to_stream_with_dist_required(&input_required)?;
        let new_logical = self.clone_with_input(new_input);
        let stream_plan = StreamProject::new(new_logical);
        required_dist.enforce_if_not_satisfies(stream_plan.into(), Order::any())
    }

    fn to_stream(&self) -> Result<PlanRef> {
        self.to_stream_with_dist_required(Distribution::any())
    }

    fn logical_rewrite_for_stream(&self) -> Result<(PlanRef, ColIndexMapping)> {
        let (input, input_col_change) = self.input.logical_rewrite_for_stream()?;
        let (proj, out_col_change) = self.rewrite_with_input(input.clone(), input_col_change);
        let input_pk = input.pk_indices();
        let i2o = Self::i2o_col_mapping_inner(input.schema().len(), proj.exprs());
        let col_need_to_add = input_pk.iter().cloned().filter(|i| i2o.try_map(*i) == None);
        let input_schema = input.schema();
        let exprs =
            proj.exprs()
                .iter()
                .cloned()
                .chain(col_need_to_add.map(|idx| {
                    InputRef::new(idx, input_schema.fields[idx].data_type.clone()).into()
                }))
                .collect();
        let proj = Self::new(input, exprs);
        // the added columns is at the end, so it will not change the exists column index
        Ok((proj.into(), out_col_change))
    }
}
#[cfg(test)]
mod tests {

    use risingwave_common::catalog::Field;
    use risingwave_common::types::DataType;
    use risingwave_pb::expr::expr_node::Type;

    use super::*;
    use crate::expr::{assert_eq_input_ref, FunctionCall, InputRef, Literal};
    use crate::optimizer::plan_node::LogicalValues;
    use crate::session::OptimizerContext;

    #[tokio::test]
    /// Pruning
    /// ```text
    /// Project(1, input_ref(2), input_ref(0)<5)
    ///   TableScan(v1, v2, v3)
    /// ```
    /// with required columns `[1, 2]` will result in
    /// ```text
    /// Project(input_ref(1), input_ref(0)<5)
    ///   TableScan(v1, v3)
    /// ```
    async fn test_prune_project() {
        let ty = DataType::Int32;
        let ctx = OptimizerContext::mock().await;
        let fields: Vec<Field> = vec![
            Field::with_name(ty.clone(), "v1"),
            Field::with_name(ty.clone(), "v2"),
            Field::with_name(ty.clone(), "v3"),
        ];
        let values = LogicalValues::new(
            vec![],
            Schema {
                fields: fields.clone(),
            },
            ctx,
        );
        let project = LogicalProject::new(
            values.into(),
            vec![
                ExprImpl::Literal(Box::new(Literal::new(None, ty.clone()))),
                InputRef::new(2, ty.clone()).into(),
                ExprImpl::FunctionCall(Box::new(
                    FunctionCall::new(
                        Type::LessThan,
                        vec![
                            ExprImpl::InputRef(Box::new(InputRef::new(0, ty.clone()))),
                            ExprImpl::Literal(Box::new(Literal::new(None, ty))),
                        ],
                    )
                    .unwrap(),
                )),
            ],
        );

        // Perform the prune
        let required_cols = vec![1, 2];
        let plan = project.prune_col(&required_cols);

        // Check the result
        let project = plan.as_logical_project().unwrap();
        assert_eq!(project.exprs().len(), 2);
        assert_eq_input_ref!(&project.exprs()[0], 1);

        let expr = project.exprs()[1].clone();
        let call = expr.as_function_call().unwrap();
        assert_eq_input_ref!(&call.inputs()[0], 0);

        let values = project.input();
        let values = values.as_logical_values().unwrap();
        assert_eq!(values.schema().fields().len(), 2);
        assert_eq!(values.schema().fields()[0], fields[0]);
        assert_eq!(values.schema().fields()[1], fields[2]);
    }
}<|MERGE_RESOLUTION|>--- conflicted
+++ resolved
@@ -225,26 +225,13 @@
             self.input().schema().len(),
         );
         // Rewrite each InputRef with new index.
-<<<<<<< HEAD
-        let (exprs, expr_alias) = required_cols
+        let exprs = required_cols
             .iter()
-            .map(|&id| {
-                (
-                    mapping.rewrite_expr(self.exprs[id].clone()),
-                    self.expr_alias[id].clone(),
-                )
-            })
-            .unzip();
-        LogicalProject::new(new_input, exprs, expr_alias).into()
-=======
-        let exprs = required_cols
-            .ones()
-            .map(|id| mapping.rewrite_expr(self.exprs[id].clone()))
+            .map(|&id| mapping.rewrite_expr(self.exprs[id].clone()))
             .collect();
 
         // Reconstruct the LogicalProject.
-        LogicalProject::new(self.input.prune_col(&child_required_cols), exprs).into()
->>>>>>> 7127a611
+        LogicalProject::new(new_input, exprs).into()
     }
 }
 
