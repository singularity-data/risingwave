--- conflicted
+++ resolved
@@ -155,20 +155,6 @@
 
 impl ToBatchProst for BatchSeqScan {
     fn to_batch_prost_body(&self) -> NodeBody {
-<<<<<<< HEAD
-        NodeBody::RowSeqScan(RowSeqScanNode {
-            table_desc: Some(self.logical.table_desc().to_protobuf()),
-            column_ids: self
-                .logical
-                .output_column_ids()
-                .iter()
-                .map(ColumnId::get_id)
-                .collect(),
-            scan_range: Some(self.scan_range.to_protobuf()),
-            // To be filled by the scheduler.
-            vnode_ranges: vec![],
-        })
-=======
         let column_descs = self
             .logical
             .column_descs()
@@ -191,9 +177,10 @@
                     .map(ColumnId::get_id)
                     .collect(),
                 scan_range: Some(self.scan_range.to_protobuf()),
+                // To be filled by the scheduler.
+                vnode_ranges: vec![],
             })
         }
->>>>>>> d362d96a
     }
 }
 
