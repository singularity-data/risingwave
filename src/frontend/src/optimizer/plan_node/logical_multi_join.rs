// Copyright 2022 Singularity Data
//
// Licensed under the Apache License, Version 2.0 (the "License");
// you may not use this file except in compliance with the License.
// You may obtain a copy of the License at
//
// http://www.apache.org/licenses/LICENSE-2.0
//
// Unless required by applicable law or agreed to in writing, software
// distributed under the License is distributed on an "AS IS" BASIS,
// WITHOUT WARRANTIES OR CONDITIONS OF ANY KIND, either express or implied.
// See the License for the specific language governing permissions and
// limitations under the License.

use std::collections::{HashMap, HashSet};
use std::fmt;

use fixedbitset::FixedBitSet;
use itertools::Itertools;
use risingwave_common::catalog::Schema;
use risingwave_common::error::{ErrorCode, Result, RwError};
use risingwave_pb::plan_common::JoinType;

use super::{
    ColPrunable, CollectInputRef, LogicalProject, PlanBase, PlanRef, PlanTreeNodeBinary,
    StreamHashJoin, ToBatch, ToStream,
};
use crate::expr::ExprImpl;
use crate::optimizer::plan_node::batch_nested_loop_join::BatchNestedLoopJoin;
use crate::optimizer::plan_node::{
    BatchFilter, BatchHashJoin, EqJoinPredicate, LogicalFilter, LogicalJoin, PlanTreeNode,
    StreamFilter,
};
use crate::optimizer::property::{Distribution, Order};
use crate::utils::{ColIndexMapping, Condition};

/// `LogicalMultiJoin` combines two or more relations according to some condition.
///
/// Each output row has fields from one the inputs. The set of output rows is a subset
/// of the cartesian product of all the inputs; The `LogicalMultiInnerJoin` is only supported
/// for inner joins as it implicitly assumes commutativity. Non-inner joins should be
/// expressed as 2-way `LogicalJoin`s.
#[derive(Debug, Clone)]
pub struct LogicalMultiJoin {
    pub base: PlanBase,
    inputs: Vec<PlanRef>,
    on: Condition,
}

impl fmt::Display for LogicalMultiJoin {
    fn fmt(&self, f: &mut fmt::Formatter) -> fmt::Result {
        write!(f, "LogicalMultiJoin {{ on: {} }}", &self.on)
    }
}

impl LogicalMultiJoin {
    pub(crate) fn new(base: PlanBase, inputs: Vec<PlanRef>, on: Condition) -> Self {
        Self { base, inputs, on }
    }

    pub(crate) fn from_join(join: &PlanRef) -> Option<Self> {
        let logical_join = join.as_logical_join()?;
        if logical_join.join_type() != JoinType::Inner {
            return None;
        }
        let left = logical_join.left();
        let right = logical_join.right();

        let left_col_num = left.schema().len();
        let right_col_num = right.schema().len();

        let mut inputs = vec![];
        let mut conjunctions = logical_join.on().conjunctions.clone();
        if let Some(multi_join) = left.as_logical_multi_join() {
            inputs.extend(multi_join.inputs());
            conjunctions.extend(multi_join.on().clone());
        } else {
            inputs.push(left.clone());
        }
        if let Some(multi_join) = right.as_logical_multi_join() {
            inputs.extend(multi_join.inputs());
            let right_on = multi_join.on().clone();
            let mut mapping = ColIndexMapping::with_shift_offset(
                left_col_num + right_col_num,
                -(left_col_num as isize),
            )
            .inverse();
            let new_on = right_on.rewrite_expr(&mut mapping);
            conjunctions.extend(new_on.conjunctions.clone());
        } else {
            inputs.push(right.clone());
        }

        Some(Self {
            base: logical_join.base.clone(),
            inputs,
            on: Condition { conjunctions },
        })
    }

    /// Get a reference to the logical join's on.
    pub fn on(&self) -> &Condition {
        &self.on
    }

    /// Clone with new `on` condition
    pub fn clone_with_cond(&self, cond: Condition) -> Self {
        Self::new(self.base.clone(), self.inputs.clone(), cond)
    }
}

impl PlanTreeNode for LogicalMultiJoin {
    fn inputs(&self) -> smallvec::SmallVec<[crate::optimizer::PlanRef; 2]> {
        let mut vec = smallvec::SmallVec::new();
        vec.extend(self.inputs.clone().into_iter());
        vec
    }

    fn clone_with_inputs(&self, inputs: &[crate::optimizer::PlanRef]) -> crate::optimizer::PlanRef {
        Self::new(
            self.base.clone(),
            inputs.iter().map(|i| i.clone()).collect(),
            self.on.clone(),
        )
        .into()
    }
}

<<<<<<< HEAD
#[derive(Debug)]
struct VertexLabeller {
    vertex_to_label: HashMap<usize, usize>,
    labels_to_vertices: HashMap<usize, HashSet<usize>>,
    labels_to_edges: HashMap<usize, HashSet<(usize, usize)>>,
}

impl VertexLabeller {
    fn new(vertices: usize) -> Self {
        let mut vertex_to_label = HashMap::with_capacity(vertices);
        let mut labels_to_vertices = HashMap::with_capacity(vertices);
        let labels_to_edges = HashMap::new();
        for i in 0..vertices {
            vertex_to_label.insert(i, i);
            labels_to_vertices.insert(i, vec![i].into_iter().collect());
        }
        Self {
            vertex_to_label,
            labels_to_vertices,
            labels_to_edges,
        }
    }

    fn add_edge(&mut self, v1: usize, v2: usize) {
        let v1_label = *self.vertex_to_label.get(&v1).unwrap();
        let v2_label = *self.vertex_to_label.get(&v2).unwrap();

        let (new_label, old_label) = if v1_label < v2_label {
            (v1_label, v2_label)
        } else {
            // v1_label > v2_label
            (v2_label, v1_label)
        };

        {
            let edges = self
                .labels_to_edges
                .entry(new_label)
                .or_insert(HashSet::new());

            let new_edge = if v1 < v2 { (v1, v2) } else { (v2, v1) };
            edges.insert(new_edge);
        }

        if v1_label == v2_label {
            return;
        }

        // Reassign to the smaller label
        let old_vertices = self.labels_to_vertices.remove(&old_label).unwrap();
        self.labels_to_vertices
            .get_mut(&new_label)
            .unwrap()
            .extend(old_vertices.iter());
        for v in old_vertices {
            self.vertex_to_label.insert(v, new_label);
        }
        if let Some(old_edges) = self.labels_to_edges.remove(&old_label) {
            let edges = self
                .labels_to_edges
                .entry(new_label)
                .or_insert(HashSet::new());
            edges.extend(old_edges);
        }
    }

    fn into_connected_components(self) -> HashMap<usize, HashSet<usize>> {
        self.labels_to_vertices
    }
}
// #[derive(Default, PartialEq, Eq, PartialOrd, Ord)]
// struct ConditionSelectivity {
//     num_pk_in_equicondition: usize,
//     num_equicondition: usize,
//     num_non_equicondition: usize,
// }
//
// fn condition_selectivity(c: Condition) -> ConditionSelectivity {
//     ConditionSelectivity {
//         ..Default::default()
//     }
// }
//
// fn selectivity_heuristic(c1: &Condition, c2: &Condition) -> std::cmp::Ordering {
//     condition_selectivity(c1).cmp(&condition_selectivity(c2))
// }
//
// // Graph: 0-1-2  3-4-5  6
// // => 0-1-2-3-4-5  6
#[test]
fn test_get_connected_components() {
    let mut labeller = VertexLabeller::new(7);
    labeller.add_edge(0, 1);
    labeller.add_edge(1, 2);

    labeller.add_edge(3, 4);
    labeller.add_edge(4, 5);

    assert_eq!(labeller.labels_to_vertices.len(), 3);

    labeller.add_edge(2, 3);

    assert_eq!(labeller.labels_to_vertices.len(), 2);

    labeller.add_edge(5, 6);

    assert_eq!(labeller.labels_to_vertices.len(), 1);
    assert_eq!(
        *labeller.labels_to_vertices.iter().next().unwrap().1,
        (0..7).collect::<HashSet<_>>()
    );
    assert_eq!(
        *labeller.labels_to_edges.iter().next().unwrap().1,
        vec![(0, 1), (1, 2), (2, 3), (3, 4), (4, 5), (5, 6)]
            .into_iter()
            .collect::<HashSet<_>>()
    );
}

impl LogicalMultiJoin {
    // Our heuristic join reordering algorithm will try to perform a left-deep join.
    // It will try to do the following:
    //
    // 1. First, split the join conditions, as join graph edges, into their connected components.
    //    Continue with the largest connected components down to the smallest.
    // 2. From the connected components add joins to the chain, preferring those with conditions
    //    involving:
    //        a. more primary keys
    //        b. more equijoin conditions
    //        c. more non-equijoin conditions
    //    (in that order). This forms our selectivity heuristic.
    // 3. Finally, if there is a join which does not have an equijoin condition, it will emit an
    //    inner join without a condition (which is equivalent to a cross-join).
    //
    // At the end of the algorithm, we will emit a left-deep join tree of each of the connected
    // components, themselves joined into a left-deep join tree, along with a projection which
    // reorders the output to agree with the original ordering of the joins.

    pub(crate) fn to_left_deep_join_with_heuristic_ordering(&self) -> Result<PlanRef> {
        let mut labels = VertexLabeller::new(self.inputs.len());

        let (mut join_conditions, non_eq_cond) = self
            .on
            .clone()
            .split_eq_by_input_col_nums(&self.input_col_nums());

        println!("JOIN CONDITIONS: {:?}", join_conditions);

        println!("OTHER CONDITIONS: {:?}", non_eq_cond);

        // Iterate over all join conditions, whose keys represent edges on the join graph
        for (k, _) in join_conditions.iter() {
            labels.add_edge(k.0, k.1);
        }

        let mut connected_components: Vec<_> = labels.labels_to_edges.into_values().collect();

        // Sort in decreasing order
        connected_components.sort_by(|a, b| b.len().cmp(&a.len()));

        println!("CONNECTED COMPONENTS: {:?}", connected_components);

        let mut left_deep_joins = Vec::<LogicalJoin>::with_capacity(connected_components.len());
        let mut join_ordering = vec![];

        for component in connected_components {
            let mut conditions = vec![];
            for edge in component {
                // Technically, every edge should be in join condition
                if let Some(condition) = join_conditions.remove(&edge) {
                    conditions.push((edge, condition));
                }
            }

            // Sorted so that
            // conditions.sort_by(|(_, c1), (_, c2)| selectivity_heuristic(c1, c2));

            let (mut join, join_ordering_start_index) = if conditions.len() > 0 {
                let (edge, mut condition) = conditions.remove(0);
                let join_ordering_start_index = join_ordering.len();
                join_ordering.append(&mut vec![edge.0, edge.1]);

                let mut mapping = self.mapping_from_ordering(&join_ordering).inverse();
                let remapped_condition = condition.rewrite_expr(&mut mapping);

                (
                    LogicalJoin::new(
                        self.inputs[edge.0].clone(),
                        self.inputs[edge.1].clone(),
                        JoinType::Inner,
                        remapped_condition,
                    ),
                    join_ordering_start_index,
                )
            } else {
                break;
            };

            while conditions.len() > 0 {
                let mut found = vec![];
                for (idx, (edge, condition)) in conditions.iter().enumerate() {
                    // If the eq join condition is on the existing join, add it to the existing
                    // join's on condition
                    if join_ordering.contains(&edge.1) && join_ordering.contains(&edge.0) {
                        let mut remapped_condition = condition.clone();
                        let mut mapping = self
                            .mapping_from_ordering(&join_ordering[join_ordering_start_index..])
                            .inverse();
                        remapped_condition = remapped_condition.rewrite_expr(&mut mapping);

                        let new_on = join.on().clone().and(remapped_condition);

                        join = join.clone_with_cond(new_on);
                        found.push(idx);
                    } else {
                        // Else, the eq join condition involves a new input, or is not connected to
                        // the existing left deep tree. Handle accordingly.
                        let new_input = if join_ordering.contains(&edge.0) {
                            edge.1
                        } else if join_ordering.contains(&edge.1) {
                            edge.0
                        } else {
                            continue;
                        };
                        join_ordering.push(new_input);
                        found.push(idx);

                        let mut remapped_condition = condition.clone();
                        let mut mapping = self
                            .mapping_from_ordering(&join_ordering[join_ordering_start_index..])
                            .inverse();
                        remapped_condition = remapped_condition.rewrite_expr(&mut mapping);

                        join = LogicalJoin::new(
                            join.into(),
                            self.inputs[new_input].clone(),
                            JoinType::Inner,
                            remapped_condition,
                        );
                    }
                }
                // This ensures conditions.len() is strictly decreasing per iteration
                if found.len() == 0 {
                    panic!("Must find {:?}, {:?}", conditions, join_ordering);
                }
                let mut idx = 0;
                conditions.retain(|_| {
                    let keep = !found.contains(&idx);
                    idx += 1;
                    keep
                });
                println!("{:?}, {:?}", conditions, found);
            }
            left_deep_joins.push(join);
        }

        assert_eq!(
            join_conditions.len(),
            0,
            "{}",
            format!("JOIN CONDITIONS {:?}", join_conditions)
        );
        let mut left_deep_joins_iter = left_deep_joins.iter();
        let base_join = left_deep_joins_iter
            .next()
            .expect("Must have at least one join");

        // Create a bushy join by cross-joining a series of joins with no join graph edge
        // between them in a left-deep fashion.
        let mut output: PlanRef = left_deep_joins_iter
            .fold(base_join.clone(), |join: LogicalJoin, next_join| {
                LogicalJoin::new(
                    join.into(),
                    next_join.clone().into(),
                    JoinType::Inner,
                    Condition {
                        conjunctions: vec![],
                    },
                )
            })
            .into();

        // We will later push down the `non_eq_cond` back to the individual joins via the
        // `FilterJoinRule`.
        if !non_eq_cond.always_true() {
            output = LogicalFilter::create(output, non_eq_cond);
        }

        if join_ordering != (0..self.input_col_nums().iter().sum()).collect::<Vec<_>>() {
            Ok(
                LogicalProject::with_mapping(output, self.mapping_from_ordering(&join_ordering))
                    .into(),
            )
        } else {
            Ok(output)
        }
    }

    pub(crate) fn input_col_nums(&self) -> Vec<usize> {
        self.inputs.iter().map(|i| i.schema().len()).collect()
    }

    pub(crate) fn mapping_from_ordering(&self, ordering: &[usize]) -> ColIndexMapping {
        let offsets = self.input_col_offsets();
        let max_len = offsets[self.inputs.len()];
        let mut map = Vec::with_capacity(self.schema().len());
        let input_num_cols = self.input_col_nums();
        for &input_index in ordering {
            map.extend(
                (offsets[input_index]..offsets[input_index] + input_num_cols[input_index])
                    .map(|i| Some(i)),
            )
        }
        ColIndexMapping::with_target_size(map, max_len)
    }

    fn input_col_offsets(&self) -> Vec<usize> {
        self.inputs().iter().fold(vec![0], |mut v, i| {
            v.push(v.last().unwrap() + i.schema().len());
            v
        })
    }
}

=======
>>>>>>> b26381da
impl ToStream for LogicalMultiJoin {
    fn logical_rewrite_for_stream(&self) -> Result<(PlanRef, ColIndexMapping)> {
        todo!()
    }

    fn to_stream(&self) -> Result<PlanRef> {
        todo!()
    }
}
<<<<<<< HEAD
=======

>>>>>>> b26381da
impl ToBatch for LogicalMultiJoin {
    fn to_batch(&self) -> Result<PlanRef> {
        todo!()
    }
}
<<<<<<< HEAD
=======

>>>>>>> b26381da
impl ColPrunable for LogicalMultiJoin {
    fn prune_col(&self, required_cols: &[usize]) -> PlanRef {
        todo!()
    }
}<|MERGE_RESOLUTION|>--- conflicted
+++ resolved
@@ -126,7 +126,6 @@
     }
 }
 
-<<<<<<< HEAD
 #[derive(Debug)]
 struct VertexLabeller {
     vertex_to_label: HashMap<usize, usize>,
@@ -451,8 +450,6 @@
     }
 }
 
-=======
->>>>>>> b26381da
 impl ToStream for LogicalMultiJoin {
     fn logical_rewrite_for_stream(&self) -> Result<(PlanRef, ColIndexMapping)> {
         todo!()
@@ -462,19 +459,13 @@
         todo!()
     }
 }
-<<<<<<< HEAD
-=======
-
->>>>>>> b26381da
+
 impl ToBatch for LogicalMultiJoin {
     fn to_batch(&self) -> Result<PlanRef> {
         todo!()
     }
 }
-<<<<<<< HEAD
-=======
-
->>>>>>> b26381da
+
 impl ColPrunable for LogicalMultiJoin {
     fn prune_col(&self, required_cols: &[usize]) -> PlanRef {
         todo!()
