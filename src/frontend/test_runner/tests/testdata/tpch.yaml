- id: create_tables
  sql: |
    CREATE TABLE supplier (
            s_suppkey  INTEGER,
            s_name VARCHAR(25),
            s_address VARCHAR(40),
            s_nationkey INTEGER,
            s_phone VARCHAR(15),
            s_acctbal NUMERIC,
            s_comment VARCHAR(101));

    CREATE TABLE part (
            p_partkey INTEGER,
            p_name VARCHAR(55),
            p_mfgr VARCHAR(25),
            p_brand VARCHAR(10),
            p_type VARCHAR(100),
            p_size INTEGER,
            p_container VARCHAR(10),
            p_retailprice NUMERIC,
            p_comment VARCHAR(23));

    CREATE TABLE partsupp (
            ps_partkey INTEGER,
            ps_suppkey INTEGER,
            ps_availqty INTEGER,
            ps_supplycost NUMERIC,
            ps_comment VARCHAR(199));

    CREATE TABLE customer (
            c_custkey INTEGER,
            c_name VARCHAR(25),
            c_address VARCHAR(40),
            c_nationkey INTEGER,
            c_phone VARCHAR(15),
            c_acctbal NUMERIC,
            c_mktsegment VARCHAR(10),
            c_comment VARCHAR(117));

    CREATE TABLE orders (
            o_orderkey BIGINT,
            o_custkey INTEGER,
            o_orderstatus VARCHAR(1),
            o_totalprice NUMERIC,
            o_orderdate DATE,
            o_orderpriority VARCHAR(15),
            o_clerk VARCHAR(15),
            o_shippriority INTEGER,
            o_comment VARCHAR(79));

    CREATE TABLE lineitem (
            l_orderkey BIGINT,
            l_partkey INTEGER,
            l_suppkey INTEGER,
            l_linenumber INTEGER,
            l_quantity NUMERIC,
            l_extendedprice NUMERIC,
            l_discount NUMERIC,
            l_tax NUMERIC,
            l_returnflag VARCHAR(1),
            l_linestatus VARCHAR(1),
            l_shipdate DATE,
            l_commitdate DATE,
            l_receiptdate DATE,
            l_shipinstruct VARCHAR(25),
            l_shipmode VARCHAR(10),
            l_comment VARCHAR(44));

    CREATE TABLE nation (
            n_nationkey INTEGER,
            n_name VARCHAR(25),
            n_regionkey INTEGER,
            n_comment VARCHAR(152));

    CREATE TABLE region (
            r_regionkey INTEGER,
            r_name VARCHAR(25),
            r_comment VARCHAR(152));
- id: tpch_q1
  before:
    - create_tables
  sql: |
    select
      l_returnflag,
      l_linestatus,
      sum(l_quantity) as sum_qty,
      sum(l_extendedprice) as sum_base_price,
      sum(l_extendedprice * (1 - l_discount)) as sum_disc_price,
      sum(l_extendedprice * (1 - l_discount) * (1 + l_tax)) as sum_charge,
      round(avg(l_quantity), 4) as avg_qty,
      round(avg(l_extendedprice), 4) as avg_price,
      round(avg(l_discount), 4) as avg_disc,
      count(*) as count_order
    from
      lineitem
    where
      l_shipdate <= date '1998-12-01' - interval '71' day
    group by
      l_returnflag,
      l_linestatus
    order by
      l_returnflag,
      l_linestatus;
  batch_plan: |
    BatchExchange { order: [$0 ASC, $1 ASC], dist: Single }
      BatchSort { order: [$0 ASC, $1 ASC] }
        BatchProject { exprs: [$0, $1, $2, $3, $4, $5, RoundDigit(($6 / $7), 4:Int32), RoundDigit(($8 / $9), 4:Int32), RoundDigit(($10 / $11), 4:Int32), $12], expr_alias: [l_returnflag, l_linestatus, sum_qty, sum_base_price, sum_disc_price, sum_charge, avg_qty, avg_price, avg_disc, count_order] }
          BatchHashAgg { group_keys: [$0, $1], aggs: [sum($2), sum($3), sum($4), sum($5), sum($2), count($2), sum($3), count($3), sum($6), count($6), count] }
            BatchProject { exprs: [$4, $5, $0, $1, ($1 * (1:Int32 - $2)), (($1 * (1:Int32 - $2)) * (1:Int32 + $3)), $2], expr_alias: [ ,  ,  ,  ,  ,  ,  ] }
              BatchExchange { order: [], dist: HashShard([4, 5]) }
                BatchFilter { predicate: ($6 <= ('1998-12-01':Varchar::Date - '71 days 00:00:00':Interval)) }
                  BatchScan { table: lineitem, columns: [l_quantity, l_extendedprice, l_discount, l_tax, l_returnflag, l_linestatus, l_shipdate] }
  stream_plan: |
    StreamMaterialize { columns: [l_returnflag, l_linestatus, sum_qty, sum_base_price, sum_disc_price, sum_charge, avg_qty, avg_price, avg_disc, count_order], pk_columns: [l_returnflag, l_linestatus] }
      StreamProject { exprs: [$0, $1, $3, $4, $5, $6, RoundDigit(($7 / $8), 4:Int32), RoundDigit(($9 / $10), 4:Int32), RoundDigit(($11 / $12), 4:Int32), $13], expr_alias: [l_returnflag, l_linestatus, sum_qty, sum_base_price, sum_disc_price, sum_charge, avg_qty, avg_price, avg_disc, count_order] }
        StreamHashAgg { group_keys: [$0, $1], aggs: [count, sum($2), sum($3), sum($4), sum($5), sum($2), count($2), sum($3), count($3), sum($6), count($6), count] }
          StreamProject { exprs: [$4, $5, $0, $1, ($1 * (1:Int32 - $2)), (($1 * (1:Int32 - $2)) * (1:Int32 + $3)), $2, $7], expr_alias: [ ,  ,  ,  ,  ,  ,  ,  ] }
            StreamExchange { dist: HashShard([4, 5]) }
              StreamFilter { predicate: ($6 <= ('1998-12-01':Varchar::Date - '71 days 00:00:00':Interval)) }
                StreamTableScan { table: lineitem, columns: [l_quantity, l_extendedprice, l_discount, l_tax, l_returnflag, l_linestatus, l_shipdate, _row_id#0], pk_indices: [7] }
- id: tpch_q2
  before:
    - create_tables
  sql: |
    select
        s_acctbal,
        s_name,
        n_name,
        p_partkey,
        p_mfgr,
        s_address,
        s_phone,
        s_comment
    from
            part,
            supplier,
            partsupp,
            nation,
            region
    where
            p_partkey = ps_partkey
            and s_suppkey = ps_suppkey
      and p_size = 4
      and p_type like '%TIN'
            and s_nationkey = n_nationkey
            and n_regionkey = r_regionkey
            and r_name = 'AFRICA'
            and ps_supplycost = (
                    select
                            min(ps_supplycost)
                    from
                            partsupp,
                            supplier,
                            nation,
                            region
                    where
                            p_partkey = ps_partkey
                            and s_suppkey = ps_suppkey
                            and s_nationkey = n_nationkey
                            and n_regionkey = r_regionkey
                            and r_name = 'AFRICA'
            )
    order by
          s_acctbal desc,
          n_name,
          s_name,
          p_partkey
    limit 100;
  optimized_logical_plan: |
    LogicalTopN { order: [$0 DESC, $2 ASC, $1 ASC, $3 ASC], limit: 100, offset: 0 }
      LogicalProject { exprs: [$5, $2, $8, $0, $1, $3, $4, $6], expr_alias: [s_acctbal, s_name, n_name, p_partkey, p_mfgr, s_address, s_phone, s_comment] }
        LogicalFilter { predicate: ($7 = $9) }
          LogicalProject { exprs: [$1, $3, $12, $13, $15, $16, $17, $22, $26, $33], expr_alias: [ ,  ,  ,  ,  ,  ,  ,  ,  ,  ] }
            LogicalAgg { group_keys: [0, 1, 2, 3, 4, 5, 6, 7, 8, 9, 10, 11, 12, 13, 14, 15, 16, 17, 18, 19, 20, 21, 22, 23, 24, 25, 26, 27, 28, 29, 30, 31, 32], agg_calls: [min($33)] }
              LogicalProject { exprs: [$0, $1, $2, $3, $4, $5, $6, $7, $8, $9, $10, $11, $12, $13, $14, $15, $16, $17, $18, $19, $20, $21, $22, $23, $24, $25, $26, $27, $28, $29, $30, $31, $32, $33], expr_alias: [ ,  ,  ,  ,  ,  ,  ,  ,  ,  ,  ,  ,  ,  ,  ,  ,  ,  ,  ,  ,  ,  ,  ,  ,  ,  ,  ,  ,  ,  ,  ,  ,  ,  ] }
                LogicalJoin { type: LeftOuter, on: ($1 = $34) }
                  LogicalJoin { type: Inner, on: ($27 = $30) }
                    LogicalJoin { type: Inner, on: ($14 = $25) }
                      LogicalJoin { type: Inner, on: ($1 = $19) AND ($11 = $20) }
                        LogicalJoin { type: Inner, on: always }
                          LogicalFilter { predicate: ($6 = 4:Int32) AND Like($5, '%TIN':Varchar) }
                            LogicalScan { table: part, columns: [_row_id#0, p_partkey, p_name, p_mfgr, p_brand, p_type, p_size, p_container, p_retailprice, p_comment] }
                          LogicalScan { table: supplier, columns: [_row_id#0, s_suppkey, s_name, s_address, s_nationkey, s_phone, s_acctbal, s_comment] }
                        LogicalScan { table: partsupp, columns: [_row_id#0, ps_partkey, ps_suppkey, ps_availqty, ps_supplycost, ps_comment] }
                      LogicalScan { table: nation, columns: [_row_id#0, n_nationkey, n_name, n_regionkey, n_comment] }
                    LogicalFilter { predicate: ($2 = 'AFRICA':Varchar) }
                      LogicalScan { table: region, columns: [_row_id#0, r_regionkey, r_name, r_comment] }
                  LogicalProject { exprs: [$1, $0], expr_alias: [ ,  ] }
                    LogicalJoin { type: Inner, on: ($2 = $3) }
                      LogicalProject { exprs: [$0, $1, $4], expr_alias: [ ,  ,  ] }
                        LogicalJoin { type: Inner, on: ($2 = $3) }
                          LogicalProject { exprs: [$0, $2, $4], expr_alias: [ ,  ,  ] }
                            LogicalJoin { type: Inner, on: ($3 = $1) }
                              LogicalScan { table: partsupp, columns: [ps_partkey, ps_suppkey, ps_supplycost] }
                              LogicalScan { table: supplier, columns: [s_suppkey, s_nationkey] }
                          LogicalScan { table: nation, columns: [n_nationkey, n_regionkey] }
                      LogicalProject { exprs: [$0], expr_alias: [ ] }
                        LogicalFilter { predicate: ($1 = 'AFRICA':Varchar) }
                          LogicalScan { table: region, columns: [r_regionkey, r_name] }
- id: tpch_q3
  before:
    - create_tables
  sql: |
    select
      l_orderkey,
      sum(l_extendedprice * (1 - l_discount)) as revenue,
      o_orderdate,
      o_shippriority
    from
      customer,
      orders,
      lineitem
    where
      c_mktsegment = 'FURNITURE'
      and c_custkey = o_custkey
      and l_orderkey = o_orderkey
      and o_orderdate < date '1995-03-29'
      and l_shipdate > date '1995-03-29'
    group by
      l_orderkey,
      o_orderdate,
      o_shippriority
    order by
      revenue desc,
      o_orderdate
    /* TODO: support order + limit */
    /* LIMIT 10; */
  batch_plan: |
    BatchExchange { order: [$1 DESC, $2 ASC], dist: Single }
      BatchSort { order: [$1 DESC, $2 ASC] }
        BatchProject { exprs: [$0, $3, $1, $2], expr_alias: [l_orderkey, revenue, o_orderdate, o_shippriority] }
          BatchHashAgg { group_keys: [$0, $1, $2], aggs: [sum($3)] }
            BatchProject { exprs: [$3, $1, $2, ($4 * (1:Int32 - $5))], expr_alias: [ ,  ,  ,  ] }
              BatchExchange { order: [], dist: HashShard([3, 1, 2]) }
                BatchHashJoin { type: Inner, predicate: $0 = $3 }
                  BatchProject { exprs: [$1, $3, $4], expr_alias: [ ,  ,  ] }
                    BatchExchange { order: [], dist: HashShard([1]) }
                      BatchHashJoin { type: Inner, predicate: $0 = $2 }
                        BatchProject { exprs: [$0], expr_alias: [ ] }
                          BatchExchange { order: [], dist: HashShard([0]) }
                            BatchFilter { predicate: ($1 = 'FURNITURE':Varchar) }
                              BatchScan { table: customer, columns: [c_custkey, c_mktsegment] }
                        BatchExchange { order: [], dist: HashShard([1]) }
                          BatchFilter { predicate: ($2 < '1995-03-29':Varchar::Date) }
                            BatchScan { table: orders, columns: [o_orderkey, o_custkey, o_orderdate, o_shippriority] }
                  BatchProject { exprs: [$0, $1, $2], expr_alias: [ ,  ,  ] }
                    BatchExchange { order: [], dist: HashShard([0]) }
                      BatchFilter { predicate: ($3 > '1995-03-29':Varchar::Date) }
                        BatchScan { table: lineitem, columns: [l_orderkey, l_extendedprice, l_discount, l_shipdate] }
  stream_plan: |
    StreamMaterialize { columns: [l_orderkey, revenue, o_orderdate, o_shippriority], pk_columns: [l_orderkey, o_orderdate, o_shippriority], order_descs: [revenue, o_orderdate, l_orderkey, o_shippriority] }
      StreamProject { exprs: [$0, $4, $1, $2], expr_alias: [l_orderkey, revenue, o_orderdate, o_shippriority] }
        StreamHashAgg { group_keys: [$0, $1, $2], aggs: [count, sum($3)] }
          StreamProject { exprs: [$5, $1, $2, ($6 * (1:Int32 - $7)), $3, $4, $8], expr_alias: [ ,  ,  ,  ,  ,  ,  ] }
            StreamExchange { dist: HashShard([5, 1, 2]) }
              StreamHashJoin { type: Inner, predicate: $0 = $5 }
                StreamProject { exprs: [$2, $4, $5, $1, $6], expr_alias: [ ,  ,  ,  ,  ] }
                  StreamExchange { dist: HashShard([2]) }
                    StreamHashJoin { type: Inner, predicate: $0 = $3 }
                      StreamProject { exprs: [$0, $2], expr_alias: [ ,  ] }
                        StreamExchange { dist: HashShard([0]) }
                          StreamFilter { predicate: ($1 = 'FURNITURE':Varchar) }
                            StreamTableScan { table: customer, columns: [c_custkey, c_mktsegment, _row_id#0], pk_indices: [2] }
                      StreamExchange { dist: HashShard([1]) }
                        StreamFilter { predicate: ($2 < '1995-03-29':Varchar::Date) }
                          StreamTableScan { table: orders, columns: [o_orderkey, o_custkey, o_orderdate, o_shippriority, _row_id#0], pk_indices: [4] }
                StreamProject { exprs: [$0, $1, $2, $4], expr_alias: [ ,  ,  ,  ] }
                  StreamExchange { dist: HashShard([0]) }
                    StreamFilter { predicate: ($3 > '1995-03-29':Varchar::Date) }
                      StreamTableScan { table: lineitem, columns: [l_orderkey, l_extendedprice, l_discount, l_shipdate, _row_id#0], pk_indices: [4] }
- id: tpch_q4
  before:
    - create_tables
  sql: |
    select
      o_orderpriority,
      count(*) as order_count
    from
      orders
    where
      o_orderdate >= date '1997-07-01'
      and o_orderdate < date '1997-07-01' + interval '3' month
      and exists (
        select
          *
        from
          lineitem
        where
          l_orderkey = o_orderkey
          and l_commitdate < l_receiptdate
      )
    group by
      o_orderpriority
    order by
      o_orderpriority;
  batch_plan: |
    BatchExchange { order: [$0 ASC], dist: Single }
      BatchSort { order: [$0 ASC] }
        BatchProject { exprs: [$0, $1], expr_alias: [o_orderpriority, order_count] }
          BatchHashAgg { group_keys: [$0], aggs: [count] }
            BatchProject { exprs: [$1], expr_alias: [ ] }
              BatchExchange { order: [], dist: HashShard([1]) }
                BatchHashJoin { type: LeftSemi, predicate: $0 = $2 }
                  BatchProject { exprs: [$0, $2], expr_alias: [ ,  ] }
                    BatchExchange { order: [], dist: HashShard([0]) }
                      BatchFilter { predicate: ($1 >= '1997-07-01':Varchar::Date) AND ($1 < ('1997-07-01':Varchar::Date + '3 mons 00:00:00':Interval)) }
                        BatchScan { table: orders, columns: [o_orderkey, o_orderdate, o_orderpriority] }
                  BatchProject { exprs: [$0], expr_alias: [ ] }
                    BatchExchange { order: [], dist: HashShard([0]) }
                      BatchFilter { predicate: ($1 < $2) }
                        BatchScan { table: lineitem, columns: [l_orderkey, l_commitdate, l_receiptdate] }
  stream_plan: |
    StreamMaterialize { columns: [o_orderpriority, order_count], pk_columns: [o_orderpriority] }
      StreamProject { exprs: [$0, $2], expr_alias: [o_orderpriority, order_count] }
        StreamHashAgg { group_keys: [$0], aggs: [count, count] }
          StreamProject { exprs: [$1, $2, $4], expr_alias: [ ,  ,  ] }
            StreamExchange { dist: HashShard([1]) }
              StreamHashJoin { type: LeftSemi, predicate: $0 = $3 }
                StreamProject { exprs: [$0, $2, $3], expr_alias: [ ,  ,  ] }
                  StreamExchange { dist: HashShard([0]) }
                    StreamFilter { predicate: ($1 >= '1997-07-01':Varchar::Date) AND ($1 < ('1997-07-01':Varchar::Date + '3 mons 00:00:00':Interval)) }
                      StreamTableScan { table: orders, columns: [o_orderkey, o_orderdate, o_orderpriority, _row_id#0], pk_indices: [3] }
                StreamProject { exprs: [$0, $3], expr_alias: [ ,  ] }
                  StreamExchange { dist: HashShard([0]) }
                    StreamFilter { predicate: ($1 < $2) }
                      StreamTableScan { table: lineitem, columns: [l_orderkey, l_commitdate, l_receiptdate, _row_id#0], pk_indices: [3] }
- id: tpch_q5
  before:
    - create_tables
  sql: |
    select
      n_name,
      sum(l_extendedprice * (1 - l_discount)) as revenue
    from
      customer,
      orders,
      lineitem,
      supplier,
      nation,
      region
    where
      c_custkey = o_custkey
      and l_orderkey = o_orderkey
      and l_suppkey = s_suppkey
      and c_nationkey = s_nationkey
      and s_nationkey = n_nationkey
      and n_regionkey = r_regionkey
      and r_name = 'MIDDLE EAST'
      and o_orderdate >= date '1994-01-01'
      and o_orderdate < date '1994-01-01' + interval '1' year
    group by
      n_name
    order by
      revenue desc;
  batch_plan: |
    BatchExchange { order: [$1 DESC], dist: Single }
      BatchSort { order: [$1 DESC] }
        BatchProject { exprs: [$0, $1], expr_alias: [n_name, revenue] }
          BatchHashAgg { group_keys: [$0], aggs: [sum($1)] }
            BatchProject { exprs: [$2, ($0 * (1:Int32 - $1))], expr_alias: [ ,  ] }
              BatchExchange { order: [], dist: HashShard([2]) }
                BatchHashJoin { type: Inner, predicate: $3 = $4 }
                  BatchProject { exprs: [$0, $1, $4, $5], expr_alias: [ ,  ,  ,  ] }
                    BatchExchange { order: [], dist: HashShard([5]) }
                      BatchHashJoin { type: Inner, predicate: $2 = $3 }
                        BatchProject { exprs: [$2, $3, $5], expr_alias: [ ,  ,  ] }
                          BatchExchange { order: [], dist: HashShard([5]) }
                            BatchHashJoin { type: Inner, predicate: $1 = $4AND $0 = $5 }
                              BatchProject { exprs: [$0, $3, $4, $5], expr_alias: [ ,  ,  ,  ] }
                                BatchExchange { order: [], dist: HashShard([3, 0]) }
                                  BatchHashJoin { type: Inner, predicate: $1 = $2 }
                                    BatchProject { exprs: [$1, $2], expr_alias: [ ,  ] }
                                      BatchExchange { order: [], dist: HashShard([2]) }
                                        BatchHashJoin { type: Inner, predicate: $0 = $3 }
                                          BatchExchange { order: [], dist: HashShard([0]) }
                                            BatchScan { table: customer, columns: [c_custkey, c_nationkey] }
                                          BatchProject { exprs: [$0, $1], expr_alias: [ ,  ] }
                                            BatchExchange { order: [], dist: HashShard([1]) }
                                              BatchFilter { predicate: ($2 >= '1994-01-01':Varchar::Date) AND ($2 < ('1994-01-01':Varchar::Date + '1 year 00:00:00':Interval)) }
                                                BatchScan { table: orders, columns: [o_orderkey, o_custkey, o_orderdate] }
                                    BatchExchange { order: [], dist: HashShard([0]) }
                                      BatchScan { table: lineitem, columns: [l_orderkey, l_suppkey, l_extendedprice, l_discount] }
                              BatchExchange { order: [], dist: HashShard([0, 1]) }
                                BatchScan { table: supplier, columns: [s_suppkey, s_nationkey] }
                        BatchExchange { order: [], dist: HashShard([0]) }
                          BatchScan { table: nation, columns: [n_nationkey, n_name, n_regionkey] }
                  BatchProject { exprs: [$0], expr_alias: [ ] }
                    BatchExchange { order: [], dist: HashShard([0]) }
                      BatchFilter { predicate: ($1 = 'MIDDLE EAST':Varchar) }
                        BatchScan { table: region, columns: [r_regionkey, r_name] }
  stream_plan: |
    StreamMaterialize { columns: [n_name, revenue], pk_columns: [n_name], order_descs: [revenue, n_name] }
      StreamProject { exprs: [$0, $2], expr_alias: [n_name, revenue] }
        StreamHashAgg { group_keys: [$0], aggs: [count, sum($1)] }
          StreamProject { exprs: [$2, ($0 * (1:Int32 - $1)), $4, $5, $6, $7, $8, $10], expr_alias: [ ,  ,  ,  ,  ,  ,  ,  ] }
            StreamExchange { dist: HashShard([2]) }
              StreamHashJoin { type: Inner, predicate: $3 = $9 }
                StreamProject { exprs: [$0, $1, $8, $9, $3, $4, $5, $6, $10], expr_alias: [ ,  ,  ,  ,  ,  ,  ,  ,  ] }
                  StreamExchange { dist: HashShard([9]) }
                    StreamHashJoin { type: Inner, predicate: $2 = $7 }
                      StreamProject { exprs: [$2, $3, $8, $4, $5, $6, $9], expr_alias: [ ,  ,  ,  ,  ,  ,  ] }
                        StreamExchange { dist: HashShard([8]) }
                          StreamHashJoin { type: Inner, predicate: $1 = $7AND $0 = $8 }
                            StreamProject { exprs: [$0, $5, $6, $7, $2, $3, $8], expr_alias: [ ,  ,  ,  ,  ,  ,  ] }
                              StreamExchange { dist: HashShard([5, 0]) }
                                StreamHashJoin { type: Inner, predicate: $1 = $4 }
                                  StreamProject { exprs: [$1, $3, $2, $5], expr_alias: [ ,  ,  ,  ] }
                                    StreamExchange { dist: HashShard([3]) }
                                      StreamHashJoin { type: Inner, predicate: $0 = $4 }
                                        StreamExchange { dist: HashShard([0]) }
                                          StreamTableScan { table: customer, columns: [c_custkey, c_nationkey, _row_id#0], pk_indices: [2] }
                                        StreamProject { exprs: [$0, $1, $3], expr_alias: [ ,  ,  ] }
                                          StreamExchange { dist: HashShard([1]) }
                                            StreamFilter { predicate: ($2 >= '1994-01-01':Varchar::Date) AND ($2 < ('1994-01-01':Varchar::Date + '1 year 00:00:00':Interval)) }
                                              StreamTableScan { table: orders, columns: [o_orderkey, o_custkey, o_orderdate, _row_id#0], pk_indices: [3] }
                                  StreamExchange { dist: HashShard([0]) }
                                    StreamTableScan { table: lineitem, columns: [l_orderkey, l_suppkey, l_extendedprice, l_discount, _row_id#0], pk_indices: [4] }
                            StreamExchange { dist: HashShard([0, 1]) }
                              StreamTableScan { table: supplier, columns: [s_suppkey, s_nationkey, _row_id#0], pk_indices: [2] }
                      StreamExchange { dist: HashShard([0]) }
                        StreamTableScan { table: nation, columns: [n_nationkey, n_name, n_regionkey, _row_id#0], pk_indices: [3] }
                StreamProject { exprs: [$0, $2], expr_alias: [ ,  ] }
                  StreamExchange { dist: HashShard([0]) }
                    StreamFilter { predicate: ($1 = 'MIDDLE EAST':Varchar) }
                      StreamTableScan { table: region, columns: [r_regionkey, r_name, _row_id#0], pk_indices: [2] }
- id: tpch_q6
  before:
    - create_tables
  sql: |
    select
      sum(l_extendedprice * l_discount) as revenue
    from
      lineitem
    where
      l_shipdate >= date '1994-01-01'
      and l_shipdate < date '1994-01-01' + interval '1' year
      and l_discount between 0.08 - 0.01 and 0.08 + 0.01
      and l_quantity < 24;
  batch_plan: |
    BatchProject { exprs: [$0], expr_alias: [revenue] }
      BatchSimpleAgg { aggs: [sum($0)] }
        BatchExchange { order: [], dist: Single }
          BatchProject { exprs: [($1 * $2)], expr_alias: [ ] }
            BatchFilter { predicate: ($3 >= '1994-01-01':Varchar::Date) AND ($3 < ('1994-01-01':Varchar::Date + '1 year 00:00:00':Interval)) AND ($2 >= (0.08:Decimal - 0.01:Decimal)) AND ($2 <= (0.08:Decimal + 0.01:Decimal)) AND ($0 < 24:Int32) }
              BatchScan { table: lineitem, columns: [l_quantity, l_extendedprice, l_discount, l_shipdate] }
  stream_plan: |
    StreamMaterialize { columns: [revenue, agg#0(hidden)], pk_columns: [agg#0, revenue] }
      StreamProject { exprs: [$1, $0], expr_alias: [revenue,  ] }
        StreamSimpleAgg { aggs: [count, sum($0)] }
          StreamExchange { dist: Single }
            StreamProject { exprs: [($1 * $2), $4], expr_alias: [ ,  ] }
              StreamFilter { predicate: ($3 >= '1994-01-01':Varchar::Date) AND ($3 < ('1994-01-01':Varchar::Date + '1 year 00:00:00':Interval)) AND ($2 >= (0.08:Decimal - 0.01:Decimal)) AND ($2 <= (0.08:Decimal + 0.01:Decimal)) AND ($0 < 24:Int32) }
                StreamTableScan { table: lineitem, columns: [l_quantity, l_extendedprice, l_discount, l_shipdate, _row_id#0], pk_indices: [4] }
- id: tpch_q7
  before:
    - create_tables
  sql: |
    select
      supp_nation,
      cust_nation,
      l_year,
      sum(volume) as revenue
    from
      (
        select
          n1.n_name as supp_nation,
          n2.n_name as cust_nation,
          extract(year from l_shipdate) as l_year,
          l_extendedprice * (1 - l_discount) as volume
        from
          supplier,
          lineitem,
          orders,
          customer,
          nation n1,
          nation n2
        where
          s_suppkey = l_suppkey
          and o_orderkey = l_orderkey
          and c_custkey = o_custkey
          and s_nationkey = n1.n_nationkey
          and c_nationkey = n2.n_nationkey
          and (
            (n1.n_name = 'ROMANIA' and n2.n_name = 'IRAN')
            or (n1.n_name = 'IRAN' and n2.n_name = 'ROMANIA')
          )
          and l_shipdate between date '1983-01-01' and date '2000-12-31'
      ) as shipping
    group by
      supp_nation,
      cust_nation,
      l_year
    order by
      supp_nation,
      cust_nation,
      l_year;
  batch_plan: |
    BatchExchange { order: [$0 ASC, $1 ASC, $2 ASC], dist: Single }
      BatchSort { order: [$0 ASC, $1 ASC, $2 ASC] }
        BatchProject { exprs: [$0, $1, $2, $3], expr_alias: [supp_nation, cust_nation, l_year, revenue] }
          BatchHashAgg { group_keys: [$0, $1, $2], aggs: [sum($3)] }
            BatchExchange { order: [], dist: HashShard([0, 1, 2]) }
              BatchProject { exprs: [$4, $6, Extract('YEAR':Varchar, $2), ($0 * (1:Int32 - $1))], expr_alias: [ ,  ,  ,  ] }
                BatchFilter { predicate: ((($4 = 'ROMANIA':Varchar) AND ($6 = 'IRAN':Varchar)) OR (($4 = 'IRAN':Varchar) AND ($6 = 'ROMANIA':Varchar))) }
                  BatchHashJoin { type: Inner, predicate: $3 = $5 }
                    BatchProject { exprs: [$1, $2, $3, $4, $6], expr_alias: [ ,  ,  ,  ,  ] }
                      BatchExchange { order: [], dist: HashShard([4]) }
                        BatchHashJoin { type: Inner, predicate: $0 = $5 }
                          BatchProject { exprs: [$0, $1, $2, $3, $6], expr_alias: [ ,  ,  ,  ,  ] }
                            BatchExchange { order: [], dist: HashShard([0]) }
                              BatchHashJoin { type: Inner, predicate: $4 = $5 }
                                BatchProject { exprs: [$0, $2, $3, $4, $6], expr_alias: [ ,  ,  ,  ,  ] }
                                  BatchExchange { order: [], dist: HashShard([6]) }
                                    BatchHashJoin { type: Inner, predicate: $1 = $5 }
                                      BatchProject { exprs: [$1, $2, $4, $5, $6], expr_alias: [ ,  ,  ,  ,  ] }
                                        BatchExchange { order: [], dist: HashShard([2]) }
                                          BatchHashJoin { type: Inner, predicate: $0 = $3 }
                                            BatchExchange { order: [], dist: HashShard([0]) }
                                              BatchScan { table: supplier, columns: [s_suppkey, s_nationkey] }
                                            BatchExchange { order: [], dist: HashShard([1]) }
                                              BatchFilter { predicate: ($4 >= '1983-01-01':Varchar::Date) AND ($4 <= '2000-12-31':Varchar::Date) }
                                                BatchScan { table: lineitem, columns: [l_orderkey, l_suppkey, l_extendedprice, l_discount, l_shipdate] }
                                      BatchExchange { order: [], dist: HashShard([0]) }
                                        BatchScan { table: orders, columns: [o_orderkey, o_custkey] }
                                BatchExchange { order: [], dist: HashShard([0]) }
                                  BatchScan { table: customer, columns: [c_custkey, c_nationkey] }
                          BatchExchange { order: [], dist: HashShard([0]) }
                            BatchScan { table: nation, columns: [n_nationkey, n_name] }
                    BatchExchange { order: [], dist: HashShard([0]) }
                      BatchScan { table: nation, columns: [n_nationkey, n_name] }
  stream_plan: |
    StreamMaterialize { columns: [supp_nation, cust_nation, l_year, revenue], pk_columns: [supp_nation, cust_nation, l_year] }
      StreamProject { exprs: [$0, $1, $2, $4], expr_alias: [supp_nation, cust_nation, l_year, revenue] }
        StreamHashAgg { group_keys: [$0, $1, $2], aggs: [count, sum($3)] }
          StreamExchange { dist: HashShard([0, 1, 2]) }
            StreamProject { exprs: [$4, $11, Extract('YEAR':Varchar, $2), ($0 * (1:Int32 - $1)), $5, $6, $7, $8, $9, $12], expr_alias: [ ,  ,  ,  ,  ,  ,  ,  ,  ,  ] }
              StreamFilter { predicate: ((($4 = 'ROMANIA':Varchar) AND ($11 = 'IRAN':Varchar)) OR (($4 = 'IRAN':Varchar) AND ($11 = 'ROMANIA':Varchar))) }
                StreamHashJoin { type: Inner, predicate: $3 = $10 }
                  StreamProject { exprs: [$1, $2, $3, $4, $10, $5, $6, $7, $8, $11], expr_alias: [ ,  ,  ,  ,  ,  ,  ,  ,  ,  ] }
                    StreamExchange { dist: HashShard([4]) }
                      StreamHashJoin { type: Inner, predicate: $0 = $9 }
                        StreamProject { exprs: [$0, $1, $2, $3, $9, $5, $6, $7, $10], expr_alias: [ ,  ,  ,  ,  ,  ,  ,  ,  ] }
                          StreamExchange { dist: HashShard([0]) }
                            StreamHashJoin { type: Inner, predicate: $4 = $8 }
                              StreamProject { exprs: [$0, $2, $3, $4, $8, $5, $6, $9], expr_alias: [ ,  ,  ,  ,  ,  ,  ,  ] }
                                StreamExchange { dist: HashShard([8]) }
                                  StreamHashJoin { type: Inner, predicate: $1 = $7 }
                                    StreamProject { exprs: [$1, $3, $5, $6, $7, $2, $8], expr_alias: [ ,  ,  ,  ,  ,  ,  ] }
                                      StreamExchange { dist: HashShard([3]) }
                                        StreamHashJoin { type: Inner, predicate: $0 = $4 }
                                          StreamExchange { dist: HashShard([0]) }
                                            StreamTableScan { table: supplier, columns: [s_suppkey, s_nationkey, _row_id#0], pk_indices: [2] }
                                          StreamExchange { dist: HashShard([1]) }
                                            StreamFilter { predicate: ($4 >= '1983-01-01':Varchar::Date) AND ($4 <= '2000-12-31':Varchar::Date) }
                                              StreamTableScan { table: lineitem, columns: [l_orderkey, l_suppkey, l_extendedprice, l_discount, l_shipdate, _row_id#0], pk_indices: [5] }
                                    StreamExchange { dist: HashShard([0]) }
                                      StreamTableScan { table: orders, columns: [o_orderkey, o_custkey, _row_id#0], pk_indices: [2] }
                              StreamExchange { dist: HashShard([0]) }
                                StreamTableScan { table: customer, columns: [c_custkey, c_nationkey, _row_id#0], pk_indices: [2] }
                        StreamExchange { dist: HashShard([0]) }
                          StreamTableScan { table: nation, columns: [n_nationkey, n_name, _row_id#0], pk_indices: [2] }
                  StreamExchange { dist: HashShard([0]) }
                    StreamTableScan { table: nation, columns: [n_nationkey, n_name, _row_id#0], pk_indices: [2] }
- id: tpch_q8
  before:
    - create_tables
  sql: |
    select
      o_year,
      round(sum(case
        when nation = 'IRAN' then volume
        else 0
      end) / sum(volume), 6) as mkt_share
    from
      (
        select
          extract(year from o_orderdate) as o_year,
          l_extendedprice * (1 - l_discount) as volume,
          n2.n_name as nation
        from
          part,
          supplier,
          lineitem,
          orders,
          customer,
          nation n1,
          nation n2,
          region
        where
          p_partkey = l_partkey
          and s_suppkey = l_suppkey
          and l_orderkey = o_orderkey
          and o_custkey = c_custkey
          and c_nationkey = n1.n_nationkey
          and n1.n_regionkey = r_regionkey
          and r_name = 'ASIA'
          and s_nationkey = n2.n_nationkey
          and o_orderdate between date '1995-01-01' and date '1996-12-31'
          and p_type = 'PROMO ANODIZED STEEL'
      ) as all_nations
    group by
      o_year
    order by
      o_year;
  optimized_logical_plan: |
    LogicalProject { exprs: [$0, RoundDigit(($1 / $2), 6:Int32)], expr_alias: [o_year, mkt_share] }
      LogicalAgg { group_keys: [0], agg_calls: [sum($1), sum($2)] }
        LogicalProject { exprs: [Extract('YEAR':Varchar, $2), Case(($4 = 'IRAN':Varchar), ($0 * (1:Int32 - $1)), 0:Int32::Decimal), ($0 * (1:Int32 - $1))], expr_alias: [ ,  ,  ] }
          LogicalJoin { type: Inner, on: ($3 = $5) }
            LogicalProject { exprs: [$1, $2, $3, $4, $6], expr_alias: [ ,  ,  ,  ,  ] }
              LogicalJoin { type: Inner, on: ($0 = $5) }
                LogicalProject { exprs: [$0, $1, $2, $3, $6], expr_alias: [ ,  ,  ,  ,  ] }
                  LogicalJoin { type: Inner, on: ($4 = $5) }
                    LogicalProject { exprs: [$0, $1, $2, $4, $6], expr_alias: [ ,  ,  ,  ,  ] }
                      LogicalJoin { type: Inner, on: ($3 = $5) }
                        LogicalProject { exprs: [$0, $2, $3, $5, $6], expr_alias: [ ,  ,  ,  ,  ] }
                          LogicalJoin { type: Inner, on: ($1 = $4) }
                            LogicalProject { exprs: [$2, $3, $6, $7], expr_alias: [ ,  ,  ,  ] }
                              LogicalJoin { type: Inner, on: ($0 = $4) AND ($1 = $5) }
                                LogicalJoin { type: Inner, on: always }
                                  LogicalProject { exprs: [$0], expr_alias: [ ] }
                                    LogicalFilter { predicate: ($1 = 'PROMO ANODIZED STEEL':Varchar) }
                                      LogicalScan { table: part, columns: [p_partkey, p_type] }
                                  LogicalScan { table: supplier, columns: [s_suppkey, s_nationkey] }
                                LogicalScan { table: lineitem, columns: [l_orderkey, l_partkey, l_suppkey, l_extendedprice, l_discount] }
                            LogicalFilter { predicate: ($2 >= '1995-01-01':Varchar::Date) AND ($2 <= '1996-12-31':Varchar::Date) }
                              LogicalScan { table: orders, columns: [o_orderkey, o_custkey, o_orderdate] }
                        LogicalScan { table: customer, columns: [c_custkey, c_nationkey] }
                    LogicalScan { table: nation, columns: [n_nationkey, n_regionkey] }
                LogicalScan { table: nation, columns: [n_nationkey, n_name] }
            LogicalProject { exprs: [$0], expr_alias: [ ] }
              LogicalFilter { predicate: ($1 = 'ASIA':Varchar) }
                LogicalScan { table: region, columns: [r_regionkey, r_name] }
- id: tpch_q9
  before:
    - create_tables
  sql: |
    select
      nation,
      o_year,
      round(sum(amount), 2) as sum_profit
    from
      (
        select
          n_name as nation,
          extract(year from o_orderdate) as o_year,
          l_extendedprice * (1 - l_discount) - ps_supplycost * l_quantity as amount
        from
          part,
          supplier,
          lineitem,
          partsupp,
          orders,
          nation
        where
          s_suppkey = l_suppkey
          and ps_suppkey = l_suppkey
          and ps_partkey = l_partkey
          and p_partkey = l_partkey
          and o_orderkey = l_orderkey
          and s_nationkey = n_nationkey
          and p_name like '%yellow%'
      ) as profit
    group by
      nation,
      o_year
    order by
      nation,
      o_year desc;
  optimized_logical_plan: |
    LogicalProject { exprs: [$0, $1, RoundDigit($2, 2:Int32)], expr_alias: [nation, o_year, sum_profit] }
      LogicalAgg { group_keys: [0, 1], agg_calls: [sum($2)] }
        LogicalProject { exprs: [$7, Extract('YEAR':Varchar, $5), (($2 * (1:Int32 - $3)) - ($4 * $1))], expr_alias: [ ,  ,  ] }
          LogicalJoin { type: Inner, on: ($0 = $6) }
            LogicalProject { exprs: [$0, $2, $3, $4, $5, $7], expr_alias: [ ,  ,  ,  ,  ,  ] }
              LogicalJoin { type: Inner, on: ($6 = $1) }
                LogicalProject { exprs: [$0, $1, $4, $5, $6, $9], expr_alias: [ ,  ,  ,  ,  ,  ] }
                  LogicalJoin { type: Inner, on: ($8 = $3) AND ($7 = $2) }
                    LogicalProject { exprs: [$2, $3, $4, $5, $6, $7, $8], expr_alias: [ ,  ,  ,  ,  ,  ,  ] }
                      LogicalJoin { type: Inner, on: ($1 = $5) AND ($0 = $4) }
                        LogicalJoin { type: Inner, on: always }
                          LogicalProject { exprs: [$0], expr_alias: [ ] }
                            LogicalFilter { predicate: Like($1, '%yellow%':Varchar) }
                              LogicalScan { table: part, columns: [p_partkey, p_name] }
                          LogicalScan { table: supplier, columns: [s_suppkey, s_nationkey] }
                        LogicalScan { table: lineitem, columns: [l_orderkey, l_partkey, l_suppkey, l_quantity, l_extendedprice, l_discount] }
                    LogicalScan { table: partsupp, columns: [ps_partkey, ps_suppkey, ps_supplycost] }
                LogicalScan { table: orders, columns: [o_orderkey, o_orderdate] }
            LogicalScan { table: nation, columns: [n_nationkey, n_name] }
- id: tpch_q10
  before:
    - create_tables
  sql: |
    select
      c_custkey,
      c_name,
      sum(l_extendedprice * (1.00 - l_discount)) as revenue,
      c_acctbal,
      n_name,
      c_address,
      c_phone,
      c_comment
    from
      customer,
      orders,
      lineitem,
      nation
    where
      c_custkey = o_custkey
      and l_orderkey = o_orderkey
      and o_orderdate >= date '1994-01-01'
      and o_orderdate < date '1994-01-01' + interval '3' month
      and l_returnflag = 'R'
      and c_nationkey = n_nationkey
    group by
      c_custkey,
      c_name,
      c_acctbal,
      c_phone,
      n_name,
      c_address,
      c_comment
    order by
      revenue desc
    limit 20;
  batch_plan: |
    BatchTopN { order: [$2 DESC], limit: 20, offset: 0 }
      BatchExchange { order: [], dist: Single }
        BatchProject { exprs: [$0, $1, $7, $2, $4, $5, $3, $6], expr_alias: [c_custkey, c_name, revenue, c_acctbal, n_name, c_address, c_phone, c_comment] }
          BatchHashAgg { group_keys: [$0, $1, $2, $3, $4, $5, $6], aggs: [sum($7)] }
            BatchProject { exprs: [$0, $1, $5, $4, $10, $2, $6, ($7 * (1.00:Decimal - $8))], expr_alias: [ ,  ,  ,  ,  ,  ,  ,  ] }
              BatchExchange { order: [], dist: HashShard([0, 1, 5, 4, 10, 2, 6]) }
                BatchHashJoin { type: Inner, predicate: $3 = $9 }
                  BatchProject { exprs: [$0, $1, $2, $3, $4, $5, $6, $9, $10], expr_alias: [ ,  ,  ,  ,  ,  ,  ,  ,  ] }
                    BatchExchange { order: [], dist: HashShard([3]) }
                      BatchHashJoin { type: Inner, predicate: $7 = $8 }
                        BatchProject { exprs: [$0, $1, $2, $3, $4, $5, $6, $7], expr_alias: [ ,  ,  ,  ,  ,  ,  ,  ] }
                          BatchExchange { order: [], dist: HashShard([7]) }
                            BatchHashJoin { type: Inner, predicate: $0 = $8 }
                              BatchExchange { order: [], dist: HashShard([0]) }
                                BatchScan { table: customer, columns: [c_custkey, c_name, c_address, c_nationkey, c_phone, c_acctbal, c_comment] }
                              BatchProject { exprs: [$0, $1], expr_alias: [ ,  ] }
                                BatchExchange { order: [], dist: HashShard([1]) }
                                  BatchFilter { predicate: ($2 >= '1994-01-01':Varchar::Date) AND ($2 < ('1994-01-01':Varchar::Date + '3 mons 00:00:00':Interval)) }
                                    BatchScan { table: orders, columns: [o_orderkey, o_custkey, o_orderdate] }
                        BatchProject { exprs: [$0, $1, $2], expr_alias: [ ,  ,  ] }
                          BatchExchange { order: [], dist: HashShard([0]) }
                            BatchFilter { predicate: ($3 = 'R':Varchar) }
                              BatchScan { table: lineitem, columns: [l_orderkey, l_extendedprice, l_discount, l_returnflag] }
                  BatchExchange { order: [], dist: HashShard([0]) }
                    BatchScan { table: nation, columns: [n_nationkey, n_name] }
  stream_plan: |
    StreamMaterialize { columns: [c_custkey, c_name, revenue, c_acctbal, n_name, c_address, c_phone, c_comment], pk_columns: [c_custkey, c_name, c_acctbal, c_phone, n_name, c_address, c_comment], order_descs: [revenue, c_custkey, c_name, c_acctbal, c_phone, n_name, c_address, c_comment] }
      StreamTopN { order: [$2 DESC], limit: 20, offset: 0 }
        StreamExchange { dist: Single }
          StreamProject { exprs: [$0, $1, $8, $2, $4, $5, $3, $6], expr_alias: [c_custkey, c_name, revenue, c_acctbal, n_name, c_address, c_phone, c_comment] }
            StreamHashAgg { group_keys: [$0, $1, $2, $3, $4, $5, $6], aggs: [count, sum($7)] }
              StreamProject { exprs: [$0, $1, $5, $4, $13, $2, $6, ($7 * (1.00:Decimal - $8)), $9, $10, $11, $14], expr_alias: [ ,  ,  ,  ,  ,  ,  ,  ,  ,  ,  ,  ] }
                StreamExchange { dist: HashShard([0, 1, 5, 4, 13, 2, 6]) }
                  StreamHashJoin { type: Inner, predicate: $3 = $12 }
                    StreamProject { exprs: [$0, $1, $2, $3, $4, $5, $6, $11, $12, $8, $9, $13], expr_alias: [ ,  ,  ,  ,  ,  ,  ,  ,  ,  ,  ,  ] }
                      StreamExchange { dist: HashShard([3]) }
                        StreamHashJoin { type: Inner, predicate: $7 = $10 }
                          StreamProject { exprs: [$0, $1, $2, $3, $4, $5, $6, $8, $7, $10], expr_alias: [ ,  ,  ,  ,  ,  ,  ,  ,  ,  ] }
                            StreamExchange { dist: HashShard([8]) }
                              StreamHashJoin { type: Inner, predicate: $0 = $9 }
                                StreamExchange { dist: HashShard([0]) }
                                  StreamTableScan { table: customer, columns: [c_custkey, c_name, c_address, c_nationkey, c_phone, c_acctbal, c_comment, _row_id#0], pk_indices: [7] }
                                StreamProject { exprs: [$0, $1, $3], expr_alias: [ ,  ,  ] }
                                  StreamExchange { dist: HashShard([1]) }
                                    StreamFilter { predicate: ($2 >= '1994-01-01':Varchar::Date) AND ($2 < ('1994-01-01':Varchar::Date + '3 mons 00:00:00':Interval)) }
                                      StreamTableScan { table: orders, columns: [o_orderkey, o_custkey, o_orderdate, _row_id#0], pk_indices: [3] }
                          StreamProject { exprs: [$0, $1, $2, $4], expr_alias: [ ,  ,  ,  ] }
                            StreamExchange { dist: HashShard([0]) }
                              StreamFilter { predicate: ($3 = 'R':Varchar) }
                                StreamTableScan { table: lineitem, columns: [l_orderkey, l_extendedprice, l_discount, l_returnflag, _row_id#0], pk_indices: [4] }
                    StreamExchange { dist: HashShard([0]) }
                      StreamTableScan { table: nation, columns: [n_nationkey, n_name, _row_id#0], pk_indices: [2] }
- id: tpch_q12
  before:
    - create_tables
  sql: |
    select
        l_shipmode,
        sum(case
            when o_orderpriority = '1-URGENT'
                or o_orderpriority = '2-HIGH'
                then 1
            else 0
        end) as high_line_count,
        sum(case
            when o_orderpriority <> '1-URGENT'
                and o_orderpriority <> '2-HIGH'
                then 1
            else 0
        end) as low_line_count
    from
        orders,
        lineitem
    where
        o_orderkey = l_orderkey
        and l_shipmode in ('FOB', 'SHIP')
        and l_commitdate < l_receiptdate
        and l_shipdate < l_commitdate
        and l_receiptdate >= date '1994-01-01'
        and l_receiptdate < date '1994-01-01' + interval '1' year
    group by
        l_shipmode
    order by
        l_shipmode;
  batch_plan: |
    BatchExchange { order: [$0 ASC], dist: Single }
      BatchSort { order: [$0 ASC] }
        BatchProject { exprs: [$0, $1, $2], expr_alias: [l_shipmode, high_line_count, low_line_count] }
          BatchHashAgg { group_keys: [$0], aggs: [sum($1), sum($2)] }
            BatchProject { exprs: [$3, Case((($1 = '1-URGENT':Varchar) OR ($1 = '2-HIGH':Varchar)), 1:Int32, 0:Int32), Case((($1 <> '1-URGENT':Varchar) AND ($1 <> '2-HIGH':Varchar)), 1:Int32, 0:Int32)], expr_alias: [ ,  ,  ] }
              BatchExchange { order: [], dist: HashShard([3]) }
                BatchHashJoin { type: Inner, predicate: $0 = $2 }
                  BatchExchange { order: [], dist: HashShard([0]) }
                    BatchScan { table: orders, columns: [o_orderkey, o_orderpriority] }
                  BatchProject { exprs: [$0, $4], expr_alias: [ ,  ] }
                    BatchExchange { order: [], dist: HashShard([0]) }
                      BatchFilter { predicate: In($4, 'FOB':Varchar, 'SHIP':Varchar) AND ($2 < $3) AND ($1 < $2) AND ($3 >= '1994-01-01':Varchar::Date) AND ($3 < ('1994-01-01':Varchar::Date + '1 year 00:00:00':Interval)) }
                        BatchScan { table: lineitem, columns: [l_orderkey, l_shipdate, l_commitdate, l_receiptdate, l_shipmode] }
  stream_plan: |
    StreamMaterialize { columns: [l_shipmode, high_line_count, low_line_count], pk_columns: [l_shipmode] }
      StreamProject { exprs: [$0, $2, $3], expr_alias: [l_shipmode, high_line_count, low_line_count] }
        StreamHashAgg { group_keys: [$0], aggs: [count, sum($1), sum($2)] }
          StreamProject { exprs: [$4, Case((($1 = '1-URGENT':Varchar) OR ($1 = '2-HIGH':Varchar)), 1:Int32, 0:Int32), Case((($1 <> '1-URGENT':Varchar) AND ($1 <> '2-HIGH':Varchar)), 1:Int32, 0:Int32), $2, $5], expr_alias: [ ,  ,  ,  ,  ] }
            StreamExchange { dist: HashShard([4]) }
              StreamHashJoin { type: Inner, predicate: $0 = $3 }
                StreamExchange { dist: HashShard([0]) }
                  StreamTableScan { table: orders, columns: [o_orderkey, o_orderpriority, _row_id#0], pk_indices: [2] }
                StreamProject { exprs: [$0, $4, $5], expr_alias: [ ,  ,  ] }
                  StreamExchange { dist: HashShard([0]) }
                    StreamFilter { predicate: In($4, 'FOB':Varchar, 'SHIP':Varchar) AND ($2 < $3) AND ($1 < $2) AND ($3 >= '1994-01-01':Varchar::Date) AND ($3 < ('1994-01-01':Varchar::Date + '1 year 00:00:00':Interval)) }
                      StreamTableScan { table: lineitem, columns: [l_orderkey, l_shipdate, l_commitdate, l_receiptdate, l_shipmode, _row_id#0], pk_indices: [5] }
- id: tpch_q13
  before:
    - create_tables
  sql: |
    select
      c_count,
      count(*) as custdist
    from
      (
        select
          c_custkey,
          count(o_orderkey) as c_count
        from
          customer left outer join orders on
            c_custkey = o_custkey
            and o_comment not like '%:1%:2%'
        group by
          c_custkey
      ) as c_orders (c_custkey, c_count)
    group by
      c_count
    order by
      custdist desc,
      c_count desc;
  batch_plan: |
    BatchExchange { order: [$1 DESC, $0 DESC], dist: Single }
      BatchSort { order: [$1 DESC, $0 DESC] }
        BatchProject { exprs: [$0, $1], expr_alias: [c_count, custdist] }
          BatchHashAgg { group_keys: [$0], aggs: [count] }
            BatchProject { exprs: [$1], expr_alias: [ ] }
              BatchExchange { order: [], dist: HashShard([1]) }
                BatchHashAgg { group_keys: [$0], aggs: [count($1)] }
                  BatchProject { exprs: [$0, $1], expr_alias: [ ,  ] }
                    BatchHashJoin { type: LeftOuter, predicate: $0 = $2AND Not(Like($3, '%:1%:2%':Varchar)) }
                      BatchExchange { order: [], dist: HashShard([0]) }
                        BatchScan { table: customer, columns: [c_custkey] }
                      BatchExchange { order: [], dist: HashShard([1]) }
                        BatchScan { table: orders, columns: [o_orderkey, o_custkey, o_comment] }
  stream_plan: |
    StreamMaterialize { columns: [c_count, custdist], pk_columns: [c_count], order_descs: [custdist, c_count] }
      StreamProject { exprs: [$0, $2], expr_alias: [c_count, custdist] }
        StreamHashAgg { group_keys: [$0], aggs: [count, count] }
          StreamProject { exprs: [$2, $0], expr_alias: [ ,  ] }
            StreamExchange { dist: HashShard([2]) }
              StreamHashAgg { group_keys: [$0], aggs: [count, count($1)] }
                StreamProject { exprs: [$0, $2, $1, $5], expr_alias: [ ,  ,  ,  ] }
                  StreamHashJoin { type: LeftOuter, predicate: $0 = $3AND Not(Like($4, '%:1%:2%':Varchar)) }
                    StreamExchange { dist: HashShard([0]) }
                      StreamTableScan { table: customer, columns: [c_custkey, _row_id#0], pk_indices: [1] }
                    StreamExchange { dist: HashShard([1]) }
                      StreamTableScan { table: orders, columns: [o_orderkey, o_custkey, o_comment, _row_id#0], pk_indices: [3] }
- id: tpch_q14
  before:
    - create_tables
  sql: |
    select
      100.00 * sum(case
        when p_type like 'PROMO%'
          then l_extendedprice * (1 - l_discount)
        else 0
      end) / sum(l_extendedprice * (1 - l_discount)) as promo_revenue
    from
      lineitem,
      part
    where
      l_partkey = p_partkey
      and l_shipdate >= date '1995-09-01'
      and l_shipdate < date '1995-09-01' + interval '1' month;
  batch_plan: |
    BatchProject { exprs: [((100.00:Decimal * $0) / $1)], expr_alias: [promo_revenue] }
      BatchSimpleAgg { aggs: [sum($0), sum($1)] }
        BatchExchange { order: [], dist: Single }
          BatchProject { exprs: [Case(Like($4, 'PROMO%':Varchar), ($1 * (1:Int32 - $2)), 0:Int32::Decimal), ($1 * (1:Int32 - $2))], expr_alias: [ ,  ] }
            BatchHashJoin { type: Inner, predicate: $0 = $3 }
              BatchProject { exprs: [$0, $1, $2], expr_alias: [ ,  ,  ] }
                BatchExchange { order: [], dist: HashShard([0]) }
                  BatchFilter { predicate: ($3 >= '1995-09-01':Varchar::Date) AND ($3 < ('1995-09-01':Varchar::Date + '1 mon 00:00:00':Interval)) }
                    BatchScan { table: lineitem, columns: [l_partkey, l_extendedprice, l_discount, l_shipdate] }
              BatchExchange { order: [], dist: HashShard([0]) }
                BatchScan { table: part, columns: [p_partkey, p_type] }
  stream_plan: |
    StreamMaterialize { columns: [promo_revenue, agg#0(hidden), agg#1(hidden), agg#2(hidden)], pk_columns: [agg#0, agg#1, agg#2] }
      StreamProject { exprs: [((100.00:Decimal * $1) / $2), $0, $1, $2], expr_alias: [promo_revenue,  ,  ,  ] }
        StreamSimpleAgg { aggs: [count, sum($0), sum($1)] }
          StreamExchange { dist: Single }
            StreamProject { exprs: [Case(Like($5, 'PROMO%':Varchar), ($1 * (1:Int32 - $2)), 0:Int32::Decimal), ($1 * (1:Int32 - $2)), $3, $6], expr_alias: [ ,  ,  ,  ] }
              StreamHashJoin { type: Inner, predicate: $0 = $4 }
                StreamProject { exprs: [$0, $1, $2, $4], expr_alias: [ ,  ,  ,  ] }
                  StreamExchange { dist: HashShard([0]) }
                    StreamFilter { predicate: ($3 >= '1995-09-01':Varchar::Date) AND ($3 < ('1995-09-01':Varchar::Date + '1 mon 00:00:00':Interval)) }
                      StreamTableScan { table: lineitem, columns: [l_partkey, l_extendedprice, l_discount, l_shipdate, _row_id#0], pk_indices: [4] }
                StreamExchange { dist: HashShard([0]) }
                  StreamTableScan { table: part, columns: [p_partkey, p_type, _row_id#0], pk_indices: [2] }
- id: tpch_q15
  before:
    - create_tables
  sql: |
    select
      s_suppkey,
      s_name,
      s_address,
      s_phone,
      total_revenue
    from
      supplier,
      (
        select
        l_suppkey,
        sum(l_extendedprice * (1 - l_discount)) as total_revenue
      from
        lineitem
      where
        l_shipdate >= date '1993-01-01'
        and l_shipdate < date '1993-01-01' + interval '3' month
      group by
        l_suppkey
      ) as revenue0 (supplier_no, total_revenue)
    where
      s_suppkey = supplier_no
      and total_revenue = (
        select
          max(total_revenue) as max_revenue
        from
          (
            select
            l_suppkey,
            sum(l_extendedprice * (1 - l_discount)) as total_revenue
          from
            lineitem
          where
            l_shipdate >= date '1993-01-01'
            and l_shipdate < date '1993-01-01' + interval '3' month
          group by
            l_suppkey
          ) as revenue0 (supplier_no, total_revenue)
      )
    order by
      s_suppkey;
  optimized_logical_plan: |
    LogicalProject { exprs: [$0, $1, $2, $3, $4], expr_alias: [s_suppkey, s_name, s_address, s_phone, total_revenue] }
      LogicalFilter { predicate: ($4 = $5) }
        LogicalJoin { type: LeftOuter, on: always }
          LogicalProject { exprs: [$0, $1, $2, $3, $5], expr_alias: [ ,  ,  ,  ,  ] }
            LogicalJoin { type: Inner, on: ($0 = $4) }
              LogicalScan { table: supplier, columns: [s_suppkey, s_name, s_address, s_phone] }
              LogicalProject { exprs: [$0, $1], expr_alias: [l_suppkey, total_revenue] }
                LogicalAgg { group_keys: [0], agg_calls: [sum($1)] }
                  LogicalProject { exprs: [$0, ($1 * (1:Int32 - $2))], expr_alias: [ ,  ] }
                    LogicalFilter { predicate: ($3 >= '1993-01-01':Varchar::Date) AND ($3 < ('1993-01-01':Varchar::Date + '3 mons 00:00:00':Interval)) }
                      LogicalScan { table: lineitem, columns: [l_suppkey, l_extendedprice, l_discount, l_shipdate] }
          LogicalProject { exprs: [$0], expr_alias: [max_revenue] }
            LogicalAgg { group_keys: [], agg_calls: [max($0)] }
              LogicalProject { exprs: [$1], expr_alias: [ ] }
                LogicalAgg { group_keys: [0], agg_calls: [sum($1)] }
                  LogicalProject { exprs: [$0, ($1 * (1:Int32 - $2))], expr_alias: [ ,  ] }
                    LogicalFilter { predicate: ($3 >= '1993-01-01':Varchar::Date) AND ($3 < ('1993-01-01':Varchar::Date + '3 mons 00:00:00':Interval)) }
                      LogicalScan { table: lineitem, columns: [l_suppkey, l_extendedprice, l_discount, l_shipdate] }
- id: tpch_q17
  before:
    - create_tables
  sql: |
    select
      ROUND(sum(l_extendedprice) / 7.0, 16) as avg_yearly
    from
      lineitem,
      part
    where
      p_partkey = l_partkey
      and p_brand = 'Brand#13'
      and p_container = 'JUMBO PKG'
      and l_quantity < (
        select
          0.2 * avg(l_quantity)
        from
          lineitem
        where
          l_partkey = p_partkey
      );
  batch_plan: |
    BatchProject { exprs: [RoundDigit(($0 / 7.0:Decimal), 16:Int32)], expr_alias: [avg_yearly] }
      BatchSimpleAgg { aggs: [sum($0)] }
        BatchExchange { order: [], dist: Single }
          BatchProject { exprs: [$1], expr_alias: [ ] }
            BatchFilter { predicate: ($0 < (0.2:Decimal * ($2 / $3))) }
              BatchProject { exprs: [$5, $6, $27, $28], expr_alias: [ ,  ,  ,  ] }
                BatchHashAgg { group_keys: [$0, $1, $2, $3, $4, $5, $6, $7, $8, $9, $10, $11, $12, $13, $14, $15, $16, $17, $18, $19, $20, $21, $22, $23, $24, $25, $26], aggs: [sum($27), count($27)] }
                  BatchProject { exprs: [$0, $1, $2, $3, $4, $5, $6, $7, $8, $9, $10, $11, $12, $13, $14, $15, $16, $17, $18, $19, $20, $21, $22, $23, $24, $25, $26, $27], expr_alias: [ ,  ,  ,  ,  ,  ,  ,  ,  ,  ,  ,  ,  ,  ,  ,  ,  ,  ,  ,  ,  ,  ,  ,  ,  ,  ,  ,  ] }
                    BatchExchange { order: [], dist: HashShard([0, 1, 2, 3, 4, 5, 6, 7, 8, 9, 10, 11, 12, 13, 14, 15, 16, 17, 18, 19, 20, 21, 22, 23, 24, 25, 26]) }
                      BatchHashJoin { type: LeftOuter, predicate: $18 = $28 }
                        BatchExchange { order: [], dist: HashShard([18]) }
                          BatchHashJoin { type: Inner, predicate: $2 = $18 }
                            BatchExchange { order: [], dist: HashShard([2]) }
                              BatchScan { table: lineitem, columns: [_row_id#0, l_orderkey, l_partkey, l_suppkey, l_linenumber, l_quantity, l_extendedprice, l_discount, l_tax, l_returnflag, l_linestatus, l_shipdate, l_commitdate, l_receiptdate, l_shipinstruct, l_shipmode, l_comment] }
                            BatchExchange { order: [], dist: HashShard([1]) }
                              BatchFilter { predicate: ($4 = 'Brand#13':Varchar) AND ($7 = 'JUMBO PKG':Varchar) }
                                BatchScan { table: part, columns: [_row_id#0, p_partkey, p_name, p_mfgr, p_brand, p_type, p_size, p_container, p_retailprice, p_comment] }
                        BatchProject { exprs: [$1, $0], expr_alias: [ ,  ] }
                          BatchExchange { order: [], dist: HashShard([0]) }
                            BatchScan { table: lineitem, columns: [l_partkey, l_quantity] }
  stream_plan: |
    StreamMaterialize { columns: [avg_yearly, agg#0(hidden), agg#1(hidden)], pk_columns: [agg#0, agg#1] }
      StreamProject { exprs: [RoundDigit(($1 / 7.0:Decimal), 16:Int32), $0, $1], expr_alias: [avg_yearly,  ,  ] }
        StreamSimpleAgg { aggs: [count, sum($0)] }
          StreamExchange { dist: Single }
            StreamProject { exprs: [$1, $4, $5, $6, $7, $8, $0, $9, $10, $11, $12, $13, $14, $15, $16, $17, $18, $19, $20, $21, $22, $23, $24, $25, $26, $27, $28], expr_alias: [ ,  ,  ,  ,  ,  ,  ,  ,  ,  ,  ,  ,  ,  ,  ,  ,  ,  ,  ,  ,  ,  ,  ,  ,  ,  ,  ] }
              StreamFilter { predicate: ($0 < (0.2:Decimal * ($2 / $3))) }
                StreamProject { exprs: [$5, $6, $28, $29, $0, $1, $2, $3, $4, $7, $8, $9, $10, $11, $12, $13, $14, $15, $16, $17, $18, $19, $20, $21, $22, $23, $24, $25, $26], expr_alias: [ ,  ,  ,  ,  ,  ,  ,  ,  ,  ,  ,  ,  ,  ,  ,  ,  ,  ,  ,  ,  ,  ,  ,  ,  ,  ,  ,  ,  ] }
                  StreamHashAgg { group_keys: [$0, $1, $2, $3, $4, $5, $6, $7, $8, $9, $10, $11, $12, $13, $14, $15, $16, $17, $18, $19, $20, $21, $22, $23, $24, $25, $26], aggs: [count, sum($27), count($27)] }
                    StreamProject { exprs: [$0, $1, $2, $3, $4, $5, $6, $7, $8, $9, $10, $11, $12, $13, $14, $15, $16, $17, $18, $19, $20, $21, $22, $23, $24, $25, $26, $27, $29], expr_alias: [ ,  ,  ,  ,  ,  ,  ,  ,  ,  ,  ,  ,  ,  ,  ,  ,  ,  ,  ,  ,  ,  ,  ,  ,  ,  ,  ,  ,  ] }
                      StreamExchange { dist: HashShard([0, 1, 2, 3, 4, 5, 6, 7, 8, 9, 10, 11, 12, 13, 14, 15, 16, 17, 18, 19, 20, 21, 22, 23, 24, 25, 26]) }
                        StreamHashJoin { type: LeftOuter, predicate: $18 = $28 }
                          StreamExchange { dist: HashShard([18]) }
                            StreamHashJoin { type: Inner, predicate: $2 = $18 }
                              StreamExchange { dist: HashShard([2]) }
                                StreamTableScan { table: lineitem, columns: [_row_id#0, l_orderkey, l_partkey, l_suppkey, l_linenumber, l_quantity, l_extendedprice, l_discount, l_tax, l_returnflag, l_linestatus, l_shipdate, l_commitdate, l_receiptdate, l_shipinstruct, l_shipmode, l_comment], pk_indices: [0] }
                              StreamExchange { dist: HashShard([1]) }
                                StreamFilter { predicate: ($4 = 'Brand#13':Varchar) AND ($7 = 'JUMBO PKG':Varchar) }
                                  StreamTableScan { table: part, columns: [_row_id#0, p_partkey, p_name, p_mfgr, p_brand, p_type, p_size, p_container, p_retailprice, p_comment], pk_indices: [0] }
                          StreamProject { exprs: [$1, $0, $2], expr_alias: [ ,  ,  ] }
                            StreamExchange { dist: HashShard([0]) }
                              StreamTableScan { table: lineitem, columns: [l_partkey, l_quantity, _row_id#0], pk_indices: [2] }
- id: tpch_q18
  before:
    - create_tables
  sql: |
    select
      c_name,
      c_custkey,
      o_orderkey,
      o_orderdate,
      o_totalprice,
      sum(l_quantity) quantity
    from
      customer,
      orders,
      lineitem
    where
      o_orderkey in (
        select
          l_orderkey
        from
          lineitem
        group by
          l_orderkey having
            sum(l_quantity) > 1
      )
      and c_custkey = o_custkey
      and o_orderkey = l_orderkey
    group by
      c_name,
      c_custkey,
      o_orderkey,
      o_orderdate,
      o_totalprice
    order by
      o_totalprice desc,
      o_orderdate
    LIMIT 100;
  batch_plan: |
    BatchTopN { order: [$4 DESC, $3 ASC], limit: 100, offset: 0 }
      BatchExchange { order: [], dist: Single }
        BatchProject { exprs: [$0, $1, $2, $3, $4, $5], expr_alias: [c_name, c_custkey, o_orderkey, o_orderdate, o_totalprice, quantity] }
          BatchHashAgg { group_keys: [$0, $1, $2, $3, $4], aggs: [sum($5)] }
            BatchProject { exprs: [$1, $0, $2, $4, $3, $5], expr_alias: [ ,  ,  ,  ,  ,  ] }
              BatchExchange { order: [], dist: HashShard([1, 0, 2, 4, 3]) }
                BatchHashJoin { type: LeftSemi, predicate: $2 = $6 }
                  BatchProject { exprs: [$0, $1, $2, $3, $4, $6], expr_alias: [ ,  ,  ,  ,  ,  ] }
                    BatchHashJoin { type: Inner, predicate: $2 = $5 }
                      BatchProject { exprs: [$0, $1, $2, $4, $5], expr_alias: [ ,  ,  ,  ,  ] }
                        BatchExchange { order: [], dist: HashShard([2]) }
                          BatchHashJoin { type: Inner, predicate: $0 = $3 }
                            BatchExchange { order: [], dist: HashShard([0]) }
                              BatchScan { table: customer, columns: [c_custkey, c_name] }
                            BatchExchange { order: [], dist: HashShard([1]) }
                              BatchScan { table: orders, columns: [o_orderkey, o_custkey, o_totalprice, o_orderdate] }
                      BatchExchange { order: [], dist: HashShard([0]) }
                        BatchScan { table: lineitem, columns: [l_orderkey, l_quantity] }
                  BatchHashAgg { group_keys: [$0], aggs: [] }
                    BatchExchange { order: [], dist: HashShard([0]) }
                      BatchScan { table: lineitem, columns: [l_orderkey] }
  stream_plan: |
    StreamMaterialize { columns: [c_name, c_custkey, o_orderkey, o_orderdate, o_totalprice, quantity], pk_columns: [o_totalprice, o_orderdate, c_name, c_custkey, o_orderkey] }
      StreamTopN { order: [$4 DESC, $3 ASC, $0 ASC, $1 ASC, $2 ASC], limit: 100, offset: 0 }
        StreamExchange { dist: Single }
          StreamProject { exprs: [$0, $1, $2, $3, $4, $6], expr_alias: [c_name, c_custkey, o_orderkey, o_orderdate, o_totalprice, quantity] }
            StreamHashAgg { group_keys: [$0, $1, $2, $3, $4], aggs: [count, sum($5)] }
              StreamProject { exprs: [$1, $0, $2, $4, $3, $5, $6, $7, $8, $9], expr_alias: [ ,  ,  ,  ,  ,  ,  ,  ,  ,  ] }
                StreamExchange { dist: HashShard([1, 0, 2, 4, 3]) }
                  StreamHashJoin { type: LeftSemi, predicate: $2 = $9 }
                    StreamProject { exprs: [$0, $1, $2, $3, $4, $8, $5, $6, $9], expr_alias: [ ,  ,  ,  ,  ,  ,  ,  ,  ] }
                      StreamHashJoin { type: Inner, predicate: $2 = $7 }
                        StreamProject { exprs: [$0, $1, $3, $5, $6, $2, $7], expr_alias: [ ,  ,  ,  ,  ,  ,  ] }
                          StreamExchange { dist: HashShard([3]) }
                            StreamHashJoin { type: Inner, predicate: $0 = $4 }
                              StreamExchange { dist: HashShard([0]) }
                                StreamTableScan { table: customer, columns: [c_custkey, c_name, _row_id#0], pk_indices: [2] }
                              StreamExchange { dist: HashShard([1]) }
                                StreamTableScan { table: orders, columns: [o_orderkey, o_custkey, o_totalprice, o_orderdate, _row_id#0], pk_indices: [4] }
                        StreamExchange { dist: HashShard([0]) }
                          StreamTableScan { table: lineitem, columns: [l_orderkey, l_quantity, _row_id#0], pk_indices: [2] }
                    StreamHashAgg { group_keys: [$0], aggs: [count] }
                      StreamExchange { dist: HashShard([0]) }
                        StreamTableScan { table: lineitem, columns: [l_orderkey, _row_id#0], pk_indices: [1] }
- id: tpch_q19
  before:
    - create_tables
  sql: |
    select
      sum(l_extendedprice* (1 - l_discount)) as revenue
    from
      lineitem,
      part
    where
      (
        p_partkey = l_partkey
        and p_brand = 'Brand#52'
        and p_container in ('SM CASE', 'SM BOX', 'SM PACK', 'SM PKG')
        and l_quantity >= 1 and l_quantity <= 11
        and p_size between 1 and 5
        and l_shipmode in ('AIR', 'AIR REG')
        and l_shipinstruct = 'DELIVER IN PERSON'
      )
      or
      (
        p_partkey = l_partkey
        and p_brand = 'Brand#24'
        and p_container in ('MED BAG', 'MED BOX', 'MED PKG', 'MED PACK')
        and l_quantity >= 30 and l_quantity <= 40
        and p_size between 1 and 10
        and l_shipmode in ('AIR', 'AIR REG')
        and l_shipinstruct = 'DELIVER IN PERSON'
      )
      or
      (
        p_partkey = l_partkey
        and p_brand = 'Brand#32'
        and p_container in ('LG CASE', 'LG BOX', 'LG PACK', 'LG PKG')
        and l_quantity >= 10 and l_quantity <= 20
        and p_size between 1 and 15
        and l_shipmode in ('AIR', 'AIR REG')
        and l_shipinstruct = 'DELIVER IN PERSON'
      );
  batch_plan: |
    BatchProject { exprs: [$0], expr_alias: [revenue] }
      BatchSimpleAgg { aggs: [sum($0)] }
        BatchExchange { order: [], dist: Single }
          BatchProject { exprs: [($2 * (1:Int32 - $3))], expr_alias: [ ] }
            BatchFilter { predicate: ((((((($5 = 'Brand#52':Varchar) AND In($7, 'SM CASE':Varchar, 'SM BOX':Varchar, 'SM PACK':Varchar, 'SM PKG':Varchar)) AND ($1 >= 1:Int32)) AND ($1 <= 11:Int32)) AND ($6 <= 5:Int32)) OR ((((($5 = 'Brand#24':Varchar) AND In($7, 'MED BAG':Varchar, 'MED BOX':Varchar, 'MED PKG':Varchar, 'MED PACK':Varchar)) AND ($1 >= 30:Int32)) AND ($1 <= 40:Int32)) AND ($6 <= 10:Int32))) OR ((((($5 = 'Brand#32':Varchar) AND In($7, 'LG CASE':Varchar, 'LG BOX':Varchar, 'LG PACK':Varchar, 'LG PKG':Varchar)) AND ($1 >= 10:Int32)) AND ($1 <= 20:Int32)) AND ($6 <= 15:Int32))) }
              BatchHashJoin { type: Inner, predicate: $0 = $4 }
                BatchProject { exprs: [$0, $1, $2, $3], expr_alias: [ ,  ,  ,  ] }
                  BatchExchange { order: [], dist: HashShard([0]) }
                    BatchFilter { predicate: In($5, 'AIR':Varchar, 'AIR REG':Varchar) AND ($4 = 'DELIVER IN PERSON':Varchar) }
                      BatchScan { table: lineitem, columns: [l_partkey, l_quantity, l_extendedprice, l_discount, l_shipinstruct, l_shipmode] }
                BatchExchange { order: [], dist: HashShard([0]) }
                  BatchFilter { predicate: ($2 >= 1:Int32) }
                    BatchScan { table: part, columns: [p_partkey, p_brand, p_size, p_container] }
  stream_plan: |
    StreamMaterialize { columns: [revenue, agg#0(hidden)], pk_columns: [agg#0, revenue] }
      StreamProject { exprs: [$1, $0], expr_alias: [revenue,  ] }
        StreamSimpleAgg { aggs: [count, sum($0)] }
          StreamExchange { dist: Single }
            StreamProject { exprs: [($2 * (1:Int32 - $3)), $4, $9], expr_alias: [ ,  ,  ] }
              StreamFilter { predicate: ((((((($6 = 'Brand#52':Varchar) AND In($8, 'SM CASE':Varchar, 'SM BOX':Varchar, 'SM PACK':Varchar, 'SM PKG':Varchar)) AND ($1 >= 1:Int32)) AND ($1 <= 11:Int32)) AND ($7 <= 5:Int32)) OR ((((($6 = 'Brand#24':Varchar) AND In($8, 'MED BAG':Varchar, 'MED BOX':Varchar, 'MED PKG':Varchar, 'MED PACK':Varchar)) AND ($1 >= 30:Int32)) AND ($1 <= 40:Int32)) AND ($7 <= 10:Int32))) OR ((((($6 = 'Brand#32':Varchar) AND In($8, 'LG CASE':Varchar, 'LG BOX':Varchar, 'LG PACK':Varchar, 'LG PKG':Varchar)) AND ($1 >= 10:Int32)) AND ($1 <= 20:Int32)) AND ($7 <= 15:Int32))) }
                StreamHashJoin { type: Inner, predicate: $0 = $5 }
                  StreamProject { exprs: [$0, $1, $2, $3, $6], expr_alias: [ ,  ,  ,  ,  ] }
                    StreamExchange { dist: HashShard([0]) }
                      StreamFilter { predicate: In($5, 'AIR':Varchar, 'AIR REG':Varchar) AND ($4 = 'DELIVER IN PERSON':Varchar) }
                        StreamTableScan { table: lineitem, columns: [l_partkey, l_quantity, l_extendedprice, l_discount, l_shipinstruct, l_shipmode, _row_id#0], pk_indices: [6] }
                  StreamExchange { dist: HashShard([0]) }
                    StreamFilter { predicate: ($2 >= 1:Int32) }
                      StreamTableScan { table: part, columns: [p_partkey, p_brand, p_size, p_container, _row_id#0], pk_indices: [4] }
- id: tpch_q20
  before:
    - create_tables
  sql: |
    select
      s_name,
      s_address
    from
      supplier,
      nation
    where
      s_suppkey in (
        select
          ps_suppkey
        from
          partsupp
        where
          ps_partkey in (
            select
              p_partkey
            from
              part
            where
              p_name like 'forest%'
          )
          and ps_availqty > (
            select
              0.5 * sum(l_quantity)
            from
              lineitem
            where
              l_partkey = ps_partkey
              and l_suppkey = ps_suppkey
              and l_shipdate >= date '1994-01-01'
              and l_shipdate < date '1994-01-01' + interval '1' year
          )
      )
      and s_nationkey = n_nationkey
      and n_name = 'KENYA'
    order by
      s_name;
<<<<<<< HEAD
  batch_plan: |
    BatchExchange { order: [$0 ASC], dist: Single }
      BatchSort { order: [$0 ASC] }
        BatchProject { exprs: [$1, $2], expr_alias: [s_name, s_address] }
          BatchHashJoin { type: LeftSemi, predicate: $0 = $3 }
            BatchProject { exprs: [$0, $1, $2], expr_alias: [ ,  ,  ] }
              BatchExchange { order: [], dist: HashShard([0]) }
                BatchHashJoin { type: Inner, predicate: $3 = $4 }
                  BatchExchange { order: [], dist: HashShard([3]) }
                    BatchScan { table: supplier, columns: [s_suppkey, s_name, s_address, s_nationkey] }
                  BatchProject { exprs: [$0], expr_alias: [ ] }
                    BatchExchange { order: [], dist: HashShard([0]) }
                      BatchFilter { predicate: ($1 = 'KENYA':Varchar) }
                        BatchScan { table: nation, columns: [n_nationkey, n_name] }
            BatchProject { exprs: [$0], expr_alias: [ps_suppkey] }
              BatchExchange { order: [], dist: HashShard([0]) }
                BatchFilter { predicate: ($1 > (0.5:Decimal * $2)) }
                  BatchProject { exprs: [$2, $3, $7], expr_alias: [ ,  ,  ] }
                    BatchHashAgg { group_keys: [$0, $1, $2, $3, $4, $5, $6], aggs: [sum($7)] }
                      BatchProject { exprs: [$0, $1, $2, $3, $4, $5, $6, $7], expr_alias: [ ,  ,  ,  ,  ,  ,  ,  ] }
                        BatchExchange { order: [], dist: HashShard([0, 1, 2, 3, 4, 5, 6]) }
                          BatchHashJoin { type: LeftOuter, predicate: $1 = $8AND $2 = $9 }
                            BatchExchange { order: [], dist: HashShard([1, 2]) }
                              BatchHashJoin { type: LeftSemi, predicate: $1 = $6 }
                                BatchExchange { order: [], dist: HashShard([1]) }
                                  BatchScan { table: partsupp, columns: [_row_id#0, ps_partkey, ps_suppkey, ps_availqty, ps_supplycost, ps_comment] }
                                BatchProject { exprs: [$0], expr_alias: [p_partkey] }
                                  BatchExchange { order: [], dist: HashShard([0]) }
                                    BatchFilter { predicate: Like($1, 'forest%':Varchar) }
                                      BatchScan { table: part, columns: [p_partkey, p_name] }
                            BatchProject { exprs: [$2, $0, $1], expr_alias: [ ,  ,  ] }
                              BatchExchange { order: [], dist: HashShard([0, 1]) }
                                BatchFilter { predicate: ($3 >= '1994-01-01':Varchar::Date) AND ($3 < ('1994-01-01':Varchar::Date + '1 year 00:00:00':Interval)) }
                                  BatchScan { table: lineitem, columns: [l_partkey, l_suppkey, l_quantity, l_shipdate] }
  stream_plan: |
    StreamMaterialize { columns: [s_name, s_address, _row_id#0(hidden), _row_id#1(hidden), _row_id#2(hidden), ps_partkey(hidden), ps_suppkey(hidden), ps_availqty(hidden), ps_supplycost(hidden), ps_comment(hidden), p_partkey(hidden)], pk_columns: [_row_id#0, _row_id#1, _row_id#2, ps_partkey, ps_suppkey, ps_availqty, ps_supplycost, ps_comment, p_partkey], order_descs: [s_name, _row_id#0, _row_id#1, _row_id#2, ps_partkey, ps_suppkey, ps_availqty, ps_supplycost, ps_comment, p_partkey] }
      StreamExchange { dist: HashShard([2, 3, 4, 5, 6, 7, 8, 9, 10]) }
        StreamProject { exprs: [$1, $2, $3, $4, $6, $7, $5, $8, $9, $10, $11], expr_alias: [s_name, s_address,  ,  ,  ,  ,  ,  ,  ,  ,  ] }
          StreamHashJoin { type: LeftSemi, predicate: $0 = $5 }
            StreamProject { exprs: [$0, $1, $2, $4, $6], expr_alias: [ ,  ,  ,  ,  ] }
              StreamExchange { dist: HashShard([0]) }
                StreamHashJoin { type: Inner, predicate: $3 = $5 }
                  StreamExchange { dist: HashShard([3]) }
                    StreamTableScan { table: supplier, columns: [s_suppkey, s_name, s_address, s_nationkey, _row_id#0], pk_indices: [4] }
                  StreamProject { exprs: [$0, $2], expr_alias: [ ,  ] }
                    StreamExchange { dist: HashShard([0]) }
                      StreamFilter { predicate: ($1 = 'KENYA':Varchar) }
                        StreamTableScan { table: nation, columns: [n_nationkey, n_name, _row_id#0], pk_indices: [2] }
            StreamProject { exprs: [$0, $3, $4, $1, $5, $6, $7], expr_alias: [ps_suppkey,  ,  ,  ,  ,  ,  ] }
              StreamFilter { predicate: ($1 > (0.5:Decimal * $2)) }
                StreamProject { exprs: [$2, $3, $8, $0, $1, $4, $5, $6], expr_alias: [ ,  ,  ,  ,  ,  ,  ,  ] }
                  StreamHashAgg { group_keys: [$0, $1, $2, $3, $4, $5, $6], aggs: [count, sum($7)] }
                    StreamProject { exprs: [$0, $1, $2, $3, $4, $5, $6, $8, $7, $11], expr_alias: [ ,  ,  ,  ,  ,  ,  ,  ,  ,  ] }
                      StreamExchange { dist: HashShard([0, 1, 2, 3, 4, 5, 6]) }
                        StreamHashJoin { type: LeftOuter, predicate: $1 = $9AND $2 = $10 }
                          StreamExchange { dist: HashShard([1, 2]) }
                            StreamHashJoin { type: LeftSemi, predicate: $1 = $6 }
                              StreamExchange { dist: HashShard([1]) }
                                StreamTableScan { table: partsupp, columns: [_row_id#0, ps_partkey, ps_suppkey, ps_availqty, ps_supplycost, ps_comment], pk_indices: [0] }
                              StreamProject { exprs: [$0, $2], expr_alias: [p_partkey,  ] }
                                StreamExchange { dist: HashShard([0]) }
                                  StreamFilter { predicate: Like($1, 'forest%':Varchar) }
                                    StreamTableScan { table: part, columns: [p_partkey, p_name, _row_id#0], pk_indices: [2] }
                          StreamProject { exprs: [$2, $0, $1, $4], expr_alias: [ ,  ,  ,  ] }
                            StreamExchange { dist: HashShard([0, 1]) }
                              StreamFilter { predicate: ($3 >= '1994-01-01':Varchar::Date) AND ($3 < ('1994-01-01':Varchar::Date + '1 year 00:00:00':Interval)) }
                                StreamTableScan { table: lineitem, columns: [l_partkey, l_suppkey, l_quantity, l_shipdate, _row_id#0], pk_indices: [4] }
=======
  logical_plan: |
    LogicalProject { exprs: [$2, $3], expr_alias: [s_name, s_address] }
      LogicalFilter { predicate: ($4 = $9) AND ($10 = 'KENYA':Varchar) }
        LogicalJoin { type: LeftSemi, on: ($1 = $13) }
          LogicalJoin { type: Inner, on: always }
            LogicalScan { table: supplier, columns: [_row_id#0, s_suppkey, s_name, s_address, s_nationkey, s_phone, s_acctbal, s_comment] }
            LogicalScan { table: nation, columns: [_row_id#0, n_nationkey, n_name, n_regionkey, n_comment] }
          LogicalProject { exprs: [$2], expr_alias: [ps_suppkey] }
            LogicalFilter { predicate: ($3 > $7) }
              LogicalApply { type: LeftOuter, on: always }
                LogicalJoin { type: LeftSemi, on: ($1 = $6) }
                  LogicalScan { table: partsupp, columns: [_row_id#0, ps_partkey, ps_suppkey, ps_availqty, ps_supplycost, ps_comment] }
                  LogicalProject { exprs: [$1], expr_alias: [p_partkey] }
                    LogicalFilter { predicate: Like($2, 'forest%':Varchar) }
                      LogicalScan { table: part, columns: [_row_id#0, p_partkey, p_name, p_mfgr, p_brand, p_type, p_size, p_container, p_retailprice, p_comment] }
                LogicalProject { exprs: [(0.5:Decimal * $0)], expr_alias: [ ] }
                  LogicalAgg { group_keys: [], agg_calls: [sum($0)] }
                    LogicalProject { exprs: [$5], expr_alias: [ ] }
                      LogicalFilter { predicate: ($2 = CorrelatedInputRef { index: 1, depth: 1 }) AND ($3 = CorrelatedInputRef { index: 2, depth: 1 }) AND ($11 >= '1994-01-01':Varchar::Date) AND ($11 < ('1994-01-01':Varchar::Date + '1 year 00:00:00':Interval)) }
                        LogicalScan { table: lineitem, columns: [_row_id#0, l_orderkey, l_partkey, l_suppkey, l_linenumber, l_quantity, l_extendedprice, l_discount, l_tax, l_returnflag, l_linestatus, l_shipdate, l_commitdate, l_receiptdate, l_shipinstruct, l_shipmode, l_comment] }
  optimized_logical_plan: |
    LogicalProject { exprs: [$1, $2], expr_alias: [s_name, s_address] }
      LogicalJoin { type: LeftSemi, on: ($0 = $3) }
        LogicalProject { exprs: [$0, $1, $2], expr_alias: [ ,  ,  ] }
          LogicalJoin { type: Inner, on: ($3 = $4) }
            LogicalScan { table: supplier, columns: [s_suppkey, s_name, s_address, s_nationkey] }
            LogicalProject { exprs: [$0], expr_alias: [ ] }
              LogicalFilter { predicate: ($1 = 'KENYA':Varchar) }
                LogicalScan { table: nation, columns: [n_nationkey, n_name] }
        LogicalProject { exprs: [$0], expr_alias: [ps_suppkey] }
          LogicalFilter { predicate: ($1 > (0.5:Decimal * $2)) }
            LogicalProject { exprs: [$2, $3, $7], expr_alias: [ ,  ,  ] }
              LogicalAgg { group_keys: [0, 1, 2, 3, 4, 5, 6], agg_calls: [sum($7)] }
                LogicalProject { exprs: [$0, $1, $2, $3, $4, $5, $6, $7], expr_alias: [ ,  ,  ,  ,  ,  ,  ,  ] }
                  LogicalJoin { type: LeftOuter, on: ($8 = $1) AND ($9 = $2) }
                    LogicalJoin { type: LeftSemi, on: ($1 = $6) }
                      LogicalScan { table: partsupp, columns: [_row_id#0, ps_partkey, ps_suppkey, ps_availqty, ps_supplycost, ps_comment] }
                      LogicalProject { exprs: [$0], expr_alias: [p_partkey] }
                        LogicalFilter { predicate: Like($1, 'forest%':Varchar) }
                          LogicalScan { table: part, columns: [p_partkey, p_name] }
                    LogicalProject { exprs: [$2, $0, $1], expr_alias: [ ,  ,  ] }
                      LogicalFilter { predicate: ($3 >= '1994-01-01':Varchar::Date) AND ($3 < ('1994-01-01':Varchar::Date + '1 year 00:00:00':Interval)) }
                        LogicalScan { table: lineitem, columns: [l_partkey, l_suppkey, l_quantity, l_shipdate] }
>>>>>>> 73c06cbd
<|MERGE_RESOLUTION|>--- conflicted
+++ resolved
@@ -1116,8 +1116,8 @@
                     BatchExchange { order: [], dist: HashShard([0]) }
                       BatchScan { table: lineitem, columns: [l_orderkey] }
   stream_plan: |
-    StreamMaterialize { columns: [c_name, c_custkey, o_orderkey, o_orderdate, o_totalprice, quantity], pk_columns: [o_totalprice, o_orderdate, c_name, c_custkey, o_orderkey] }
-      StreamTopN { order: [$4 DESC, $3 ASC, $0 ASC, $1 ASC, $2 ASC], limit: 100, offset: 0 }
+    StreamMaterialize { columns: [c_name, c_custkey, o_orderkey, o_orderdate, o_totalprice, quantity], pk_columns: [c_name, c_custkey, o_orderkey, o_orderdate, o_totalprice], order_descs: [o_totalprice, o_orderdate, c_name, c_custkey, o_orderkey] }
+      StreamTopN { order: [$4 DESC, $3 ASC], limit: 100, offset: 0 }
         StreamExchange { dist: Single }
           StreamProject { exprs: [$0, $1, $2, $3, $4, $6], expr_alias: [c_name, c_custkey, o_orderkey, o_orderdate, o_totalprice, quantity] }
             StreamHashAgg { group_keys: [$0, $1, $2, $3, $4], aggs: [count, sum($5)] }
@@ -1247,7 +1247,6 @@
       and n_name = 'KENYA'
     order by
       s_name;
-<<<<<<< HEAD
   batch_plan: |
     BatchExchange { order: [$0 ASC], dist: Single }
       BatchSort { order: [$0 ASC] }
@@ -1314,49 +1313,4 @@
                           StreamProject { exprs: [$2, $0, $1, $4], expr_alias: [ ,  ,  ,  ] }
                             StreamExchange { dist: HashShard([0, 1]) }
                               StreamFilter { predicate: ($3 >= '1994-01-01':Varchar::Date) AND ($3 < ('1994-01-01':Varchar::Date + '1 year 00:00:00':Interval)) }
-                                StreamTableScan { table: lineitem, columns: [l_partkey, l_suppkey, l_quantity, l_shipdate, _row_id#0], pk_indices: [4] }
-=======
-  logical_plan: |
-    LogicalProject { exprs: [$2, $3], expr_alias: [s_name, s_address] }
-      LogicalFilter { predicate: ($4 = $9) AND ($10 = 'KENYA':Varchar) }
-        LogicalJoin { type: LeftSemi, on: ($1 = $13) }
-          LogicalJoin { type: Inner, on: always }
-            LogicalScan { table: supplier, columns: [_row_id#0, s_suppkey, s_name, s_address, s_nationkey, s_phone, s_acctbal, s_comment] }
-            LogicalScan { table: nation, columns: [_row_id#0, n_nationkey, n_name, n_regionkey, n_comment] }
-          LogicalProject { exprs: [$2], expr_alias: [ps_suppkey] }
-            LogicalFilter { predicate: ($3 > $7) }
-              LogicalApply { type: LeftOuter, on: always }
-                LogicalJoin { type: LeftSemi, on: ($1 = $6) }
-                  LogicalScan { table: partsupp, columns: [_row_id#0, ps_partkey, ps_suppkey, ps_availqty, ps_supplycost, ps_comment] }
-                  LogicalProject { exprs: [$1], expr_alias: [p_partkey] }
-                    LogicalFilter { predicate: Like($2, 'forest%':Varchar) }
-                      LogicalScan { table: part, columns: [_row_id#0, p_partkey, p_name, p_mfgr, p_brand, p_type, p_size, p_container, p_retailprice, p_comment] }
-                LogicalProject { exprs: [(0.5:Decimal * $0)], expr_alias: [ ] }
-                  LogicalAgg { group_keys: [], agg_calls: [sum($0)] }
-                    LogicalProject { exprs: [$5], expr_alias: [ ] }
-                      LogicalFilter { predicate: ($2 = CorrelatedInputRef { index: 1, depth: 1 }) AND ($3 = CorrelatedInputRef { index: 2, depth: 1 }) AND ($11 >= '1994-01-01':Varchar::Date) AND ($11 < ('1994-01-01':Varchar::Date + '1 year 00:00:00':Interval)) }
-                        LogicalScan { table: lineitem, columns: [_row_id#0, l_orderkey, l_partkey, l_suppkey, l_linenumber, l_quantity, l_extendedprice, l_discount, l_tax, l_returnflag, l_linestatus, l_shipdate, l_commitdate, l_receiptdate, l_shipinstruct, l_shipmode, l_comment] }
-  optimized_logical_plan: |
-    LogicalProject { exprs: [$1, $2], expr_alias: [s_name, s_address] }
-      LogicalJoin { type: LeftSemi, on: ($0 = $3) }
-        LogicalProject { exprs: [$0, $1, $2], expr_alias: [ ,  ,  ] }
-          LogicalJoin { type: Inner, on: ($3 = $4) }
-            LogicalScan { table: supplier, columns: [s_suppkey, s_name, s_address, s_nationkey] }
-            LogicalProject { exprs: [$0], expr_alias: [ ] }
-              LogicalFilter { predicate: ($1 = 'KENYA':Varchar) }
-                LogicalScan { table: nation, columns: [n_nationkey, n_name] }
-        LogicalProject { exprs: [$0], expr_alias: [ps_suppkey] }
-          LogicalFilter { predicate: ($1 > (0.5:Decimal * $2)) }
-            LogicalProject { exprs: [$2, $3, $7], expr_alias: [ ,  ,  ] }
-              LogicalAgg { group_keys: [0, 1, 2, 3, 4, 5, 6], agg_calls: [sum($7)] }
-                LogicalProject { exprs: [$0, $1, $2, $3, $4, $5, $6, $7], expr_alias: [ ,  ,  ,  ,  ,  ,  ,  ] }
-                  LogicalJoin { type: LeftOuter, on: ($8 = $1) AND ($9 = $2) }
-                    LogicalJoin { type: LeftSemi, on: ($1 = $6) }
-                      LogicalScan { table: partsupp, columns: [_row_id#0, ps_partkey, ps_suppkey, ps_availqty, ps_supplycost, ps_comment] }
-                      LogicalProject { exprs: [$0], expr_alias: [p_partkey] }
-                        LogicalFilter { predicate: Like($1, 'forest%':Varchar) }
-                          LogicalScan { table: part, columns: [p_partkey, p_name] }
-                    LogicalProject { exprs: [$2, $0, $1], expr_alias: [ ,  ,  ] }
-                      LogicalFilter { predicate: ($3 >= '1994-01-01':Varchar::Date) AND ($3 < ('1994-01-01':Varchar::Date + '1 year 00:00:00':Interval)) }
-                        LogicalScan { table: lineitem, columns: [l_partkey, l_suppkey, l_quantity, l_shipdate] }
->>>>>>> 73c06cbd
+                                StreamTableScan { table: lineitem, columns: [l_partkey, l_suppkey, l_quantity, l_shipdate, _row_id#0], pk_indices: [4] }