--- conflicted
+++ resolved
@@ -12,7 +12,6 @@
 // See the License for the specific language governing permissions and
 // limitations under the License.
 
-<<<<<<< HEAD
 use num_traits::FromPrimitive;
 use risingwave_common::error::ErrorCode::{self, InternalError};
 use risingwave_common::error::{Result, RwError};
@@ -21,34 +20,6 @@
 use serde_json::Value;
 
 use crate::SourceColumnDesc;
-=======
-use chrono::{NaiveDate, NaiveDateTime};
-use num_traits::FromPrimitive;
-use risingwave_common::error::ErrorCode::{self, InternalError};
-use risingwave_common::error::{Result, RwError};
-use risingwave_common::types::{
-    DataType, Decimal, NaiveDateTimeWrapper, NaiveDateWrapper, ScalarImpl, ScalarRef,
-};
-use serde_json::Value;
-
-use crate::SourceColumnDesc;
-
-#[inline(always)]
-pub fn str_to_date(elem: &str) -> Result<NaiveDateWrapper> {
-    Ok(NaiveDateWrapper::new(
-        NaiveDate::parse_from_str(elem, "%Y-%m-%d")
-            .map_err(|e| RwError::from(ErrorCode::ParseError(Box::new(e))))?,
-    ))
-}
-
-#[inline(always)]
-pub fn str_to_timestamp(elem: &str) -> Result<NaiveDateTimeWrapper> {
-    Ok(NaiveDateTimeWrapper::new(
-        NaiveDateTime::parse_from_str(elem, "%Y-%m-%d %H:%M:%S%.f")
-            .map_err(|e| RwError::from(ErrorCode::ParseError(Box::new(e))))?,
-    ))
-}
->>>>>>> c6663bdc
 
 macro_rules! make_ScalarImpl {
     ($x:expr, $y:expr) => {
