# This file is generated by `cargo hakari`.
# To regenerate, run:
#     cargo hakari generate

[package]
name = "workspace-hack"
version = "0.1.0"
description = "workspace-hack package, managed by hakari"
# You can choose to publish this crate: see https://docs.rs/cargo-hakari/latest/cargo_hakari/publishing.
publish = false
# The parts of the file between the BEGIN HAKARI SECTION and END HAKARI SECTION comments
# are managed by hakari.

### BEGIN HAKARI SECTION
[dependencies]
anyhow = { version = "1", features = ["backtrace", "std"] }
axum = { version = "0.5", features = ["form", "http1", "json", "matched-path", "original-uri", "query", "serde_json", "serde_urlencoded", "tower-log"] }
bstr = { version = "0.2", features = ["lazy_static", "regex-automata", "serde", "serde1", "serde1-nostd", "std", "unicode"] }
bytes = { version = "1", features = ["serde", "std"] }
crossbeam-deque = { version = "0.8", features = ["crossbeam-epoch", "crossbeam-utils", "std"] }
crossbeam-utils = { version = "0.8", features = ["lazy_static", "std"] }
either = { version = "1", features = ["use_std"] }
fail = { version = "0.5", default-features = false, features = ["failpoints"] }
fixedbitset = { version = "0.4", features = ["std"] }
futures = { version = "0.3", features = ["alloc", "async-await", "executor", "futures-executor", "std"] }
futures-channel = { version = "0.3", features = ["alloc", "futures-sink", "sink", "std"] }
futures-executor = { version = "0.3", features = ["std"] }
futures-io = { version = "0.3", features = ["std"] }
futures-sink = { version = "0.3", features = ["alloc", "std"] }
futures-task = { version = "0.3", default-features = false, features = ["alloc", "std"] }
futures-util = { version = "0.3", features = ["alloc", "async-await", "async-await-macro", "channel", "futures-channel", "futures-io", "futures-macro", "futures-sink", "io", "memchr", "sink", "slab", "std"] }
hashbrown = { version = "0.11", features = ["ahash", "inline-more", "raw"] }
hyper = { version = "0.14", features = ["client", "full", "h2", "http1", "http2", "runtime", "server", "socket2", "stream", "tcp"] }
indexmap = { version = "1", default-features = false, features = ["std"] }
libc = { version = "0.2", features = ["std"] }
libz-sys = { version = "1", features = ["libc", "stock-zlib"] }
lock_api = { version = "0.4", default-features = false, features = ["arc_lock"] }
log = { version = "0.4", default-features = false, features = ["release_max_level_info", "std"] }
num-integer = { version = "0.1", features = ["i128", "std"] }
num-traits = { version = "0.2", features = ["i128", "std"] }
parking_lot = { version = "0.12", features = ["arc_lock", "deadlock_detection"] }
parking_lot_core = { version = "0.9", default-features = false, features = ["backtrace", "deadlock_detection", "petgraph", "thread-id"] }
petgraph = { version = "0.6", features = ["graphmap", "matrix_graph", "stable_graph"] }
prometheus = { version = "0.13", features = ["libc", "process", "procfs", "protobuf"] }
rand = { version = "0.8", features = ["alloc", "getrandom", "libc", "rand_chacha", "small_rng", "std", "std_rng"] }
regex = { version = "1", features = ["aho-corasick", "memchr", "perf", "perf-cache", "perf-dfa", "perf-inline", "perf-literal", "std", "unicode", "unicode-age", "unicode-bool", "unicode-case", "unicode-gencat", "unicode-perl", "unicode-script", "unicode-segment"] }
regex-syntax = { version = "0.6", features = ["unicode", "unicode-age", "unicode-bool", "unicode-case", "unicode-gencat", "unicode-perl", "unicode-script", "unicode-segment"] }
serde = { version = "1", features = ["alloc", "derive", "serde_derive", "std"] }
serde_json = { version = "1", features = ["raw_value", "std"] }
smallvec = { version = "1", default-features = false, features = ["serde"] }
socket2 = { version = "0.4", default-features = false, features = ["all"] }
tokio = { version = "1", features = ["bytes", "fs", "io-std", "io-util", "libc", "macros", "memchr", "mio", "net", "num_cpus", "once_cell", "process", "rt", "rt-multi-thread", "signal", "signal-hook-registry", "socket2", "sync", "time", "tokio-macros"] }
tokio-stream = { version = "0.1", features = ["net", "time"] }
tokio-util = { version = "0.7", features = ["codec", "io", "tracing"] }
tower = { version = "0.4", features = ["__common", "balance", "buffer", "discover", "futures-core", "futures-util", "indexmap", "limit", "load", "load-shed", "log", "make", "pin-project", "pin-project-lite", "rand", "ready-cache", "retry", "slab", "timeout", "tokio", "tokio-util", "tracing", "util"] }
<<<<<<< HEAD
tower-http = { version = "0.2", features = ["add-extension", "cors", "fs", "httpdate", "mime", "mime_guess", "percent-encoding", "tokio", "tokio-util"] }
=======
tower-http = { version = "0.3", features = ["add-extension", "cors", "fs", "httpdate", "map-response-body", "mime", "mime_guess", "percent-encoding", "set-status", "tokio", "tokio-util", "tower", "util"] }
>>>>>>> 3ec2b1ec
tracing = { version = "0.1", features = ["attributes", "log", "release_max_level_info", "std", "tracing-attributes"] }
tracing-core = { version = "0.1", features = ["lazy_static", "std"] }
tracing-futures = { version = "0.2", features = ["pin-project", "std", "std-future"] }
url = { version = "2", default-features = false, features = ["serde"] }
uuid = { version = "1", features = ["private_getrandom", "rng", "serde", "std", "v4"] }

[build-dependencies]
anyhow = { version = "1", features = ["backtrace", "std"] }
axum = { version = "0.5", features = ["form", "http1", "json", "matched-path", "original-uri", "query", "serde_json", "serde_urlencoded", "tower-log"] }
bstr = { version = "0.2", features = ["lazy_static", "regex-automata", "serde", "serde1", "serde1-nostd", "std", "unicode"] }
bytes = { version = "1", features = ["serde", "std"] }
cc = { version = "1", default-features = false, features = ["jobserver", "parallel"] }
crossbeam-deque = { version = "0.8", features = ["crossbeam-epoch", "crossbeam-utils", "std"] }
crossbeam-utils = { version = "0.8", features = ["lazy_static", "std"] }
either = { version = "1", features = ["use_std"] }
fail = { version = "0.5", default-features = false, features = ["failpoints"] }
fixedbitset = { version = "0.4", features = ["std"] }
futures = { version = "0.3", features = ["alloc", "async-await", "executor", "futures-executor", "std"] }
futures-channel = { version = "0.3", features = ["alloc", "futures-sink", "sink", "std"] }
futures-executor = { version = "0.3", features = ["std"] }
futures-io = { version = "0.3", features = ["std"] }
futures-sink = { version = "0.3", features = ["alloc", "std"] }
futures-task = { version = "0.3", default-features = false, features = ["alloc", "std"] }
futures-util = { version = "0.3", features = ["alloc", "async-await", "async-await-macro", "channel", "futures-channel", "futures-io", "futures-macro", "futures-sink", "io", "memchr", "sink", "slab", "std"] }
hashbrown = { version = "0.11", features = ["ahash", "inline-more", "raw"] }
hyper = { version = "0.14", features = ["client", "full", "h2", "http1", "http2", "runtime", "server", "socket2", "stream", "tcp"] }
indexmap = { version = "1", default-features = false, features = ["std"] }
libc = { version = "0.2", features = ["std"] }
libz-sys = { version = "1", features = ["libc", "stock-zlib"] }
lock_api = { version = "0.4", default-features = false, features = ["arc_lock"] }
log = { version = "0.4", default-features = false, features = ["release_max_level_info", "std"] }
num-integer = { version = "0.1", features = ["i128", "std"] }
num-traits = { version = "0.2", features = ["i128", "std"] }
parking_lot = { version = "0.12", features = ["arc_lock", "deadlock_detection"] }
parking_lot_core = { version = "0.9", default-features = false, features = ["backtrace", "deadlock_detection", "petgraph", "thread-id"] }
petgraph = { version = "0.6", features = ["graphmap", "matrix_graph", "stable_graph"] }
prometheus = { version = "0.13", features = ["libc", "process", "procfs", "protobuf"] }
rand = { version = "0.8", features = ["alloc", "getrandom", "libc", "rand_chacha", "small_rng", "std", "std_rng"] }
regex = { version = "1", features = ["aho-corasick", "memchr", "perf", "perf-cache", "perf-dfa", "perf-inline", "perf-literal", "std", "unicode", "unicode-age", "unicode-bool", "unicode-case", "unicode-gencat", "unicode-perl", "unicode-script", "unicode-segment"] }
regex-syntax = { version = "0.6", features = ["unicode", "unicode-age", "unicode-bool", "unicode-case", "unicode-gencat", "unicode-perl", "unicode-script", "unicode-segment"] }
serde = { version = "1", features = ["alloc", "derive", "serde_derive", "std"] }
serde_json = { version = "1", features = ["raw_value", "std"] }
smallvec = { version = "1", default-features = false, features = ["serde"] }
socket2 = { version = "0.4", default-features = false, features = ["all"] }
syn = { version = "1", features = ["clone-impls", "derive", "extra-traits", "full", "parsing", "printing", "proc-macro", "quote", "visit", "visit-mut"] }
tokio = { version = "1", features = ["bytes", "fs", "io-std", "io-util", "libc", "macros", "memchr", "mio", "net", "num_cpus", "once_cell", "process", "rt", "rt-multi-thread", "signal", "signal-hook-registry", "socket2", "sync", "time", "tokio-macros"] }
tokio-stream = { version = "0.1", features = ["net", "time"] }
tokio-util = { version = "0.7", features = ["codec", "io", "tracing"] }
tower = { version = "0.4", features = ["__common", "balance", "buffer", "discover", "futures-core", "futures-util", "indexmap", "limit", "load", "load-shed", "log", "make", "pin-project", "pin-project-lite", "rand", "ready-cache", "retry", "slab", "timeout", "tokio", "tokio-util", "tracing", "util"] }
<<<<<<< HEAD
tower-http = { version = "0.2", features = ["add-extension", "cors", "fs", "httpdate", "mime", "mime_guess", "percent-encoding", "tokio", "tokio-util"] }
=======
tower-http = { version = "0.3", features = ["add-extension", "cors", "fs", "httpdate", "map-response-body", "mime", "mime_guess", "percent-encoding", "set-status", "tokio", "tokio-util", "tower", "util"] }
>>>>>>> 3ec2b1ec
tracing = { version = "0.1", features = ["attributes", "log", "release_max_level_info", "std", "tracing-attributes"] }
tracing-core = { version = "0.1", features = ["lazy_static", "std"] }
tracing-futures = { version = "0.2", features = ["pin-project", "std", "std-future"] }
url = { version = "2", default-features = false, features = ["serde"] }
uuid = { version = "1", features = ["private_getrandom", "rng", "serde", "std", "v4"] }

### END HAKARI SECTION<|MERGE_RESOLUTION|>--- conflicted
+++ resolved
@@ -53,11 +53,7 @@
 tokio-stream = { version = "0.1", features = ["net", "time"] }
 tokio-util = { version = "0.7", features = ["codec", "io", "tracing"] }
 tower = { version = "0.4", features = ["__common", "balance", "buffer", "discover", "futures-core", "futures-util", "indexmap", "limit", "load", "load-shed", "log", "make", "pin-project", "pin-project-lite", "rand", "ready-cache", "retry", "slab", "timeout", "tokio", "tokio-util", "tracing", "util"] }
-<<<<<<< HEAD
-tower-http = { version = "0.2", features = ["add-extension", "cors", "fs", "httpdate", "mime", "mime_guess", "percent-encoding", "tokio", "tokio-util"] }
-=======
 tower-http = { version = "0.3", features = ["add-extension", "cors", "fs", "httpdate", "map-response-body", "mime", "mime_guess", "percent-encoding", "set-status", "tokio", "tokio-util", "tower", "util"] }
->>>>>>> 3ec2b1ec
 tracing = { version = "0.1", features = ["attributes", "log", "release_max_level_info", "std", "tracing-attributes"] }
 tracing-core = { version = "0.1", features = ["lazy_static", "std"] }
 tracing-futures = { version = "0.2", features = ["pin-project", "std", "std-future"] }
@@ -107,11 +103,7 @@
 tokio-stream = { version = "0.1", features = ["net", "time"] }
 tokio-util = { version = "0.7", features = ["codec", "io", "tracing"] }
 tower = { version = "0.4", features = ["__common", "balance", "buffer", "discover", "futures-core", "futures-util", "indexmap", "limit", "load", "load-shed", "log", "make", "pin-project", "pin-project-lite", "rand", "ready-cache", "retry", "slab", "timeout", "tokio", "tokio-util", "tracing", "util"] }
-<<<<<<< HEAD
-tower-http = { version = "0.2", features = ["add-extension", "cors", "fs", "httpdate", "mime", "mime_guess", "percent-encoding", "tokio", "tokio-util"] }
-=======
 tower-http = { version = "0.3", features = ["add-extension", "cors", "fs", "httpdate", "map-response-body", "mime", "mime_guess", "percent-encoding", "set-status", "tokio", "tokio-util", "tower", "util"] }
->>>>>>> 3ec2b1ec
 tracing = { version = "0.1", features = ["attributes", "log", "release_max_level_info", "std", "tracing-attributes"] }
 tracing-core = { version = "0.1", features = ["lazy_static", "std"] }
 tracing-futures = { version = "0.2", features = ["pin-project", "std", "std-future"] }
