// Copyright 2022 Singularity Data
//
// Licensed under the Apache License, Version 2.0 (the "License");
// you may not use this file except in compliance with the License.
// You may obtain a copy of the License at
//
// http://www.apache.org/licenses/LICENSE-2.0
//
// Unless required by applicable law or agreed to in writing, software
// distributed under the License is distributed on an "AS IS" BASIS,
// WITHOUT WARRANTIES OR CONDITIONS OF ANY KIND, either express or implied.
// See the License for the specific language governing permissions and
// limitations under the License.

use drop_stream::*;
use drop_table::*;
use risingwave_common::array::DataChunk;
use risingwave_common::catalog::Schema;
use risingwave_common::error::ErrorCode::{self, InternalError};
use risingwave_common::error::Result;
use risingwave_pb::batch_plan::plan_node::NodeBody;
use risingwave_pb::batch_plan::PlanNode;

use self::fuse::FusedExecutor;
use crate::executor::create_source::CreateSourceExecutor;
pub use crate::executor::create_table::CreateTableExecutor;
use crate::executor::trace::TraceExecutor;
use crate::executor2::executor_wrapper::ExecutorWrapper;
use crate::executor2::{
    BoxedExecutor2, BoxedExecutor2Builder, DeleteExecutor2, ExchangeExecutor2, FilterExecutor2,
<<<<<<< HEAD
    HashAggExecutor2Builder, HopWindowExecutor2, InsertExecutor2, LimitExecutor2, ProjectExecutor2,
    TopNExecutor2, TraceExecutor2, ValuesExecutor2,
=======
    GenerateSeriesI32Executor2, HashAggExecutor2Builder, HashJoinExecutor2Builder, InsertExecutor2,
    LimitExecutor2, MergeSortExchangeExecutor2, NestedLoopJoinExecutor2, OrderByExecutor2,
    ProjectExecutor2, RowSeqScanExecutor2Builder, SortAggExecutor2, SortMergeJoinExecutor2,
    StreamScanExecutor2, TopNExecutor2, TraceExecutor2, ValuesExecutor2,
>>>>>>> 7b94dad5
};
use crate::task::{BatchEnvironment, TaskId};

mod create_source;
mod create_table;
mod drop_stream;
mod drop_table;
pub mod executor2_wrapper;
mod fuse;
mod join;
#[cfg(test)]
pub mod test_utils;
mod trace;

/// `Executor` is an operator in the query execution.
#[async_trait::async_trait]
pub trait Executor: Send {
    /// Initializes the executor.
    async fn open(&mut self) -> Result<()>;

    /// Executes the executor to get next chunk
    async fn next(&mut self) -> Result<Option<DataChunk>>;

    /// Finalizes the executor.
    async fn close(&mut self) -> Result<()>;

    /// Returns the schema of the executor's return data.
    ///
    /// Schema must be available before `init`.
    fn schema(&self) -> &Schema;

    /// Identity string of the executor
    fn identity(&self) -> &str;

    /// Turn an executor into a fused executor
    fn fuse(self) -> FusedExecutor<Self>
    where
        Self: Executor + std::marker::Sized,
    {
        FusedExecutor::new(self)
    }
}

pub type BoxedExecutor = Box<dyn Executor>;

/// Every Executor should impl this trait to provide a static method to build a `BoxedExecutor` from
/// proto and global environment
pub trait BoxedExecutorBuilder {
    fn new_boxed_executor(source: &ExecutorBuilder) -> Result<BoxedExecutor>;

    fn new_boxed_executor2(source: &ExecutorBuilder) -> Result<BoxedExecutor2> {
        Ok(Box::new(ExecutorWrapper::from(Self::new_boxed_executor(
            source,
        )?)))
    }
}

#[allow(dead_code)]
struct NotImplementedBuilder;

impl BoxedExecutorBuilder for NotImplementedBuilder {
    fn new_boxed_executor(_source: &ExecutorBuilder) -> Result<BoxedExecutor> {
        Err(ErrorCode::NotImplemented("Executor not implemented".to_string(), None.into()).into())
    }
}

pub struct ExecutorBuilder<'a> {
    pub plan_node: &'a PlanNode,
    pub task_id: &'a TaskId,
    env: BatchEnvironment,
    epoch: u64,
}

macro_rules! build_executor {
    ($source: expr, $($proto_type_name:path => $data_type:ty),* $(,)?) => {
        match $source.plan_node().get_node_body().unwrap() {
            $(
                $proto_type_name(..) => {
                    <$data_type>::new_boxed_executor($source)
                },
            )*
        }
    }
}

macro_rules! build_executor2 {
    ($source: expr, $($proto_type_name:path => $data_type:ty),* $(,)?) => {
        match $source.plan_node().get_node_body().unwrap() {
            $(
                $proto_type_name(..) => {
                    <$data_type>::new_boxed_executor2($source)
                },
            )*
        }
    }
}

impl<'a> ExecutorBuilder<'a> {
    pub fn new(
        plan_node: &'a PlanNode,
        task_id: &'a TaskId,
        env: BatchEnvironment,
        epoch: u64,
    ) -> Self {
        Self {
            plan_node,
            task_id,
            env,
            epoch,
        }
    }

    pub fn build(&self) -> Result<BoxedExecutor> {
        self.try_build().map_err(|e| {
            InternalError(format!(
                "[PlanNode: {:?}] Failed to build executor: {}",
                self.plan_node.get_node_body(),
                e,
            ))
            .into()
        })
    }

    pub fn build2(&self) -> Result<BoxedExecutor2> {
        self.try_build2().map_err(|e| {
            InternalError(format!(
                "[PlanNode: {:?}] Failed to build executor: {}",
                self.plan_node.get_node_body(),
                e,
            ))
            .into()
        })
    }

    #[must_use]
    pub fn clone_for_plan(&self, plan_node: &'a PlanNode) -> Self {
        ExecutorBuilder::new(plan_node, self.task_id, self.env.clone(), self.epoch)
    }

    fn try_build(&self) -> Result<BoxedExecutor> {
        let real_executor = build_executor! { self,
            NodeBody::CreateTable => CreateTableExecutor,
            NodeBody::RowSeqScan => RowSeqScanExecutor2Builder,
            NodeBody::Insert => InsertExecutor2,
            NodeBody::Delete => DeleteExecutor2,
            NodeBody::DropTable => DropTableExecutor,
            NodeBody::Exchange => ExchangeExecutor2,
            NodeBody::Filter => FilterExecutor2,
            NodeBody::Project => ProjectExecutor2,
            NodeBody::SortAgg => SortAggExecutor2,
            NodeBody::OrderBy => OrderByExecutor2,
            NodeBody::CreateSource => CreateSourceExecutor,
            NodeBody::SourceScan => StreamScanExecutor2,
            NodeBody::TopN => TopNExecutor2,
            NodeBody::Limit => LimitExecutor2,
            NodeBody::Values => ValuesExecutor2,
            NodeBody::NestedLoopJoin => NestedLoopJoinExecutor2,
            NodeBody::HashJoin => HashJoinExecutor2Builder,
            NodeBody::SortMergeJoin => SortMergeJoinExecutor2,
            NodeBody::DropSource => DropStreamExecutor,
            NodeBody::HashAgg => HashAggExecutor2Builder,
<<<<<<< HEAD
            NodeBody::MergeSortExchange => MergeSortExchangeExecutor,
            NodeBody::GenerateInt32Series => GenerateSeriesI32Executor,
            NodeBody::HopWindow => HopWindowExecutor2,
=======
            NodeBody::MergeSortExchange => MergeSortExchangeExecutor2,
            NodeBody::GenerateInt32Series => GenerateSeriesI32Executor2,
            NodeBody::HopWindow => NotImplementedBuilder,
>>>>>>> 7b94dad5
        }?;
        let input_desc = real_executor.identity().to_string();
        Ok(Box::new(TraceExecutor::new(real_executor, input_desc)))
    }

    fn try_build2(&self) -> Result<BoxedExecutor2> {
        let real_executor = build_executor2! { self,
            NodeBody::CreateTable => CreateTableExecutor,
            NodeBody::RowSeqScan => RowSeqScanExecutor2Builder,
            NodeBody::Insert => InsertExecutor2,
            NodeBody::Delete => DeleteExecutor2,
            NodeBody::DropTable => DropTableExecutor,
            NodeBody::Exchange => ExchangeExecutor2,
            NodeBody::Filter => FilterExecutor2,
            NodeBody::Project => ProjectExecutor2,
            NodeBody::SortAgg => SortAggExecutor2,
            NodeBody::OrderBy => OrderByExecutor2,
            NodeBody::CreateSource => CreateSourceExecutor,
            NodeBody::SourceScan => StreamScanExecutor2,
            NodeBody::TopN => TopNExecutor2,
            NodeBody::Limit => LimitExecutor2,
            NodeBody::Values => ValuesExecutor2,
            NodeBody::NestedLoopJoin => NestedLoopJoinExecutor2,
            NodeBody::HashJoin => HashJoinExecutor2Builder,
            NodeBody::SortMergeJoin => SortMergeJoinExecutor2,
            NodeBody::DropSource => DropStreamExecutor,
            NodeBody::HashAgg => HashAggExecutor2Builder,
<<<<<<< HEAD
            NodeBody::MergeSortExchange => MergeSortExchangeExecutor,
            NodeBody::GenerateInt32Series => GenerateSeriesI32Executor,
            NodeBody::HopWindow => HopWindowExecutor2,
=======
            NodeBody::MergeSortExchange => MergeSortExchangeExecutor2,
            NodeBody::GenerateInt32Series => GenerateSeriesI32Executor2,
            NodeBody::HopWindow => NotImplementedBuilder,
>>>>>>> 7b94dad5
        }?;
        let input_desc = real_executor.identity().to_string();
        Ok(Box::new(TraceExecutor2::new(real_executor, input_desc)))
    }

    pub fn plan_node(&self) -> &PlanNode {
        self.plan_node
    }

    pub fn global_batch_env(&self) -> &BatchEnvironment {
        &self.env
    }

    pub fn epoch(&self) -> u64 {
        self.epoch
    }
}

#[cfg(test)]
mod tests {
    use risingwave_pb::batch_plan::PlanNode;

    use crate::executor::ExecutorBuilder;
    use crate::task::{BatchEnvironment, TaskId};

    #[test]
    fn test_clone_for_plan() {
        let plan_node = PlanNode {
            ..Default::default()
        };
        let task_id = &TaskId {
            task_id: 1,
            stage_id: 1,
            query_id: "test_query_id".to_string(),
        };
        let builder =
            ExecutorBuilder::new(&plan_node, task_id, BatchEnvironment::for_test(), u64::MAX);
        let child_plan = &PlanNode {
            ..Default::default()
        };
        let cloned_builder = builder.clone_for_plan(child_plan);
        assert_eq!(builder.task_id, cloned_builder.task_id);
    }
}<|MERGE_RESOLUTION|>--- conflicted
+++ resolved
@@ -28,15 +28,10 @@
 use crate::executor2::executor_wrapper::ExecutorWrapper;
 use crate::executor2::{
     BoxedExecutor2, BoxedExecutor2Builder, DeleteExecutor2, ExchangeExecutor2, FilterExecutor2,
-<<<<<<< HEAD
-    HashAggExecutor2Builder, HopWindowExecutor2, InsertExecutor2, LimitExecutor2, ProjectExecutor2,
-    TopNExecutor2, TraceExecutor2, ValuesExecutor2,
-=======
-    GenerateSeriesI32Executor2, HashAggExecutor2Builder, HashJoinExecutor2Builder, InsertExecutor2,
-    LimitExecutor2, MergeSortExchangeExecutor2, NestedLoopJoinExecutor2, OrderByExecutor2,
+    GenerateSeriesI32Executor2, HashAggExecutor2Builder, HashJoinExecutor2Builder, HopWindowExecutor2,
+    InsertExecutor2, LimitExecutor2, MergeSortExchangeExecutor2, NestedLoopJoinExecutor2, OrderByExecutor2,
     ProjectExecutor2, RowSeqScanExecutor2Builder, SortAggExecutor2, SortMergeJoinExecutor2,
     StreamScanExecutor2, TopNExecutor2, TraceExecutor2, ValuesExecutor2,
->>>>>>> 7b94dad5
 };
 use crate::task::{BatchEnvironment, TaskId};
 
@@ -198,15 +193,9 @@
             NodeBody::SortMergeJoin => SortMergeJoinExecutor2,
             NodeBody::DropSource => DropStreamExecutor,
             NodeBody::HashAgg => HashAggExecutor2Builder,
-<<<<<<< HEAD
-            NodeBody::MergeSortExchange => MergeSortExchangeExecutor,
-            NodeBody::GenerateInt32Series => GenerateSeriesI32Executor,
-            NodeBody::HopWindow => HopWindowExecutor2,
-=======
             NodeBody::MergeSortExchange => MergeSortExchangeExecutor2,
             NodeBody::GenerateInt32Series => GenerateSeriesI32Executor2,
-            NodeBody::HopWindow => NotImplementedBuilder,
->>>>>>> 7b94dad5
+            NodeBody::HopWindow => HopWindowExecutor2,
         }?;
         let input_desc = real_executor.identity().to_string();
         Ok(Box::new(TraceExecutor::new(real_executor, input_desc)))
@@ -234,15 +223,9 @@
             NodeBody::SortMergeJoin => SortMergeJoinExecutor2,
             NodeBody::DropSource => DropStreamExecutor,
             NodeBody::HashAgg => HashAggExecutor2Builder,
-<<<<<<< HEAD
-            NodeBody::MergeSortExchange => MergeSortExchangeExecutor,
-            NodeBody::GenerateInt32Series => GenerateSeriesI32Executor,
-            NodeBody::HopWindow => HopWindowExecutor2,
-=======
             NodeBody::MergeSortExchange => MergeSortExchangeExecutor2,
             NodeBody::GenerateInt32Series => GenerateSeriesI32Executor2,
-            NodeBody::HopWindow => NotImplementedBuilder,
->>>>>>> 7b94dad5
+            NodeBody::HopWindow => HopWindowExecutor2,
         }?;
         let input_desc = real_executor.identity().to_string();
         Ok(Box::new(TraceExecutor2::new(real_executor, input_desc)))
