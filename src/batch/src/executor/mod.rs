// Copyright 2022 Singularity Data
//
// Licensed under the Apache License, Version 2.0 (the "License");
// you may not use this file except in compliance with the License.
// You may obtain a copy of the License at
//
// http://www.apache.org/licenses/LICENSE-2.0
//
// Unless required by applicable law or agreed to in writing, software
// distributed under the License is distributed on an "AS IS" BASIS,
// WITHOUT WARRANTIES OR CONDITIONS OF ANY KIND, either express or implied.
// See the License for the specific language governing permissions and
// limitations under the License.

use drop_stream::*;
use drop_table::*;
use order_by::*;
use risingwave_common::array::DataChunk;
use risingwave_common::catalog::Schema;
use risingwave_common::error::ErrorCode::{self, InternalError};
use risingwave_common::error::Result;
use risingwave_pb::batch_plan::plan_node::NodeBody;
use risingwave_pb::batch_plan::PlanNode;
pub use row_seq_scan::*;

use self::fuse::FusedExecutor;
use crate::executor::create_source::CreateSourceExecutor;
pub use crate::executor::create_table::CreateTableExecutor;
use crate::executor::join::nested_loop_join::NestedLoopJoinExecutor;
use crate::executor::join::sort_merge_join::SortMergeJoinExecutor;
use crate::executor::trace::TraceExecutor;
use crate::executor2::executor_wrapper::ExecutorWrapper;
use crate::executor2::{
    BoxedExecutor2, BoxedExecutor2Builder, DeleteExecutor2, ExchangeExecutor2, FilterExecutor2,
<<<<<<< HEAD
    HashAggExecutor2Builder, HashJoinExecutor2Builder, InsertExecutor2, LimitExecutor2,
    MergeSortExchangeExecutor2, ProjectExecutor2, TopNExecutor2, TraceExecutor2, ValuesExecutor2,
=======
    GenerateSeriesI32Executor2, HashAggExecutor2Builder, HashJoinExecutor2Builder, InsertExecutor2,
    LimitExecutor2, ProjectExecutor2, SortAggExecutor2, StreamScanExecutor2, TopNExecutor2,
    TraceExecutor2, ValuesExecutor2,
>>>>>>> 2d30fda2
};
use crate::task::{BatchEnvironment, TaskId};

mod create_source;
mod create_table;
mod drop_stream;
mod drop_table;
pub mod executor2_wrapper;
mod fuse;
mod join;
pub mod monitor;
mod order_by;
mod row_seq_scan;
#[cfg(test)]
pub mod test_utils;
mod trace;

/// `Executor` is an operator in the query execution.
#[async_trait::async_trait]
pub trait Executor: Send {
    /// Initializes the executor.
    async fn open(&mut self) -> Result<()>;

    /// Executes the executor to get next chunk
    async fn next(&mut self) -> Result<Option<DataChunk>>;

    /// Finalizes the executor.
    async fn close(&mut self) -> Result<()>;

    /// Returns the schema of the executor's return data.
    ///
    /// Schema must be available before `init`.
    fn schema(&self) -> &Schema;

    /// Identity string of the executor
    fn identity(&self) -> &str;

    /// Turn an executor into a fused executor
    fn fuse(self) -> FusedExecutor<Self>
    where
        Self: Executor + std::marker::Sized,
    {
        FusedExecutor::new(self)
    }
}

pub type BoxedExecutor = Box<dyn Executor>;

/// Every Executor should impl this trait to provide a static method to build a `BoxedExecutor` from
/// proto and global environment
pub trait BoxedExecutorBuilder {
    fn new_boxed_executor(source: &ExecutorBuilder) -> Result<BoxedExecutor>;

    fn new_boxed_executor2(source: &ExecutorBuilder) -> Result<BoxedExecutor2> {
        Ok(Box::new(ExecutorWrapper::from(Self::new_boxed_executor(
            source,
        )?)))
    }
}

#[allow(dead_code)]
struct NotImplementedBuilder;

impl BoxedExecutorBuilder for NotImplementedBuilder {
    fn new_boxed_executor(_source: &ExecutorBuilder) -> Result<BoxedExecutor> {
        Err(ErrorCode::NotImplemented("Executor not implemented".to_string(), None.into()).into())
    }
}

pub struct ExecutorBuilder<'a> {
    pub plan_node: &'a PlanNode,
    pub task_id: &'a TaskId,
    env: BatchEnvironment,
    epoch: u64,
}

macro_rules! build_executor {
    ($source: expr, $($proto_type_name:path => $data_type:ty),* $(,)?) => {
        match $source.plan_node().get_node_body().unwrap() {
            $(
                $proto_type_name(..) => {
                    <$data_type>::new_boxed_executor($source)
                },
            )*
        }
    }
}

macro_rules! build_executor2 {
    ($source: expr, $($proto_type_name:path => $data_type:ty),* $(,)?) => {
        match $source.plan_node().get_node_body().unwrap() {
            $(
                $proto_type_name(..) => {
                    <$data_type>::new_boxed_executor2($source)
                },
            )*
        }
    }
}

impl<'a> ExecutorBuilder<'a> {
    pub fn new(
        plan_node: &'a PlanNode,
        task_id: &'a TaskId,
        env: BatchEnvironment,
        epoch: u64,
    ) -> Self {
        Self {
            plan_node,
            task_id,
            env,
            epoch,
        }
    }

    pub fn build(&self) -> Result<BoxedExecutor> {
        self.try_build().map_err(|e| {
            InternalError(format!(
                "[PlanNode: {:?}] Failed to build executor: {}",
                self.plan_node.get_node_body(),
                e,
            ))
            .into()
        })
    }

    pub fn build2(&self) -> Result<BoxedExecutor2> {
        self.try_build2().map_err(|e| {
            InternalError(format!(
                "[PlanNode: {:?}] Failed to build executor: {}",
                self.plan_node.get_node_body(),
                e,
            ))
            .into()
        })
    }

    #[must_use]
    pub fn clone_for_plan(&self, plan_node: &'a PlanNode) -> Self {
        ExecutorBuilder::new(plan_node, self.task_id, self.env.clone(), self.epoch)
    }

    fn try_build(&self) -> Result<BoxedExecutor> {
        let real_executor = build_executor! { self,
            NodeBody::CreateTable => CreateTableExecutor,
            NodeBody::RowSeqScan => RowSeqScanExecutorBuilder,
            NodeBody::Insert => InsertExecutor2,
            NodeBody::Delete => DeleteExecutor2,
            NodeBody::DropTable => DropTableExecutor,
            NodeBody::Exchange => ExchangeExecutor2,
            NodeBody::Filter => FilterExecutor2,
            NodeBody::Project => ProjectExecutor2,
            NodeBody::SortAgg => SortAggExecutor2,
            NodeBody::OrderBy => OrderByExecutor,
            NodeBody::CreateSource => CreateSourceExecutor,
            NodeBody::SourceScan => StreamScanExecutor2,
            NodeBody::TopN => TopNExecutor2,
            NodeBody::Limit => LimitExecutor2,
            NodeBody::Values => ValuesExecutor2,
            NodeBody::NestedLoopJoin => NestedLoopJoinExecutor,
            NodeBody::HashJoin => HashJoinExecutor2Builder,
            NodeBody::SortMergeJoin => SortMergeJoinExecutor,
            NodeBody::DropSource => DropStreamExecutor,
            NodeBody::HashAgg => HashAggExecutor2Builder,
<<<<<<< HEAD
            NodeBody::MergeSortExchange => MergeSortExchangeExecutor2,
            NodeBody::GenerateInt32Series => GenerateSeriesI32Executor,
=======
            NodeBody::MergeSortExchange => MergeSortExchangeExecutor,
            NodeBody::GenerateInt32Series => GenerateSeriesI32Executor2,
>>>>>>> 2d30fda2
            NodeBody::HopWindow => NotImplementedBuilder,
        }?;
        let input_desc = real_executor.identity().to_string();
        Ok(Box::new(TraceExecutor::new(real_executor, input_desc)))
    }

    fn try_build2(&self) -> Result<BoxedExecutor2> {
        let real_executor = build_executor2! { self,
            NodeBody::CreateTable => CreateTableExecutor,
            NodeBody::RowSeqScan => RowSeqScanExecutorBuilder,
            NodeBody::Insert => InsertExecutor2,
            NodeBody::Delete => DeleteExecutor2,
            NodeBody::DropTable => DropTableExecutor,
            NodeBody::Exchange => ExchangeExecutor2,
            NodeBody::Filter => FilterExecutor2,
            NodeBody::Project => ProjectExecutor2,
            NodeBody::SortAgg => SortAggExecutor2,
            NodeBody::OrderBy => OrderByExecutor,
            NodeBody::CreateSource => CreateSourceExecutor,
            NodeBody::SourceScan => StreamScanExecutor2,
            NodeBody::TopN => TopNExecutor2,
            NodeBody::Limit => LimitExecutor2,
            NodeBody::Values => ValuesExecutor2,
            NodeBody::NestedLoopJoin => NestedLoopJoinExecutor,
            NodeBody::HashJoin => HashJoinExecutor2Builder,
            NodeBody::SortMergeJoin => SortMergeJoinExecutor,
            NodeBody::DropSource => DropStreamExecutor,
            NodeBody::HashAgg => HashAggExecutor2Builder,
<<<<<<< HEAD
            NodeBody::MergeSortExchange => MergeSortExchangeExecutor2,
            NodeBody::GenerateInt32Series => GenerateSeriesI32Executor,
=======
            NodeBody::MergeSortExchange => MergeSortExchangeExecutor,
            NodeBody::GenerateInt32Series => GenerateSeriesI32Executor2,
>>>>>>> 2d30fda2
            NodeBody::HopWindow => NotImplementedBuilder,
        }?;
        let input_desc = real_executor.identity().to_string();
        Ok(Box::new(TraceExecutor2::new(real_executor, input_desc)))
    }

    pub fn plan_node(&self) -> &PlanNode {
        self.plan_node
    }

    pub fn global_batch_env(&self) -> &BatchEnvironment {
        &self.env
    }
}

#[cfg(test)]
mod tests {
    use risingwave_pb::batch_plan::PlanNode;

    use crate::executor::ExecutorBuilder;
    use crate::task::{BatchEnvironment, TaskId};

    #[test]
    fn test_clone_for_plan() {
        let plan_node = PlanNode {
            ..Default::default()
        };
        let task_id = &TaskId {
            task_id: 1,
            stage_id: 1,
            query_id: "test_query_id".to_string(),
        };
        let builder =
            ExecutorBuilder::new(&plan_node, task_id, BatchEnvironment::for_test(), u64::MAX);
        let child_plan = &PlanNode {
            ..Default::default()
        };
        let cloned_builder = builder.clone_for_plan(child_plan);
        assert_eq!(builder.task_id, cloned_builder.task_id);
    }
}<|MERGE_RESOLUTION|>--- conflicted
+++ resolved
@@ -32,14 +32,9 @@
 use crate::executor2::executor_wrapper::ExecutorWrapper;
 use crate::executor2::{
     BoxedExecutor2, BoxedExecutor2Builder, DeleteExecutor2, ExchangeExecutor2, FilterExecutor2,
-<<<<<<< HEAD
-    HashAggExecutor2Builder, HashJoinExecutor2Builder, InsertExecutor2, LimitExecutor2,
-    MergeSortExchangeExecutor2, ProjectExecutor2, TopNExecutor2, TraceExecutor2, ValuesExecutor2,
-=======
     GenerateSeriesI32Executor2, HashAggExecutor2Builder, HashJoinExecutor2Builder, InsertExecutor2,
-    LimitExecutor2, ProjectExecutor2, SortAggExecutor2, StreamScanExecutor2, TopNExecutor2,
-    TraceExecutor2, ValuesExecutor2,
->>>>>>> 2d30fda2
+    LimitExecutor2, MergeSortExchangeExecutor2, ProjectExecutor2, SortAggExecutor2,
+    StreamScanExecutor2, TopNExecutor2, TraceExecutor2, ValuesExecutor2,
 };
 use crate::task::{BatchEnvironment, TaskId};
 
@@ -204,13 +199,8 @@
             NodeBody::SortMergeJoin => SortMergeJoinExecutor,
             NodeBody::DropSource => DropStreamExecutor,
             NodeBody::HashAgg => HashAggExecutor2Builder,
-<<<<<<< HEAD
             NodeBody::MergeSortExchange => MergeSortExchangeExecutor2,
-            NodeBody::GenerateInt32Series => GenerateSeriesI32Executor,
-=======
-            NodeBody::MergeSortExchange => MergeSortExchangeExecutor,
             NodeBody::GenerateInt32Series => GenerateSeriesI32Executor2,
->>>>>>> 2d30fda2
             NodeBody::HopWindow => NotImplementedBuilder,
         }?;
         let input_desc = real_executor.identity().to_string();
@@ -239,13 +229,8 @@
             NodeBody::SortMergeJoin => SortMergeJoinExecutor,
             NodeBody::DropSource => DropStreamExecutor,
             NodeBody::HashAgg => HashAggExecutor2Builder,
-<<<<<<< HEAD
             NodeBody::MergeSortExchange => MergeSortExchangeExecutor2,
-            NodeBody::GenerateInt32Series => GenerateSeriesI32Executor,
-=======
-            NodeBody::MergeSortExchange => MergeSortExchangeExecutor,
             NodeBody::GenerateInt32Series => GenerateSeriesI32Executor2,
->>>>>>> 2d30fda2
             NodeBody::HopWindow => NotImplementedBuilder,
         }?;
         let input_desc = real_executor.identity().to_string();
