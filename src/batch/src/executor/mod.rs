--- conflicted
+++ resolved
@@ -28,13 +28,8 @@
 use crate::executor2::executor_wrapper::ExecutorWrapper;
 use crate::executor2::{
     BoxedExecutor2, BoxedExecutor2Builder, DeleteExecutor2, ExchangeExecutor2, FilterExecutor2,
-<<<<<<< HEAD
-    GenerateSeriesI32Executor2, HashAggExecutor2Builder, HashJoinExecutor2Builder,
-    HopWindowExecutor2, InsertExecutor2, LimitExecutor2, MergeSortExchangeExecutor2,
-=======
     GenerateSeriesI32Executor2, GenerateSeriesTimestampExecutor2, HashAggExecutor2Builder,
-    HashJoinExecutor2Builder, InsertExecutor2, LimitExecutor2, MergeSortExchangeExecutor2,
->>>>>>> 11150e49
+    HashJoinExecutor2Builder, HopWindowExecutor2, InsertExecutor2, LimitExecutor2, MergeSortExchangeExecutor2,
     NestedLoopJoinExecutor2, OrderByExecutor2, ProjectExecutor2, RowSeqScanExecutor2Builder,
     SortAggExecutor2, SortMergeJoinExecutor2, StreamScanExecutor2, TopNExecutor2, TraceExecutor2,
     ValuesExecutor2,
@@ -201,12 +196,8 @@
             NodeBody::HashAgg => HashAggExecutor2Builder,
             NodeBody::MergeSortExchange => MergeSortExchangeExecutor2,
             NodeBody::GenerateInt32Series => GenerateSeriesI32Executor2,
-<<<<<<< HEAD
+            NodeBody::GenerateTimeSeries => GenerateSeriesTimestampExecutor2,
             NodeBody::HopWindow => HopWindowExecutor2,
-=======
-            NodeBody::HopWindow => NotImplementedBuilder,
-            NodeBody::GenerateTimeSeries => GenerateSeriesTimestampExecutor2,
->>>>>>> 11150e49
         }?;
         let input_desc = real_executor.identity().to_string();
         Ok(Box::new(TraceExecutor::new(real_executor, input_desc)))
@@ -236,12 +227,8 @@
             NodeBody::HashAgg => HashAggExecutor2Builder,
             NodeBody::MergeSortExchange => MergeSortExchangeExecutor2,
             NodeBody::GenerateInt32Series => GenerateSeriesI32Executor2,
-<<<<<<< HEAD
+            NodeBody::GenerateTimeSeries => GenerateSeriesTimestampExecutor2,
             NodeBody::HopWindow => HopWindowExecutor2,
-=======
-            NodeBody::HopWindow => NotImplementedBuilder,
-            NodeBody::GenerateTimeSeries => GenerateSeriesTimestampExecutor2,
->>>>>>> 11150e49
         }?;
         let input_desc = real_executor.identity().to_string();
         Ok(Box::new(TraceExecutor2::new(real_executor, input_desc)))
