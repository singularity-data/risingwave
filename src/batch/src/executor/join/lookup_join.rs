--- conflicted
+++ resolved
@@ -93,12 +93,7 @@
             ).into());
         }
 
-<<<<<<< HEAD
         let eq_conds = key_scalar_impls
-=======
-        let eq_conds: Vec<_> = self
-            .build_side_idxs
->>>>>>> f62813da
             .iter()
             .map(|scalar_impl| scalar_impl.to_protobuf())
             .collect_vec();
