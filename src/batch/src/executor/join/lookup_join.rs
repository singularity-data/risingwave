--- conflicted
+++ resolved
@@ -22,16 +22,11 @@
 use risingwave_common::buffer::BitmapBuilder;
 use risingwave_common::catalog::{ColumnDesc, Field, Schema};
 use risingwave_common::error::{ErrorCode, Result, RwError};
-<<<<<<< HEAD
-use risingwave_common::types::{DataType, ScalarImpl, ToOwnedDatum};
-use risingwave_common::util::chunk_coalesce::{DataChunkBuilder, SlicedDataChunk};
-use risingwave_common::util::sort_util::{HeapElem, OrderPair, OrderType};
-=======
-use risingwave_common::types::{DataType, ParallelUnitId, ToOwnedDatum, VirtualNode};
+use risingwave_common::types::{DataType, ParallelUnitId, ScalarImpl, ToOwnedDatum, VirtualNode};
 use risingwave_common::util::chunk_coalesce::{DataChunkBuilder, SlicedDataChunk};
 use risingwave_common::util::scan_range::ScanRange;
 use risingwave_common::util::worker_util::get_workers_by_parallel_unit_ids;
->>>>>>> 2b2e112e
+use risingwave_common::util::sort_util::{HeapElem, OrderPair, OrderType};
 use risingwave_expr::expr::{build_from_prost, BoxedExpression};
 use risingwave_pb::batch_plan::exchange_info::DistributionMode;
 use risingwave_pb::batch_plan::exchange_source::LocalExecutePlan::Plan;
@@ -96,26 +91,15 @@
         })
     }
 
-    fn create_scan_range(&self, cur_row: &RowRef) -> Result<ScanRange> {
+    fn create_scan_range(&self, key_scalar_impls: Vec<ScalarImpl>) -> Result<ScanRange> {
         let mut scan_range = ScanRange::full_table_scan();
-        self.build_side_idxs.iter().for_each(|&idx| {
-            let scalar_impl = cur_row.value_at(idx).to_owned_datum().unwrap();
-            scan_range.eq_conds.push(scalar_impl);
-        });
+        key_scalar_impls.iter().for_each(|&idx| { scan_range.eq_conds.push(scalar_impl); });
         Ok(scan_range)
     }
 
     /// Creates the `RowSeqScanNode` that will be used for scanning the probe side table
     /// based on the passed `RowRef`.
-<<<<<<< HEAD
-    fn create_row_seq_scan_node(&self, key_scalar_impls: Vec<ScalarImpl>) -> Result<NodeBody> {
-=======
-    fn create_row_seq_scan_node(
-        &self,
-        scan_range: &ScanRange,
-        vnode: VirtualNode,
-    ) -> Result<NodeBody> {
->>>>>>> 2b2e112e
+    fn create_row_seq_scan_node(&self, scan_range: &ScanRange, vnode: VirtualNode) -> Result<NodeBody> {
         // Check that the data types of both sides of the equality predicate are the same
         // TODO: Handle the cases where the data types of both sides are different but castable
         // (e.g. int32 and int64)
@@ -140,25 +124,8 @@
             ).into());
         }
 
-<<<<<<< HEAD
-        let eq_conds = key_scalar_impls
-            .iter()
-            .map(|scalar_impl| scalar_impl.to_protobuf())
-            .collect_vec();
-
-        let scan_ranges = if eq_conds.is_empty() {
-            vec![]
-        } else {
-            vec![ScanRange {
-                eq_conds,
-                lower_bound: None,
-                upper_bound: None,
-            }]
-        };
-=======
         let mut vnode_bitmap = BitmapBuilder::zeroed(self.vnode_mapping.len());
         vnode_bitmap.set(vnode as usize, true);
->>>>>>> 2b2e112e
 
         let row_seq_scan_node = NodeBody::RowSeqScan(RowSeqScanNode {
             table_desc: Some(self.table_desc.clone()),
@@ -172,15 +139,8 @@
 
     /// Creates all the `ProstExchangeSource` that will be sent to the `ExchangeExecutor` using
     /// the source templates.
-<<<<<<< HEAD
-    fn build_prost_exchange_sources(
-        &self,
-        key_scalar_impls: Vec<ScalarImpl>,
-    ) -> Result<Vec<ProstExchangeSource>> {
-        let Plan(inner_template_plan) = self.source_templates[0].get_local_execute_plan().unwrap();
-=======
-    fn build_prost_exchange_sources(&self, cur_row: &RowRef) -> Result<Vec<ProstExchangeSource>> {
-        let scan_range = self.create_scan_range(cur_row)?;
+    fn build_prost_exchange_sources(&self, key_scalar_impls: Vec<ScalarImpl>) -> Result<Vec<ProstExchangeSource>> {
+        let scan_range = self.create_scan_range(key_scalar_impls)?;
         let vnode = self.get_virtual_node(&scan_range)?;
 
         let parallel_unit_ids = vec![self.vnode_mapping[vnode as usize]];
@@ -189,18 +149,13 @@
             Ok(workers) => workers,
             Err(e) => bail!("{}", e),
         };
->>>>>>> 2b2e112e
 
         let local_execute_plan = LocalExecutePlan {
             plan: Some(PlanFragment {
                 root: Some(PlanNode {
                     children: vec![],
                     identity: Uuid::new_v4().to_string(),
-<<<<<<< HEAD
-                    node_body: Some(self.create_row_seq_scan_node(key_scalar_impls)?),
-=======
                     node_body: Some(self.create_row_seq_scan_node(&scan_range, vnode)?),
->>>>>>> 2b2e112e
                 }),
                 exchange_info: Some(ExchangeInfo {
                     mode: DistributionMode::Single as i32,
