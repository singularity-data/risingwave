// Copyright 2022 Singularity Data
//
// Licensed under the Apache License, Version 2.0 (the "License");
// you may not use this file except in compliance with the License.
// You may obtain a copy of the License at
//
// http://www.apache.org/licenses/LICENSE-2.0
//
// Unless required by applicable law or agreed to in writing, software
// distributed under the License is distributed on an "AS IS" BASIS,
// WITHOUT WARRANTIES OR CONDITIONS OF ANY KIND, either express or implied.
// See the License for the specific language governing permissions and
// limitations under the License.
use std::ops::{Bound, RangeBounds};
use std::sync::Arc;

use futures::pin_mut;
use futures_async_stream::try_stream;
use itertools::Itertools;
use risingwave_common::array::{DataChunk, Row};
use risingwave_common::buffer::Bitmap;
use risingwave_common::catalog::{ColumnDesc, ColumnId, OrderedColumnDesc, Schema, TableId};
use risingwave_common::error::{Result, RwError};
use risingwave_common::types::{DataType, Datum, ScalarImpl, VIRTUAL_NODE_COUNT};
use risingwave_common::util::sort_util::OrderType;
use risingwave_pb::batch_plan::plan_node::NodeBody;
use risingwave_pb::batch_plan::{scan_range, ScanRange};
use risingwave_pb::plan_common::CellBasedTableDesc;
use risingwave_storage::table::cell_based_table::{
    BatchDedupPkIter, CellBasedIter, CellBasedTable,
};
use risingwave_storage::table::{Distribution, TableIter};
use risingwave_storage::{dispatch_state_store, Keyspace, StateStore, StateStoreImpl};

use crate::executor::monitor::BatchMetrics;
use crate::executor::{
    BoxedDataChunkStream, BoxedExecutor, BoxedExecutorBuilder, Executor, ExecutorBuilder,
};
use crate::task::BatchTaskContext;

/// Executor that scans data from row table
pub struct RowSeqScanExecutor<S: StateStore> {
    chunk_size: usize,
    schema: Schema,
    identity: String,
    stats: Arc<BatchMetrics>,
    scan_type: ScanType<S>,
}

pub enum ScanType<S: StateStore> {
    TableScan(BatchDedupPkIter<S>),
    RangeScan(CellBasedIter<S>),
    PointGet(Option<Row>),
}

impl<S: StateStore> RowSeqScanExecutor<S> {
    pub fn new(
        schema: Schema,
        scan_type: ScanType<S>,
        chunk_size: usize,
        identity: String,
        stats: Arc<BatchMetrics>,
    ) -> Self {
        Self {
            chunk_size,
            schema,
            identity,
            stats,
            scan_type,
        }
    }
}

pub struct RowSeqScanExecutorBuilder {}

impl RowSeqScanExecutorBuilder {
    // TODO: decide the chunk size for row seq scan
    pub const DEFAULT_CHUNK_SIZE: usize = 1024;
}

fn is_full_range<T>(bounds: &impl RangeBounds<T>) -> bool {
    matches!(bounds.start_bound(), Bound::Unbounded)
        && matches!(bounds.end_bound(), Bound::Unbounded)
}

fn get_scan_bound(
    scan_range: ScanRange,
    mut pk_types: impl Iterator<Item = DataType>,
) -> (Row, impl RangeBounds<Datum>) {
    let pk_prefix_value = Row(scan_range
        .eq_conds
        .iter()
        .map(|v| {
            let ty = pk_types.next().unwrap();
            let scalar = ScalarImpl::bytes_to_scalar(v, &ty.to_protobuf()).unwrap();
            Some(scalar)
        })
        .collect_vec());
    if scan_range.lower_bound.is_none() && scan_range.upper_bound.is_none() {
        return (pk_prefix_value, (Bound::Unbounded, Bound::Unbounded));
    }

    let bound_ty = pk_types.next().unwrap();
    let build_bound = |bound: &scan_range::Bound| -> Bound<Datum> {
        let scalar = ScalarImpl::bytes_to_scalar(&bound.value, &bound_ty.to_protobuf()).unwrap();

        let datum = Some(scalar);
        if bound.inclusive {
            Bound::Included(datum)
        } else {
            Bound::Excluded(datum)
        }
    };

    let next_col_bounds: (Bound<Datum>, Bound<Datum>) = match (
        scan_range.lower_bound.as_ref(),
        scan_range.upper_bound.as_ref(),
    ) {
        (Some(lb), Some(ub)) => (build_bound(lb), build_bound(ub)),
        (None, Some(ub)) => (Bound::Unbounded, build_bound(ub)),
        (Some(lb), None) => (build_bound(lb), Bound::Unbounded),
        (None, None) => unreachable!(),
    };
    (pk_prefix_value, next_col_bounds)
}

#[async_trait::async_trait]
impl BoxedExecutorBuilder for RowSeqScanExecutorBuilder {
    async fn new_boxed_executor<C: BatchTaskContext>(
        source: &ExecutorBuilder<C>,
        inputs: Vec<BoxedExecutor>,
    ) -> Result<BoxedExecutor> {
        ensure!(
            inputs.is_empty(),
            "Row sequential scan should not have input executor!"
        );
        let seq_scan_node = try_match_expand!(
            source.plan_node().get_node_body().unwrap(),
            NodeBody::RowSeqScan
        )?;

        let table_desc: &CellBasedTableDesc = seq_scan_node.get_table_desc()?;
        let table_id = TableId {
            table_id: table_desc.table_id,
        };
        let column_descs = table_desc
            .columns
            .iter()
            .map(ColumnDesc::from)
            .collect_vec();
        let column_ids = seq_scan_node
            .column_ids
            .iter()
            .copied()
            .map(ColumnId::from)
            .collect();

        let pk_descs: Vec<OrderedColumnDesc> =
            table_desc.order_key.iter().map(|d| d.into()).collect();
        let order_types: Vec<OrderType> = pk_descs.iter().map(|desc| desc.order).collect();

        let scan_range = seq_scan_node.scan_range.as_ref().unwrap();
        let (pk_prefix_value, next_col_bounds) = get_scan_bound(
            scan_range.clone(),
            pk_descs
                .iter()
                .map(|desc| desc.column_desc.data_type.clone()),
        );

        let pk_indices = table_desc
            .pk_indices
            .iter()
            .map(|&k| k as usize)
            .collect_vec();

        let dist_key_indices = table_desc
            .dist_key_indices
            .iter()
            .map(|&k| k as usize)
            .collect_vec();
        let vnodes = Bitmap::all_high_bits(VIRTUAL_NODE_COUNT); // TODO: use vnodes from scheduler to parallelize scan
        let distribution = Distribution {
            vnodes: vnodes.into(),
            dist_key_indices,
        };

        dispatch_state_store!(source.context().try_get_state_store()?, state_store, {
            let keyspace = Keyspace::table_root(state_store.clone(), &table_id);
            let batch_stats = source.context().stats();
<<<<<<< HEAD

            let table = match seq_scan_node.vnode_bitmap.as_ref() {
                Some(vnodes) => CellBasedTable::new_partial_with_vnodes(
                    keyspace.clone(),
                    column_descs,
                    column_ids,
                    order_types,
                    pk_indices,
                    Bitmap::try_from(vnodes)?,
                ),
                // This is possbile for dml. vnode_bitmap is not filled by scheduler.
                None => CellBasedTable::new_partial(
                    keyspace.clone(),
                    column_descs,
                    column_ids,
                    order_types,
                    pk_indices,
                ),
            };
=======
            let table = CellBasedTable::new_partial(
                keyspace.clone(),
                column_descs,
                column_ids,
                order_types,
                pk_indices,
                distribution,
            );
>>>>>>> 5ff98d77

            let scan_type = if pk_prefix_value.size() == 0 && is_full_range(&next_col_bounds) {
                let iter = table.batch_dedup_pk_iter(source.epoch, &pk_descs).await?;
                ScanType::TableScan(iter)
            } else if pk_prefix_value.size() == pk_descs.len() {
                keyspace.state_store().wait_epoch(source.epoch).await?;
                let row = table.get_row(&pk_prefix_value, source.epoch).await?;
                ScanType::PointGet(row)
            } else {
                assert!(pk_prefix_value.size() < pk_descs.len());

                let iter = if is_full_range(&next_col_bounds) {
                    table
                        .batch_iter_with_pk_prefix(source.epoch, pk_prefix_value)
                        .await?
                } else {
                    table
                        .batch_iter_with_pk_bounds(source.epoch, pk_prefix_value, next_col_bounds)
                        .await?
                };
                ScanType::RangeScan(iter)
            };

            Ok(Box::new(RowSeqScanExecutor::new(
                table.schema().clone(),
                scan_type,
                RowSeqScanExecutorBuilder::DEFAULT_CHUNK_SIZE,
                source.plan_node().get_identity().clone(),
                batch_stats,
            )))
        })
    }
}

impl<S: StateStore> Executor for RowSeqScanExecutor<S> {
    fn schema(&self) -> &Schema {
        &self.schema
    }

    fn identity(&self) -> &str {
        &self.identity
    }

    fn execute(self: Box<Self>) -> BoxedDataChunkStream {
        self.do_execute()
    }
}

impl<S: StateStore> RowSeqScanExecutor<S> {
    #[try_stream(boxed, ok = DataChunk, error = RwError)]
    async fn do_execute(self: Box<Self>) {
        match self.scan_type {
            ScanType::TableScan(iter) => {
                pin_mut!(iter);
                loop {
                    let timer = self.stats.row_seq_scan_next_duration.start_timer();

                    let chunk = iter
                        .collect_data_chunk(&self.schema, Some(self.chunk_size))
                        .await
                        .map_err(RwError::from)?;
                    timer.observe_duration();

                    if let Some(chunk) = chunk {
                        yield chunk
                    } else {
                        break;
                    }
                }
            }
            ScanType::RangeScan(iter) => {
                pin_mut!(iter);
                loop {
                    // TODO: same as TableScan except iter type
                    let timer = self.stats.row_seq_scan_next_duration.start_timer();

                    let chunk = iter
                        .collect_data_chunk(&self.schema, Some(self.chunk_size))
                        .await
                        .map_err(RwError::from)?;
                    timer.observe_duration();

                    if let Some(chunk) = chunk {
                        yield chunk
                    } else {
                        break;
                    }
                }
            }
            ScanType::PointGet(row) => {
                if let Some(row) = row {
                    yield DataChunk::from_rows(&[row], &self.schema.data_types())?;
                }
            }
        }
    }
}<|MERGE_RESOLUTION|>--- conflicted
+++ resolved
@@ -178,7 +178,12 @@
             .iter()
             .map(|&k| k as usize)
             .collect_vec();
-        let vnodes = Bitmap::all_high_bits(VIRTUAL_NODE_COUNT); // TODO: use vnodes from scheduler to parallelize scan
+        let vnodes = match seq_scan_node.vnode_bitmap.as_ref() {
+            Some(vnodes) => Bitmap::try_from(vnodes).unwrap(),
+            // This is possbile for dml. vnode_bitmap is not filled by scheduler.
+            None => Bitmap::all_high_bits(VIRTUAL_NODE_COUNT),
+        };
+
         let distribution = Distribution {
             vnodes: vnodes.into(),
             dist_key_indices,
@@ -187,27 +192,6 @@
         dispatch_state_store!(source.context().try_get_state_store()?, state_store, {
             let keyspace = Keyspace::table_root(state_store.clone(), &table_id);
             let batch_stats = source.context().stats();
-<<<<<<< HEAD
-
-            let table = match seq_scan_node.vnode_bitmap.as_ref() {
-                Some(vnodes) => CellBasedTable::new_partial_with_vnodes(
-                    keyspace.clone(),
-                    column_descs,
-                    column_ids,
-                    order_types,
-                    pk_indices,
-                    Bitmap::try_from(vnodes)?,
-                ),
-                // This is possbile for dml. vnode_bitmap is not filled by scheduler.
-                None => CellBasedTable::new_partial(
-                    keyspace.clone(),
-                    column_descs,
-                    column_ids,
-                    order_types,
-                    pk_indices,
-                ),
-            };
-=======
             let table = CellBasedTable::new_partial(
                 keyspace.clone(),
                 column_descs,
@@ -216,7 +200,6 @@
                 pk_indices,
                 distribution,
             );
->>>>>>> 5ff98d77
 
             let scan_type = if pk_prefix_value.size() == 0 && is_full_range(&next_col_bounds) {
                 let iter = table.batch_dedup_pk_iter(source.epoch, &pk_descs).await?;
