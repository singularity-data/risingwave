--- conflicted
+++ resolved
@@ -17,22 +17,12 @@
 mod filter;
 mod hash_agg;
 mod insert;
-pub use filter::*;
-mod delete;
-mod values;
-pub use values::*;
-mod top_n;
 mod limit;
-<<<<<<< HEAD
 mod projection;
 mod top_n;
 mod trace;
 mod values;
 
-=======
-pub use limit::*;
-mod trace;
->>>>>>> a013de9b
 pub use delete::*;
 pub use filter::*;
 use futures::stream::BoxStream;
