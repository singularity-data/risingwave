--- conflicted
+++ resolved
@@ -19,12 +19,8 @@
 mod hash_agg;
 mod insert;
 mod limit;
-<<<<<<< HEAD
 mod project;
-=======
-mod projection;
 mod top_n;
->>>>>>> fa6d224d
 mod trace;
 mod values;
 
