--- conflicted
+++ resolved
@@ -184,44 +184,13 @@
 
     /// Use `epoch` to find collect rx. And wait for all actor to be collected before
     /// returning.
-<<<<<<< HEAD
-    pub async fn collect_barrier_and_sync(
-        &self,
-        prev_epoch: u64,
-        need_sync: bool,
-    ) -> Result<CollectResult> {
-=======
-    pub async fn collect_barrier(&self, epoch: u64) -> CollectResult {
->>>>>>> 00f54fa9
+    pub async fn collect_barrier(&self, epoch: u64) -> Result<CollectResult> {
         let rx = {
             let core = self.core.lock();
             let mut barrier_manager = core.context.lock_barrier_manager();
             barrier_manager.remove_collect_rx(epoch)
         };
         // Wait for all actors finishing this barrier.
-<<<<<<< HEAD
-        let mut collect_result = rx.await.unwrap()?;
-
-        // Sync states from shared buffer to S3 before telling meta service we've done.
-        if need_sync {
-            dispatch_state_store!(self.state_store(), store, {
-                match store.sync(Some(prev_epoch)).await {
-                    Ok(_) => {
-                        collect_result.synced_sstables =
-                        store.get_uncommitted_ssts(prev_epoch);
-                    }
-                    // TODO: Handle sync failure by propagating it
-                    // back to global barrier manager
-                    Err(e) => panic!(
-                        "Failed to sync state store after receiving barrier prev_epoch {:?} due to {}",
-                        prev_epoch, e
-                    ),
-                }
-            });
-        }
-
-        Ok(collect_result)
-=======
         rx.await.unwrap()
     }
 
@@ -243,7 +212,6 @@
         dispatch_state_store!(self.state_store(), store, {
             store.clear_shared_buffer().await.unwrap();
         });
->>>>>>> 00f54fa9
     }
 
     /// Broadcast a barrier to all senders. Returns immediately, and caller won't be notified when
@@ -287,15 +255,11 @@
         };
 
         self.send_barrier(barrier, actor_ids_to_send, actor_ids_to_collect)?;
-<<<<<<< HEAD
-        self.collect_barrier_and_sync(barrier.epoch.prev, false)
-            .await?;
-        self.drain_collect_rx(barrier.epoch.prev);
-=======
-        self.collect_barrier(barrier.epoch.prev).await;
+
+        self.collect_barrier(barrier.epoch.prev).await?;
         // Clear shared buffer in storage to release memory
         self.clear_storage_buffer().await;
->>>>>>> 00f54fa9
+        self.drain_collect_rx(barrier.epoch.prev);
         self.core.lock().drop_all_actors();
 
         Ok(())
