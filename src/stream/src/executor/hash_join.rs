--- conflicted
+++ resolved
@@ -23,13 +23,8 @@
 use risingwave_common::catalog::{Schema, TableId};
 use risingwave_common::hash::HashKey;
 use risingwave_common::types::{DataType, ToOwnedDatum};
-<<<<<<< HEAD
 use risingwave_expr::expr::BoxedExpression;
 use risingwave_storage::{Keyspace, StateStore};
-=======
-use risingwave_expr::expr::RowExpression;
-use risingwave_storage::StateStore;
->>>>>>> 3123a552
 
 use super::barrier_align::*;
 use super::error::{StreamExecutorError, StreamExecutorResult};
@@ -790,7 +785,6 @@
     use crate::executor::test_utils::{MessageSender, MockSource};
     use crate::executor::{Barrier, Epoch, Message};
 
-<<<<<<< HEAD
     fn create_in_memory_keyspace() -> (Keyspace<MemoryStateStore>, Keyspace<MemoryStateStore>) {
         let mem_state = MemoryStateStore::new();
         (
@@ -800,9 +794,6 @@
     }
 
     fn create_cond() -> BoxedExpression {
-=======
-    fn create_cond() -> RowExpression {
->>>>>>> 3123a552
         let left_expr = InputRefExpression::new(DataType::Int64, 1);
         let right_expr = InputRefExpression::new(DataType::Int64, 3);
         new_binary_expr(
