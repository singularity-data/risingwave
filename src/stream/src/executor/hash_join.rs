--- conflicted
+++ resolved
@@ -20,14 +20,11 @@
 use madsim::collections::HashSet;
 use risingwave_common::array::{Array, ArrayRef, Op, Row, RowRef, StreamChunk};
 use risingwave_common::bail;
-use risingwave_common::catalog::{Schema, TableId};
+use risingwave_common::catalog::Schema;
 use risingwave_common::hash::HashKey;
 use risingwave_common::types::{DataType, ToOwnedDatum};
 use risingwave_expr::expr::RowExpression;
-<<<<<<< HEAD
 use risingwave_storage::table::state_table::StateTable;
-=======
->>>>>>> ab28ce10
 use risingwave_storage::StateStore;
 
 use super::barrier_align::*;
@@ -386,15 +383,8 @@
         executor_id: u64,
         cond: Option<RowExpression>,
         op_info: String,
-<<<<<<< HEAD
         state_table_l: StateTable<S>,
         state_table_r: StateTable<S>,
-=======
-        store_l: S,
-        table_id_l: TableId,
-        store_r: S,
-        table_id_r: TableId,
->>>>>>> ab28ce10
         is_append_only: bool,
         metrics: Arc<StreamingMetrics>,
     ) -> Self {
@@ -467,13 +457,7 @@
                     pk_indices_l.clone(),
                     params_l.key_indices.clone(),
                     col_l_datatypes.clone(),
-<<<<<<< HEAD
                     state_table_l,
-=======
-                    store_l,
-                    table_id_l,
-                    Some(params_l.dist_keys.clone()),
->>>>>>> ab28ce10
                     metrics.clone(),
                     actor_id,
                     "left",
@@ -489,13 +473,7 @@
                     pk_indices_r.clone(),
                     params_r.key_indices.clone(),
                     col_r_datatypes.clone(),
-<<<<<<< HEAD
                     state_table_r,
-=======
-                    store_r,
-                    table_id_r,
-                    Some(params_r.dist_keys.clone()),
->>>>>>> ab28ce10
                     metrics.clone(),
                     actor_id,
                     "right",
@@ -798,7 +776,7 @@
 mod tests {
     use risingwave_common::array::stream_chunk::StreamChunkTestExt;
     use risingwave_common::array::*;
-    use risingwave_common::catalog::{Field, Schema, TableId, ColumnDesc, ColumnId};
+    use risingwave_common::catalog::{ColumnDesc, ColumnId, Field, Schema, TableId};
     use risingwave_common::hash::{Key128, Key64};
     use risingwave_common::util::sort_util::OrderType;
     use risingwave_expr::expr::expr_binary_nonnull::new_binary_expr;
@@ -811,8 +789,8 @@
     use crate::executor::test_utils::{MessageSender, MockSource};
     use crate::executor::{Barrier, Epoch, Message};
 
-<<<<<<< HEAD
-    fn create_in_memory_state_table() -> (StateTable<MemoryStateStore>, StateTable<MemoryStateStore>) {
+    fn create_in_memory_state_table() -> (StateTable<MemoryStateStore>, StateTable<MemoryStateStore>)
+    {
         let mem_state = MemoryStateStore::new();
 
         let column_descs = [DataType::Int64, DataType::Int64]
@@ -834,11 +812,9 @@
             Some(vec![1]),
             vec![0],
         );
-        (state_table_l ,state_table_r)
-    }
-
-=======
->>>>>>> ab28ce10
+        (state_table_l, state_table_r)
+    }
+
     fn create_cond() -> RowExpression {
         let left_expr = InputRefExpression::new(DataType::Int64, 1);
         let right_expr = InputRefExpression::new(DataType::Int64, 3);
@@ -867,10 +843,7 @@
         let cond = with_condition.then(create_cond);
         let mem_state = MemoryStateStore::new();
 
-<<<<<<< HEAD
-        let (ks_l, ks_r) = create_in_memory_state_table();
-=======
->>>>>>> ab28ce10
+        let (mem_state_l, mem_state_r) = create_in_memory_state_table();
         let schema_len = match T {
             JoinType::LeftSemi | JoinType::LeftAnti => source_l.schema().len(),
             JoinType::RightSemi | JoinType::RightAnti => source_r.schema().len(),
@@ -887,10 +860,8 @@
             1,
             cond,
             "HashJoinExecutor".to_string(),
-            mem_state.clone(),
-            TableId::new(0),
-            mem_state,
-            TableId::new(1),
+            mem_state_l,
+            mem_state_r,
             false,
             Arc::new(StreamingMetrics::unused()),
         );
@@ -912,12 +883,8 @@
         let params_l = JoinParams::new(vec![0, 1], vec![]);
         let params_r = JoinParams::new(vec![0, 1], vec![]);
         let cond = with_condition.then(create_cond);
-<<<<<<< HEAD
-
-        let (ks_l, ks_r) = create_in_memory_state_table();
-=======
-        let mem_store = MemoryStateStore::new();
->>>>>>> ab28ce10
+
+        let (mem_state_l, mem_state_l) = create_in_memory_state_table();
         let schema_len = match T {
             JoinType::LeftSemi | JoinType::LeftAnti => source_l.schema().len(),
             JoinType::RightSemi | JoinType::RightAnti => source_r.schema().len(),
@@ -934,10 +901,8 @@
             1,
             cond,
             "HashJoinExecutor".to_string(),
-            mem_store.clone(),
-            TableId::new(0),
-            mem_store,
-            TableId::new(1),
+            mem_state_l,
+            mem_state_r,
             true,
             Arc::new(StreamingMetrics::unused()),
         );
