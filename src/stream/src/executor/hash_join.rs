// Copyright 2022 Singularity Data
//
// Licensed under the Apache License, Version 2.0 (the "License");
// you may not use this file except in compliance with the License.
// You may obtain a copy of the License at
//
// http://www.apache.org/licenses/LICENSE-2.0
//
// Unless required by applicable law or agreed to in writing, software
// distributed under the License is distributed on an "AS IS" BASIS,
// WITHOUT WARRANTIES OR CONDITIONS OF ANY KIND, either express or implied.
// See the License for the specific language governing permissions and
// limitations under the License.

use std::sync::Arc;

use futures::StreamExt;
use futures_async_stream::try_stream;
use itertools::Itertools;
use madsim::collections::HashSet;
use risingwave_common::array::{Array, ArrayRef, Op, Row, RowRef, StreamChunk};
use risingwave_common::catalog::Schema;
use risingwave_common::error::{internal_error, Result, RwError};
use risingwave_common::hash::HashKey;
use risingwave_common::types::{DataType, ToOwnedDatum};
use risingwave_expr::expr::RowExpression;
use risingwave_storage::{Keyspace, StateStore};

use super::barrier_align::*;
use super::error::StreamExecutorError;
use super::managed_state::join::*;
use super::monitor::StreamingMetrics;
use super::{BoxedExecutor, BoxedMessageStream, Executor, Message, PkIndices, PkIndicesRef};
use crate::common::StreamChunkBuilder;
use crate::executor::PROCESSING_WINDOW_SIZE;

pub const JOIN_CACHE_SIZE: usize = 1 << 16;

/// The `JoinType` and `SideType` are to mimic a enum, because currently
/// enum is not supported in const generic.
// TODO: Use enum to replace this once [feature(adt_const_params)](https://github.com/rust-lang/rust/issues/95174) get completed.
pub type JoinTypePrimitive = u8;
#[allow(non_snake_case, non_upper_case_globals)]
pub mod JoinType {
    use super::JoinTypePrimitive;
    pub const Inner: JoinTypePrimitive = 0;
    pub const LeftOuter: JoinTypePrimitive = 1;
    pub const RightOuter: JoinTypePrimitive = 2;
    pub const FullOuter: JoinTypePrimitive = 3;
    pub const LeftSemi: JoinTypePrimitive = 4;
    pub const LeftAnti: JoinTypePrimitive = 5;
    pub const RightSemi: JoinTypePrimitive = 6;
    pub const RightAnti: JoinTypePrimitive = 7;
}

pub type SideTypePrimitive = u8;
#[allow(non_snake_case, non_upper_case_globals)]
pub mod SideType {
    use super::SideTypePrimitive;
    pub const Left: SideTypePrimitive = 0;
    pub const Right: SideTypePrimitive = 1;
}

const fn is_outer_side(join_type: JoinTypePrimitive, side_type: SideTypePrimitive) -> bool {
    join_type == JoinType::FullOuter
        || (join_type == JoinType::LeftOuter && side_type == SideType::Left)
        || (join_type == JoinType::RightOuter && side_type == SideType::Right)
}

const fn outer_side_null(join_type: JoinTypePrimitive, side_type: SideTypePrimitive) -> bool {
    join_type == JoinType::FullOuter
        || (join_type == JoinType::LeftOuter && side_type == SideType::Right)
        || (join_type == JoinType::RightOuter && side_type == SideType::Left)
}

/// Send the update only once if the join type is semi/anti and the update is the same side as the
/// join
const fn forward_exactly_once(join_type: JoinTypePrimitive, side_type: SideTypePrimitive) -> bool {
    ((join_type == JoinType::LeftSemi || join_type == JoinType::LeftAnti)
        && side_type == SideType::Left)
        || ((join_type == JoinType::RightSemi || join_type == JoinType::RightAnti)
            && side_type == SideType::Right)
}

const fn only_forward_matched_side(
    join_type: JoinTypePrimitive,
    side_type: SideTypePrimitive,
) -> bool {
    ((join_type == JoinType::LeftSemi || join_type == JoinType::LeftAnti)
        && side_type == SideType::Right)
        || ((join_type == JoinType::RightSemi || join_type == JoinType::RightAnti)
            && side_type == SideType::Left)
}

const fn is_semi(join_type: JoinTypePrimitive) -> bool {
    join_type == JoinType::LeftSemi || join_type == JoinType::RightSemi
}

const fn is_anti(join_type: JoinTypePrimitive) -> bool {
    join_type == JoinType::LeftAnti || join_type == JoinType::RightAnti
}

const fn is_semi_or_anti(join_type: JoinTypePrimitive) -> bool {
    is_semi(join_type) || is_anti(join_type)
}

pub struct JoinParams {
    /// Indices of the join keys
    pub key_indices: Vec<usize>,
    /// Indices of the distribution keys
    pub dist_keys: Vec<usize>,
}

impl JoinParams {
    pub fn new(key_indices: Vec<usize>, dist_keys: Vec<usize>) -> Self {
        Self {
            key_indices,
            dist_keys,
        }
    }
}

struct JoinSide<K: HashKey, S: StateStore> {
    /// Store all data from a one side stream
    ht: JoinHashMap<K, S>,
    /// Indices of the join key columns
    key_indices: Vec<usize>,
    /// The primary key indices of this side, used for state store
    pk_indices: Vec<usize>,
    /// The date type of each columns to join on
    col_types: Vec<DataType>,
    /// The start position for the side in output new columns
    start_pos: usize,
}

impl<K: HashKey, S: StateStore> std::fmt::Debug for JoinSide<K, S> {
    fn fmt(&self, f: &mut std::fmt::Formatter<'_>) -> std::fmt::Result {
        f.debug_struct("JoinSide")
            .field("key_indices", &self.key_indices)
            .field("pk_indices", &self.pk_indices)
            .field("col_types", &self.col_types)
            .field("start_pos", &self.start_pos)
            .finish()
    }
}

impl<K: HashKey, S: StateStore> JoinSide<K, S> {
    // WARNING: Please do not call this until we implement it.
    fn is_dirty(&self) -> bool {
        unimplemented!()
    }

    #[allow(dead_code)]
    fn clear_cache(&mut self) {
        assert!(
            !self.is_dirty(),
            "cannot clear cache while states of hash join are dirty"
        );

        // TODO: not working with rearranged chain
        // self.ht.clear();
    }
}

/// `HashJoinExecutor` takes two input streams and runs equal hash join on them.
/// The output columns are the concatenation of left and right columns.
pub struct HashJoinExecutor<K: HashKey, S: StateStore, const T: JoinTypePrimitive> {
    /// Left input executor.
    input_l: Option<BoxedExecutor>,
    /// Right input executor.
    input_r: Option<BoxedExecutor>,
    /// the data types of the formed new columns
    output_data_types: Vec<DataType>,
    /// the output indices of the join executor
    output_indices: Vec<usize>,
    /// The schema of the hash join executor
    schema: Schema,
    /// The primary key indices of the schema
    pk_indices: PkIndices,
    /// The parameters of the left join executor
    side_l: JoinSide<K, S>,
    /// The parameters of the right join executor
    side_r: JoinSide<K, S>,
    /// Optional non-equi join conditions
    cond: Option<RowExpression>,
    /// Identity string
    identity: String,
    /// Epoch
    epoch: u64,

    #[allow(dead_code)]
    /// Logical Operator Info
    op_info: String,

    /// Whether the logic can be optimized for append-only stream
    append_only_optimize: bool,

    actor_id: u64,
    metrics: Arc<StreamingMetrics>,
}

impl<K: HashKey, S: StateStore, const T: JoinTypePrimitive> std::fmt::Debug
    for HashJoinExecutor<K, S, T>
{
    fn fmt(&self, f: &mut std::fmt::Formatter<'_>) -> std::fmt::Result {
        f.debug_struct("HashJoinExecutor")
            .field("join_type", &T)
            .field("input_left", &self.input_l.as_ref().unwrap().identity())
            .field("input_right", &self.input_r.as_ref().unwrap().identity())
            .field("side_l", &self.side_l)
            .field("side_r", &self.side_r)
            .field("pk_indices", &self.pk_indices)
            .field("schema", &self.schema)
            .field("output_data_types", &self.output_data_types)
            .finish()
    }
}

impl<K: HashKey, S: StateStore, const T: JoinTypePrimitive> Executor for HashJoinExecutor<K, S, T> {
    fn execute(self: Box<Self>) -> BoxedMessageStream {
        self.into_stream().boxed()
    }

    fn schema(&self) -> &Schema {
        &self.schema
    }

    fn pk_indices(&self) -> PkIndicesRef {
        &self.pk_indices
    }

    fn identity(&self) -> &str {
        self.identity.as_str()
    }
}

struct HashJoinChunkBuilder<const T: JoinTypePrimitive, const SIDE: SideTypePrimitive> {
    stream_chunk_builder: StreamChunkBuilder,
}

impl<const T: JoinTypePrimitive, const SIDE: SideTypePrimitive> HashJoinChunkBuilder<T, SIDE> {
    fn with_match_on_insert(
        &mut self,
        row: &RowRef,
        matched_row: &mut JoinRow,
    ) -> Result<Option<StreamChunk>> {
        // Left/Right Anti sides
        if is_anti(T) {
            if matched_row.is_zero_degree() && only_forward_matched_side(T, SIDE) {
                self.stream_chunk_builder
                    .append_row_matched(Op::Delete, &matched_row.row)
            } else {
                Ok(None)
            }
        // Left/Right Semi sides
        } else if is_semi(T) {
            if matched_row.is_zero_degree() && only_forward_matched_side(T, SIDE) {
                self.stream_chunk_builder
                    .append_row_matched(Op::Insert, &matched_row.row)
            } else {
                Ok(None)
            }
        // Outer sides
        } else if matched_row.is_zero_degree() && outer_side_null(T, SIDE) {
            // if the matched_row does not have any current matches
            // `StreamChunkBuilder` guarantees that `UpdateDelete` will never
            // issue an output chunk.
            if self
                .stream_chunk_builder
                .append_row_matched(Op::UpdateDelete, &matched_row.row)?
                .is_some()
            {
                return Err(internal_error("`Op::UpdateDelete` should not yield chunk"));
            }
            self.stream_chunk_builder
                .append_row(Op::UpdateInsert, row, &matched_row.row)
        // Inner sides
        } else {
            self.stream_chunk_builder
                .append_row(Op::Insert, row, &matched_row.row)
        }
    }

    fn with_match_on_delete(
        &mut self,
        row: &RowRef,
        matched_row: &mut JoinRow,
    ) -> Result<Option<StreamChunk>> {
        // Left/Right Anti sides
        if is_anti(T) {
            if matched_row.is_zero_degree() && only_forward_matched_side(T, SIDE) {
                self.stream_chunk_builder
                    .append_row_matched(Op::Insert, &matched_row.row)
            } else {
                Ok(None)
            }
        // Left/Right Semi sides
        } else if is_semi(T) {
            if matched_row.is_zero_degree() && only_forward_matched_side(T, SIDE) {
                self.stream_chunk_builder
                    .append_row_matched(Op::Delete, &matched_row.row)
            } else {
                Ok(None)
            }
        // Outer sides
        } else if matched_row.is_zero_degree() && outer_side_null(T, SIDE) {
            // if the matched_row does not have any current
            // matches
            if self
                .stream_chunk_builder
                .append_row_matched(Op::UpdateDelete, &matched_row.row)?
                .is_some()
            {
                return Err(internal_error("`Op::UpdateDelete` should not yield chunk"));
            }
            self.stream_chunk_builder
                .append_row_matched(Op::UpdateInsert, &matched_row.row)
        // Inner sides
        } else {
            // concat with the matched_row and append the new
            // row
            // FIXME: we always use `Op::Delete` here to avoid
            // violating
            // the assumption for U+ after U-.
            self.stream_chunk_builder
                .append_row(Op::Delete, row, &matched_row.row)
        }
    }

    #[inline]
    fn forward_exactly_once_if_matched(
        &mut self,
        op: Op,
        row: &RowRef,
    ) -> Result<Option<StreamChunk>> {
        // if it's a semi join and the side needs to be maintained.
        if is_semi(T) && forward_exactly_once(T, SIDE) {
            self.stream_chunk_builder.append_row_update(op, row)
        } else {
            Ok(None)
        }
    }

    #[inline]
    fn forward_if_not_matched(&mut self, op: Op, row: &RowRef) -> Result<Option<StreamChunk>> {
        // if it's outer join or anti join and the side needs to be maintained.
        if (is_anti(T) && forward_exactly_once(T, SIDE)) || is_outer_side(T, SIDE) {
            self.stream_chunk_builder.append_row_update(op, row)
        } else {
            Ok(None)
        }
    }

    #[inline]
    fn take(&mut self) -> Result<Option<StreamChunk>> {
        self.stream_chunk_builder.take()
    }
}

impl<K: HashKey, S: StateStore, const T: JoinTypePrimitive> HashJoinExecutor<K, S, T> {
    #[allow(clippy::too_many_arguments)]
    pub fn new(
        input_l: BoxedExecutor,
        input_r: BoxedExecutor,
        params_l: JoinParams,
        params_r: JoinParams,
        pk_indices: PkIndices,
<<<<<<< HEAD
        output_indices: Vec<usize>,
=======
        actor_id: u64,
>>>>>>> c9bc4c69
        executor_id: u64,
        cond: Option<RowExpression>,
        op_info: String,
        ks_l: Keyspace<S>,
        ks_r: Keyspace<S>,
        is_append_only: bool,
        metrics: Arc<StreamingMetrics>,
    ) -> Self {
        let side_l_column_n = input_l.schema().len();

        let schema_fields = match T {
            JoinType::LeftSemi | JoinType::LeftAnti => input_l.schema().fields.clone(),
            JoinType::RightSemi | JoinType::RightAnti => input_r.schema().fields.clone(),
            _ => [
                input_l.schema().fields.clone(),
                input_r.schema().fields.clone(),
            ]
            .concat(),
        };

        let original_output_data_types: Vec<_> = schema_fields
            .iter()
            .map(|field| field.data_type.clone())
            .collect();
        let col_l_datatypes = input_l
            .schema()
            .fields
            .iter()
            .map(|field| field.data_type.clone())
            .collect_vec();
        let col_r_datatypes = input_r
            .schema()
            .fields
            .iter()
            .map(|field| field.data_type.clone())
            .collect_vec();

        let pk_indices_l = input_l.pk_indices().to_vec();
        let pk_indices_r = input_r.pk_indices().to_vec();

        // check whether join key contains pk in both side
        let append_only_optimize = if is_append_only {
            let join_key_l = HashSet::<usize>::from_iter(params_l.key_indices.clone());
            let join_key_r = HashSet::<usize>::from_iter(params_r.key_indices.clone());
            let pk_contained_l = pk_indices_l.len()
                == pk_indices_l
                    .iter()
                    .filter(|x| join_key_l.contains(x))
                    .count();
            let pk_contained_r = pk_indices_r.len()
                == pk_indices_r
                    .iter()
                    .filter(|x| join_key_r.contains(x))
                    .count();
            pk_contained_l && pk_contained_r
        } else {
            false
        };

        let original_schema = Schema {
            fields: schema_fields,
        };
        let actual_schema: Schema = output_indices
            .iter()
            .map(|&idx| original_schema[idx].clone())
            .collect();
        Self {
            input_l: Some(input_l),
            input_r: Some(input_r),
            output_data_types: original_output_data_types,
            schema: actual_schema,
            side_l: JoinSide {
                ht: JoinHashMap::new(
                    JOIN_CACHE_SIZE,
                    pk_indices_l.clone(),
                    params_l.key_indices.clone(),
                    col_l_datatypes.clone(),
                    ks_l,
                    Some(params_l.dist_keys.clone()),
                    metrics.clone(),
                    actor_id,
                    "left",
                ), // TODO: decide the target cap
                key_indices: params_l.key_indices,
                col_types: col_l_datatypes,
                pk_indices: pk_indices_l,
                start_pos: 0,
            },
            side_r: JoinSide {
                ht: JoinHashMap::new(
                    JOIN_CACHE_SIZE,
                    pk_indices_r.clone(),
                    params_r.key_indices.clone(),
                    col_r_datatypes.clone(),
                    ks_r,
                    Some(params_r.dist_keys.clone()),
                    metrics.clone(),
                    actor_id,
                    "right",
                ), // TODO: decide the target cap
                key_indices: params_r.key_indices,
                col_types: col_r_datatypes,
                pk_indices: pk_indices_r,
                start_pos: side_l_column_n,
            },
            pk_indices,
            output_indices,
            cond,
            identity: format!("HashJoinExecutor {:X}", executor_id),
            op_info,
            epoch: 0,
            append_only_optimize,
            actor_id,
            metrics,
        }
    }

    #[try_stream(ok = Message, error = StreamExecutorError)]
    async fn into_stream(mut self) {
        let input_l = self.input_l.take().unwrap();
        let input_r = self.input_r.take().unwrap();
        let aligned_stream = barrier_align(
            input_l.execute(),
            input_r.execute(),
            self.actor_id,
            self.metrics.clone(),
        );
        #[for_await]
        for msg in aligned_stream {
            match msg? {
                AlignedMessage::Left(chunk) => {
                    #[for_await]
                    for chunk in Self::eq_join_oneside::<{ SideType::Left }>(
                        &mut self.side_l,
                        &mut self.side_r,
                        &self.output_data_types,
                        &mut self.cond,
                        chunk,
                        self.append_only_optimize,
                    ) {
                        yield chunk.map_err(StreamExecutorError::hash_join_error).map(
                            |v| match v {
                                Message::Chunk(chunk) => {
                                    Message::Chunk(chunk.reorder_columns(&self.output_indices))
                                }
                                barrier @ Message::Barrier(_) => barrier,
                            },
                        )?;
                    }
                }
                AlignedMessage::Right(chunk) => {
                    #[for_await]
                    for chunk in Self::eq_join_oneside::<{ SideType::Right }>(
                        &mut self.side_l,
                        &mut self.side_r,
                        &self.output_data_types,
                        &mut self.cond,
                        chunk,
                        self.append_only_optimize,
                    ) {
                        yield chunk.map_err(StreamExecutorError::hash_join_error).map(
                            |v| match v {
                                Message::Chunk(chunk) => {
                                    Message::Chunk(chunk.reorder_columns(&self.output_indices))
                                }
                                barrier @ Message::Barrier(_) => barrier,
                            },
                        )?;
                    }
                }
                AlignedMessage::Barrier(barrier) => {
                    self.flush_data()
                        .await
                        .map_err(StreamExecutorError::hash_join_error)?;
                    let epoch = barrier.epoch.curr;
                    self.side_l.ht.update_epoch(epoch);
                    self.side_r.ht.update_epoch(epoch);
                    self.epoch = epoch;
                    yield Message::Barrier(barrier);
                }
            }
        }
    }

    async fn flush_data(&mut self) -> Result<()> {
        self.side_l.ht.flush().await?;
        self.side_r.ht.flush().await?;

        // evict the LRU cache
        // assert!(!self.side_l.is_dirty());
        self.side_l.ht.evict_to_target_cap();
        // assert!(!self.side_r.is_dirty());
        self.side_r.ht.evict_to_target_cap();
        Ok(())
    }

    /// the data the hash table and match the coming
    /// data chunk with the executor state
    async fn hash_eq_match<'a>(key: &K, ht: &mut JoinHashMap<K, S>) -> Option<HashValueType> {
        if key.has_null() {
            None
        } else {
            ht.remove_state(key).await
        }
    }

    fn row_concat(
        row_update: &RowRef<'_>,
        update_start_pos: usize,
        row_matched: &Row,
        matched_start_pos: usize,
    ) -> Row {
        let mut new_row = vec![None; row_update.size() + row_matched.size()];

        for (i, datum_ref) in row_update.values().enumerate() {
            new_row[i + update_start_pos] = datum_ref.to_owned_datum();
        }
        for i in 0..row_matched.size() {
            new_row[i + matched_start_pos] = row_matched[i].clone();
        }
        Row(new_row)
    }

    fn bool_from_array_ref(array_ref: ArrayRef) -> bool {
        let bool_array = array_ref.as_ref().as_bool();
        bool_array.value_at(0).unwrap_or_else(|| {
            panic!(
                "Some thing wrong with the expression result. Bool array: {:?}",
                bool_array
            )
        })
    }

    #[try_stream(ok = Message, error = RwError)]
    async fn eq_join_oneside<'a, const SIDE: SideTypePrimitive>(
        mut side_l: &'a mut JoinSide<K, S>,
        mut side_r: &'a mut JoinSide<K, S>,
        output_data_types: &'a [DataType],
        cond: &'a mut Option<RowExpression>,
        chunk: StreamChunk,
        append_only_optimize: bool,
    ) {
        let chunk = chunk.compact()?;
        let (data_chunk, ops) = chunk.into_parts();

        let (side_update, side_match) = if SIDE == SideType::Left {
            (&mut side_l, &mut side_r)
        } else {
            (&mut side_r, &mut side_l)
        };

        let (update_start_pos, matched_start_pos) = if is_semi_or_anti(T) {
            (0, 0)
        } else {
            (side_update.start_pos, side_match.start_pos)
        };

        let mut hashjoin_chunk_builder = HashJoinChunkBuilder::<T, SIDE> {
            stream_chunk_builder: StreamChunkBuilder::new(
                PROCESSING_WINDOW_SIZE,
                output_data_types,
                update_start_pos,
                matched_start_pos,
            )?,
        };

        let mut check_join_condition = |row_update: &RowRef<'_>,
                                        row_matched: &Row|
         -> Result<bool> {
            // TODO(yuhao-su): We should find a better way to eval the
            // expression without concat
            // two rows.
            let mut cond_match = true;
            // if there are non-equi expressions
            if let Some(ref mut cond) = cond {
                let new_row =
                    Self::row_concat(row_update, update_start_pos, row_matched, matched_start_pos);

                cond_match = Self::bool_from_array_ref(cond.eval(&new_row, output_data_types)?);
            }
            Ok(cond_match)
        };

        let keys = K::build(&side_update.key_indices, &data_chunk)?;
        for (idx, (row, op)) in data_chunk.rows().zip_eq(ops.iter()).enumerate() {
            let key = &keys[idx];
            let value = row.to_owned_row();
            let pk = row.row_by_indices(&side_update.pk_indices);
            let matched_rows = Self::hash_eq_match(key, &mut side_match.ht).await;
            match *op {
                Op::Insert | Op::UpdateInsert => {
                    let mut degree = 0;
                    let mut append_only_matched_rows = Vec::with_capacity(1);
                    if let Some(mut matched_rows) = matched_rows {
                        for matched_row in matched_rows.values_mut() {
                            if check_join_condition(&row, &matched_row.row)? {
                                degree += 1;
                                if !forward_exactly_once(T, SIDE) {
                                    if let Some(chunk) = hashjoin_chunk_builder
                                        .with_match_on_insert(&row, matched_row)?
                                    {
                                        yield Message::Chunk(chunk);
                                    }
                                }
                                side_match.ht.inc_degree(matched_row)?;
                            }
                            // If the stream is append-only and the join key covers pk in both side,
                            // then we can remove matched rows since pk is unique and will not be
                            // inserted again
                            if append_only_optimize {
                                append_only_matched_rows.push(matched_row.clone());
                            }
                        }
                        if degree == 0 {
                            if let Some(chunk) =
                                hashjoin_chunk_builder.forward_if_not_matched(*op, &row)?
                            {
                                yield Message::Chunk(chunk);
                            }
                        } else if let Some(chunk) =
                            hashjoin_chunk_builder.forward_exactly_once_if_matched(*op, &row)?
                        {
                            yield Message::Chunk(chunk);
                        }
                        // Insert back the state taken from ht.
                        side_match.ht.insert_state(key, matched_rows);
                    } else if let Some(chunk) =
                        hashjoin_chunk_builder.forward_if_not_matched(*op, &row)?
                    {
                        yield Message::Chunk(chunk);
                    }

                    if append_only_optimize {
                        if !append_only_matched_rows.is_empty() {
                            // Since join key contains pk and pk is unique, there should be only
                            // one row if matched
                            debug_assert_eq!(1, append_only_matched_rows.len());
                            let row = append_only_matched_rows.remove(0);
                            let pk = row.row_by_indices(&side_match.pk_indices);
                            side_match.ht.delete(key, pk, row)?;
                        } else {
                            side_update
                                .ht
                                .insert(key, pk, JoinRow::new(value, degree))?;
                        }
                    } else {
                        side_update
                            .ht
                            .insert(key, pk, JoinRow::new(value, degree))?;
                    }
                }
                Op::Delete | Op::UpdateDelete => {
                    let mut degree = 0;
                    if let Some(mut matched_rows) = matched_rows {
                        for matched_row in matched_rows.values_mut() {
                            if check_join_condition(&row, &matched_row.row)? {
                                degree += 1;
                                side_match.ht.dec_degree(matched_row)?;
                                if !forward_exactly_once(T, SIDE) {
                                    if let Some(chunk) = hashjoin_chunk_builder
                                        .with_match_on_delete(&row, matched_row)?
                                    {
                                        yield Message::Chunk(chunk);
                                    }
                                }
                            }
                        }
                        if degree == 0 {
                            if let Some(chunk) =
                                hashjoin_chunk_builder.forward_if_not_matched(*op, &row)?
                            {
                                yield Message::Chunk(chunk);
                            }
                        } else if let Some(chunk) =
                            hashjoin_chunk_builder.forward_exactly_once_if_matched(*op, &row)?
                        {
                            yield Message::Chunk(chunk);
                        }
                        // Insert back the state taken from ht.
                        side_match.ht.insert_state(key, matched_rows);
                    } else if let Some(chunk) =
                        hashjoin_chunk_builder.forward_if_not_matched(*op, &row)?
                    {
                        yield Message::Chunk(chunk);
                    }
                    side_update
                        .ht
                        .delete(key, pk, JoinRow::new(value, degree))?;
                }
            }
        }
        if let Some(chunk) = hashjoin_chunk_builder.take()? {
            yield Message::Chunk(chunk);
        }
    }
}

#[cfg(test)]
mod tests {
    use risingwave_common::array::stream_chunk::StreamChunkTestExt;
    use risingwave_common::array::*;
    use risingwave_common::catalog::{Field, Schema, TableId};
    use risingwave_common::hash::{Key128, Key64};
    use risingwave_expr::expr::expr_binary_nonnull::new_binary_expr;
    use risingwave_expr::expr::{InputRefExpression, RowExpression};
    use risingwave_pb::expr::expr_node::Type;
    use risingwave_storage::memory::MemoryStateStore;

    use super::*;
    use crate::executor::test_utils::{MessageSender, MockSource};
    use crate::executor::{Barrier, Epoch, Message};

    fn create_in_memory_keyspace() -> (Keyspace<MemoryStateStore>, Keyspace<MemoryStateStore>) {
        let mem_state = MemoryStateStore::new();
        (
            Keyspace::table_root(mem_state.clone(), &TableId::new(0)),
            Keyspace::table_root(mem_state, &TableId::new(1)),
        )
    }

    fn create_cond() -> RowExpression {
        let left_expr = InputRefExpression::new(DataType::Int64, 1);
        let right_expr = InputRefExpression::new(DataType::Int64, 3);
        let cond = new_binary_expr(
            Type::LessThan,
            DataType::Boolean,
            Box::new(left_expr),
            Box::new(right_expr),
        );
        RowExpression::new(cond)
    }

    fn create_executor<const T: JoinTypePrimitive>(
        with_condition: bool,
    ) -> (MessageSender, MessageSender, BoxedMessageStream) {
        let schema = Schema {
            fields: vec![
                Field::unnamed(DataType::Int64), // join key
                Field::unnamed(DataType::Int64),
            ],
        };
        let (tx_l, source_l) = MockSource::channel(schema.clone(), vec![0, 1]);
        let (tx_r, source_r) = MockSource::channel(schema, vec![0, 1]);
        let params_l = JoinParams::new(vec![0], vec![]);
        let params_r = JoinParams::new(vec![0], vec![]);
        let cond = with_condition.then(create_cond);

        let (ks_l, ks_r) = create_in_memory_keyspace();
        let schema_len = match T {
            JoinType::LeftSemi | JoinType::LeftAnti => source_l.schema().len(),
            JoinType::RightSemi | JoinType::RightAnti => source_r.schema().len(),
            _ => source_l.schema().len() + source_r.schema().len(),
        };
        let executor = HashJoinExecutor::<Key64, MemoryStateStore, T>::new(
            Box::new(source_l),
            Box::new(source_r),
            params_l,
            params_r,
            vec![1],
            (0..schema_len).into_iter().collect_vec(),
            1,
            1,
            cond,
            "HashJoinExecutor".to_string(),
            ks_l,
            ks_r,
            false,
            Arc::new(StreamingMetrics::unused()),
        );
        (tx_l, tx_r, Box::new(executor).execute())
    }

    fn create_append_only_executor<const T: JoinTypePrimitive>(
        with_condition: bool,
    ) -> (MessageSender, MessageSender, BoxedMessageStream) {
        let schema = Schema {
            fields: vec![
                Field::unnamed(DataType::Int64),
                Field::unnamed(DataType::Int64),
                Field::unnamed(DataType::Int64),
            ],
        };
        let (tx_l, source_l) = MockSource::channel(schema.clone(), vec![0]);
        let (tx_r, source_r) = MockSource::channel(schema, vec![0]);
        let params_l = JoinParams::new(vec![0, 1], vec![]);
        let params_r = JoinParams::new(vec![0, 1], vec![]);
        let cond = with_condition.then(create_cond);

        let (ks_l, ks_r) = create_in_memory_keyspace();
        let schema_len = match T {
            JoinType::LeftSemi | JoinType::LeftAnti => source_l.schema().len(),
            JoinType::RightSemi | JoinType::RightAnti => source_r.schema().len(),
            _ => source_l.schema().len() + source_r.schema().len(),
        };
        let executor = HashJoinExecutor::<Key128, MemoryStateStore, T>::new(
            Box::new(source_l),
            Box::new(source_r),
            params_l,
            params_r,
            vec![1],
            (0..schema_len).into_iter().collect_vec(),
            1,
            1,
            cond,
            "HashJoinExecutor".to_string(),
            ks_l,
            ks_r,
            true,
            Arc::new(StreamingMetrics::unused()),
        );
        (tx_l, tx_r, Box::new(executor).execute())
    }

    #[tokio::test]
    async fn test_streaming_hash_inner_join() {
        let chunk_l1 = StreamChunk::from_pretty(
            "  I I
             + 1 4
             + 2 5
             + 3 6",
        );
        let chunk_l2 = StreamChunk::from_pretty(
            "  I I
             + 3 8
             - 3 8",
        );
        let chunk_r1 = StreamChunk::from_pretty(
            "  I I
             + 2 7
             + 4 8
             + 6 9",
        );
        let chunk_r2 = StreamChunk::from_pretty(
            "  I  I
             + 3 10
             + 6 11",
        );
        let (mut tx_l, mut tx_r, mut hash_join) = create_executor::<{ JoinType::Inner }>(false);

        // push the init barrier for left and right
        tx_l.push_barrier(1, false);
        tx_r.push_barrier(1, false);
        hash_join.next().await.unwrap().unwrap();

        // push the 1st left chunk
        tx_l.push_chunk(chunk_l1);
        let chunk = hash_join.next().await.unwrap().unwrap();
        assert_eq!(
            chunk.into_chunk().unwrap(),
            StreamChunk::from_pretty("I I I I")
        );

        // push the init barrier for left and right
        tx_l.push_barrier(1, false);
        tx_r.push_barrier(1, false);
        hash_join.next().await.unwrap().unwrap();

        // push the 2nd left chunk
        tx_l.push_chunk(chunk_l2);
        let chunk = hash_join.next().await.unwrap().unwrap();
        assert_eq!(
            chunk.into_chunk().unwrap(),
            StreamChunk::from_pretty("I I I I")
        );

        // push the 1st right chunk
        tx_r.push_chunk(chunk_r1);
        let chunk = hash_join.next().await.unwrap().unwrap();
        assert_eq!(
            chunk.into_chunk().unwrap(),
            StreamChunk::from_pretty(
                " I I I I
                + 2 5 2 7"
            )
        );

        // push the 2nd right chunk
        tx_r.push_chunk(chunk_r2);
        let chunk = hash_join.next().await.unwrap().unwrap();
        assert_eq!(
            chunk.into_chunk().unwrap(),
            StreamChunk::from_pretty(
                " I I I I
                + 3 6 3 10"
            )
        );
    }

    #[tokio::test]
    async fn test_streaming_hash_left_semi_join() {
        let chunk_l1 = StreamChunk::from_pretty(
            "  I I
             + 1 4
             + 2 5
             + 3 6",
        );
        let chunk_l2 = StreamChunk::from_pretty(
            "  I I
             + 3 8
             - 3 8",
        );
        let chunk_r1 = StreamChunk::from_pretty(
            "  I I
             + 2 7
             + 4 8
             + 6 9",
        );
        let chunk_r2 = StreamChunk::from_pretty(
            "  I  I
             + 3 10
             + 6 11",
        );
        let chunk_l3 = StreamChunk::from_pretty(
            "  I I
             + 6 10",
        );
        let chunk_r3 = StreamChunk::from_pretty(
            "  I  I
             - 6 11",
        );
        let chunk_r4 = StreamChunk::from_pretty(
            "  I  I
             - 6 9",
        );
        let (mut tx_l, mut tx_r, mut hash_join) = create_executor::<{ JoinType::LeftSemi }>(false);

        // push the init barrier for left and right
        tx_l.push_barrier(1, false);
        tx_r.push_barrier(1, false);
        hash_join.next().await.unwrap().unwrap();

        // push the 1st left chunk
        tx_l.push_chunk(chunk_l1);
        let chunk = hash_join.next().await.unwrap().unwrap();
        assert_eq!(chunk.into_chunk().unwrap(), StreamChunk::from_pretty("I I"));

        // push the init barrier for left and right
        tx_l.push_barrier(1, false);
        tx_r.push_barrier(1, false);
        hash_join.next().await.unwrap().unwrap();

        // push the 2nd left chunk
        tx_l.push_chunk(chunk_l2);
        let chunk = hash_join.next().await.unwrap().unwrap();
        assert_eq!(chunk.into_chunk().unwrap(), StreamChunk::from_pretty("I I"));

        // push the 1st right chunk
        tx_r.push_chunk(chunk_r1);
        let chunk = hash_join.next().await.unwrap().unwrap();
        assert_eq!(
            chunk.into_chunk().unwrap(),
            StreamChunk::from_pretty(
                " I I
                + 2 5"
            )
        );

        // push the 2nd right chunk
        tx_r.push_chunk(chunk_r2);
        let chunk = hash_join.next().await.unwrap().unwrap();
        assert_eq!(
            chunk.into_chunk().unwrap(),
            StreamChunk::from_pretty(
                " I I
                + 3 6"
            )
        );

        // push the 3rd left chunk (tests forward_exactly_once)
        tx_l.push_chunk(chunk_l3);
        let chunk = hash_join.next().await.unwrap().unwrap();
        assert_eq!(
            chunk.into_chunk().unwrap(),
            StreamChunk::from_pretty(
                " I I
                + 6 10"
            )
        );

        // push the 3rd right chunk
        // (tests that no change if there are still matches)
        tx_r.push_chunk(chunk_r3);
        let chunk = hash_join.next().await.unwrap().unwrap();
        assert_eq!(chunk.into_chunk().unwrap(), StreamChunk::from_pretty("I I"));

        // push the 3rd left chunk
        // (tests that deletion occurs when there are no more matches)
        tx_r.push_chunk(chunk_r4);
        let chunk = hash_join.next().await.unwrap().unwrap();
        assert_eq!(
            chunk.into_chunk().unwrap(),
            StreamChunk::from_pretty(
                " I I
                - 6 10"
            )
        );
    }

    #[tokio::test]
    async fn test_streaming_hash_inner_join_append_only() {
        let chunk_l1 = StreamChunk::from_pretty(
            "  I I I
             + 1 4 1
             + 2 5 2
             + 3 6 3",
        );
        let chunk_l2 = StreamChunk::from_pretty(
            "  I I I
             + 4 9 4
             + 5 10 5",
        );
        let chunk_r1 = StreamChunk::from_pretty(
            "  I I I
             + 2 5 1
             + 4 9 2
             + 6 9 3",
        );
        let chunk_r2 = StreamChunk::from_pretty(
            "  I I I
             + 1 4 4
             + 3 6 5",
        );

        let (mut tx_l, mut tx_r, mut hash_join) =
            create_append_only_executor::<{ JoinType::Inner }>(false);

        // push the init barrier for left and right
        tx_l.push_barrier(1, false);
        tx_r.push_barrier(1, false);
        hash_join.next().await.unwrap().unwrap();

        // push the 1st left chunk
        tx_l.push_chunk(chunk_l1);
        let chunk = hash_join.next().await.unwrap().unwrap();
        assert_eq!(
            chunk.into_chunk().unwrap(),
            StreamChunk::from_pretty("I I I I I I")
        );

        // push the init barrier for left and right
        tx_l.push_barrier(1, false);
        tx_r.push_barrier(1, false);
        hash_join.next().await.unwrap().unwrap();

        // push the 2nd left chunk
        tx_l.push_chunk(chunk_l2);
        let chunk = hash_join.next().await.unwrap().unwrap();
        assert_eq!(
            chunk.into_chunk().unwrap(),
            StreamChunk::from_pretty("I I I I I I")
        );

        // push the 1st right chunk
        tx_r.push_chunk(chunk_r1);
        let chunk = hash_join.next().await.unwrap().unwrap();
        assert_eq!(
            chunk.into_chunk().unwrap(),
            StreamChunk::from_pretty(
                " I I I I I I
                + 2 5 2 2 5 1
                + 4 9 4 4 9 2"
            )
        );

        // push the 2nd right chunk
        tx_r.push_chunk(chunk_r2);
        let chunk = hash_join.next().await.unwrap().unwrap();
        assert_eq!(
            chunk.into_chunk().unwrap(),
            StreamChunk::from_pretty(
                " I I I I I I
                + 1 4 1 1 4 4
                + 3 6 3 3 6 5"
            )
        );
    }

    #[tokio::test]
    async fn test_streaming_hash_left_semi_join_append_only() {
        let chunk_l1 = StreamChunk::from_pretty(
            "  I I I
             + 1 4 1
             + 2 5 2
             + 3 6 3",
        );
        let chunk_l2 = StreamChunk::from_pretty(
            "  I I I
             + 4 9 4
             + 5 10 5",
        );
        let chunk_r1 = StreamChunk::from_pretty(
            "  I I I
             + 2 5 1
             + 4 9 2
             + 6 9 3",
        );
        let chunk_r2 = StreamChunk::from_pretty(
            "  I I I
             + 1 4 4
             + 3 6 5",
        );

        let (mut tx_l, mut tx_r, mut hash_join) =
            create_append_only_executor::<{ JoinType::LeftSemi }>(false);

        // push the init barrier for left and right
        tx_l.push_barrier(1, false);
        tx_r.push_barrier(1, false);
        hash_join.next().await.unwrap().unwrap();

        // push the 1st left chunk
        tx_l.push_chunk(chunk_l1);
        let chunk = hash_join.next().await.unwrap().unwrap();
        assert_eq!(
            chunk.into_chunk().unwrap(),
            StreamChunk::from_pretty("I I I")
        );

        // push the init barrier for left and right
        tx_l.push_barrier(1, false);
        tx_r.push_barrier(1, false);
        hash_join.next().await.unwrap().unwrap();

        // push the 2nd left chunk
        tx_l.push_chunk(chunk_l2);
        let chunk = hash_join.next().await.unwrap().unwrap();
        assert_eq!(
            chunk.into_chunk().unwrap(),
            StreamChunk::from_pretty("I I I")
        );

        // push the 1st right chunk
        tx_r.push_chunk(chunk_r1);
        let chunk = hash_join.next().await.unwrap().unwrap();
        assert_eq!(
            chunk.into_chunk().unwrap(),
            StreamChunk::from_pretty(
                " I I I
                + 2 5 2
                + 4 9 4"
            )
        );

        // push the 2nd right chunk
        tx_r.push_chunk(chunk_r2);
        let chunk = hash_join.next().await.unwrap().unwrap();
        assert_eq!(
            chunk.into_chunk().unwrap(),
            StreamChunk::from_pretty(
                " I I I
                + 1 4 1
                + 3 6 3"
            )
        );
    }

    #[tokio::test]
    async fn test_streaming_hash_right_semi_join_append_only() {
        let chunk_l1 = StreamChunk::from_pretty(
            "  I I I
             + 1 4 1
             + 2 5 2
             + 3 6 3",
        );
        let chunk_l2 = StreamChunk::from_pretty(
            "  I I I
             + 4 9 4
             + 5 10 5",
        );
        let chunk_r1 = StreamChunk::from_pretty(
            "  I I I
             + 2 5 1
             + 4 9 2
             + 6 9 3",
        );
        let chunk_r2 = StreamChunk::from_pretty(
            "  I I I
             + 1 4 4
             + 3 6 5",
        );

        let (mut tx_l, mut tx_r, mut hash_join) =
            create_append_only_executor::<{ JoinType::RightSemi }>(false);

        // push the init barrier for left and right
        tx_l.push_barrier(1, false);
        tx_r.push_barrier(1, false);
        hash_join.next().await.unwrap().unwrap();

        // push the 1st left chunk
        tx_l.push_chunk(chunk_l1);
        let chunk = hash_join.next().await.unwrap().unwrap();
        assert_eq!(
            chunk.into_chunk().unwrap(),
            StreamChunk::from_pretty("I I I")
        );

        // push the init barrier for left and right
        tx_l.push_barrier(1, false);
        tx_r.push_barrier(1, false);
        hash_join.next().await.unwrap().unwrap();

        // push the 2nd left chunk
        tx_l.push_chunk(chunk_l2);
        let chunk = hash_join.next().await.unwrap().unwrap();
        assert_eq!(
            chunk.into_chunk().unwrap(),
            StreamChunk::from_pretty("I I I")
        );

        // push the 1st right chunk
        tx_r.push_chunk(chunk_r1);
        let chunk = hash_join.next().await.unwrap().unwrap();
        assert_eq!(
            chunk.into_chunk().unwrap(),
            StreamChunk::from_pretty(
                " I I I
                + 2 5 1
                + 4 9 2"
            )
        );

        // push the 2nd right chunk
        tx_r.push_chunk(chunk_r2);
        let chunk = hash_join.next().await.unwrap().unwrap();
        assert_eq!(
            chunk.into_chunk().unwrap(),
            StreamChunk::from_pretty(
                " I I I
                + 1 4 4
                + 3 6 5"
            )
        );
    }

    #[tokio::test]
    async fn test_streaming_hash_right_semi_join() {
        let chunk_r1 = StreamChunk::from_pretty(
            "  I I
             + 1 4
             + 2 5
             + 3 6",
        );
        let chunk_r2 = StreamChunk::from_pretty(
            "  I I
             + 3 8
             - 3 8",
        );
        let chunk_l1 = StreamChunk::from_pretty(
            "  I I
             + 2 7
             + 4 8
             + 6 9",
        );
        let chunk_l2 = StreamChunk::from_pretty(
            "  I  I
             + 3 10
             + 6 11",
        );
        let chunk_r3 = StreamChunk::from_pretty(
            "  I I
             + 6 10",
        );
        let chunk_l3 = StreamChunk::from_pretty(
            "  I  I
             - 6 11",
        );
        let chunk_l4 = StreamChunk::from_pretty(
            "  I  I
             - 6 9",
        );
        let (mut tx_l, mut tx_r, mut hash_join) = create_executor::<{ JoinType::RightSemi }>(false);

        // push the init barrier for left and right
        tx_l.push_barrier(1, false);
        tx_r.push_barrier(1, false);
        hash_join.next().await.unwrap().unwrap();

        // push the 1st right chunk
        tx_r.push_chunk(chunk_r1);
        let chunk = hash_join.next().await.unwrap().unwrap();
        assert_eq!(chunk.into_chunk().unwrap(), StreamChunk::from_pretty("I I"));

        // push the init barrier for left and right
        tx_l.push_barrier(1, false);
        tx_r.push_barrier(1, false);
        hash_join.next().await.unwrap().unwrap();

        // push the 2nd right chunk
        tx_r.push_chunk(chunk_r2);
        let chunk = hash_join.next().await.unwrap().unwrap();
        assert_eq!(chunk.into_chunk().unwrap(), StreamChunk::from_pretty("I I"));

        // push the 1st left chunk
        tx_l.push_chunk(chunk_l1);
        let chunk = hash_join.next().await.unwrap().unwrap();
        assert_eq!(
            chunk.into_chunk().unwrap(),
            StreamChunk::from_pretty(
                " I I
                + 2 5"
            )
        );

        // push the 2nd left chunk
        tx_l.push_chunk(chunk_l2);
        let chunk = hash_join.next().await.unwrap().unwrap();
        assert_eq!(
            chunk.into_chunk().unwrap(),
            StreamChunk::from_pretty(
                " I I
                + 3 6"
            )
        );

        // push the 3rd right chunk (tests forward_exactly_once)
        tx_r.push_chunk(chunk_r3);
        let chunk = hash_join.next().await.unwrap().unwrap();
        assert_eq!(
            chunk.into_chunk().unwrap(),
            StreamChunk::from_pretty(
                " I I
                + 6 10"
            )
        );

        // push the 3rd left chunk
        // (tests that no change if there are still matches)
        tx_l.push_chunk(chunk_l3);
        let chunk = hash_join.next().await.unwrap().unwrap();
        assert_eq!(chunk.into_chunk().unwrap(), StreamChunk::from_pretty("I I"));

        // push the 3rd right chunk
        // (tests that deletion occurs when there are no more matches)
        tx_l.push_chunk(chunk_l4);
        let chunk = hash_join.next().await.unwrap().unwrap();
        assert_eq!(
            chunk.into_chunk().unwrap(),
            StreamChunk::from_pretty(
                " I I
                - 6 10"
            )
        );
    }

    #[tokio::test]
    async fn test_streaming_hash_left_anti_join() {
        let chunk_l1 = StreamChunk::from_pretty(
            "  I I
             + 1 4
             + 2 5
             + 3 6",
        );
        let chunk_l2 = StreamChunk::from_pretty(
            "  I I
             + 3 8
             - 3 8",
        );
        let chunk_r1 = StreamChunk::from_pretty(
            "  I I
             + 2 7
             + 4 8
             + 6 9",
        );
        let chunk_r2 = StreamChunk::from_pretty(
            "  I  I
             + 3 10
             + 6 11
             + 1 2
             + 1 3",
        );
        let chunk_l3 = StreamChunk::from_pretty(
            "  I I
             + 9 10",
        );
        let chunk_r3 = StreamChunk::from_pretty(
            "  I I
             - 1 2",
        );
        let chunk_r4 = StreamChunk::from_pretty(
            "  I I
             - 1 3",
        );
        let (mut tx_l, mut tx_r, mut hash_join) = create_executor::<{ JoinType::LeftAnti }>(false);

        // push the init barrier for left and right
        tx_l.push_barrier(1, false);
        tx_r.push_barrier(1, false);
        hash_join.next().await.unwrap().unwrap();

        // push the 1st left chunk
        tx_l.push_chunk(chunk_l1);
        let chunk = hash_join.next().await.unwrap().unwrap();
        assert_eq!(
            chunk.into_chunk().unwrap(),
            StreamChunk::from_pretty(
                " I I
                + 1 4
                + 2 5
                + 3 6",
            )
        );

        // push the init barrier for left and right
        tx_l.push_barrier(1, false);
        tx_r.push_barrier(1, false);
        hash_join.next().await.unwrap().unwrap();

        // push the 2nd left chunk
        tx_l.push_chunk(chunk_l2);
        let chunk = hash_join.next().await.unwrap().unwrap();
        assert_eq!(
            chunk.into_chunk().unwrap(),
            StreamChunk::from_pretty(
                "  I I
                 + 3 8
                 - 3 8",
            )
        );

        // push the 1st right chunk
        tx_r.push_chunk(chunk_r1);
        let chunk = hash_join.next().await.unwrap().unwrap();
        assert_eq!(
            chunk.into_chunk().unwrap(),
            StreamChunk::from_pretty(
                " I I
                - 2 5"
            )
        );

        // push the 2nd right chunk
        tx_r.push_chunk(chunk_r2);
        let chunk = hash_join.next().await.unwrap().unwrap();
        assert_eq!(
            chunk.into_chunk().unwrap(),
            StreamChunk::from_pretty(
                " I I
                - 3 6
                - 1 4"
            )
        );

        // push the 3rd left chunk (tests forward_exactly_once)
        tx_l.push_chunk(chunk_l3);
        let chunk = hash_join.next().await.unwrap().unwrap();
        assert_eq!(
            chunk.into_chunk().unwrap(),
            StreamChunk::from_pretty(
                " I I
                + 9 10"
            )
        );

        // push the 3rd right chunk
        // (tests that no change if there are still matches)
        tx_r.push_chunk(chunk_r3);
        let chunk = hash_join.next().await.unwrap().unwrap();
        assert_eq!(chunk.into_chunk().unwrap(), StreamChunk::from_pretty("I I"));

        // push the 4th right chunk
        // (tests that insertion occurs when there are no more matches)
        tx_r.push_chunk(chunk_r4);
        let chunk = hash_join.next().await.unwrap().unwrap();
        assert_eq!(
            chunk.into_chunk().unwrap(),
            StreamChunk::from_pretty(
                " I I
                + 1 4"
            )
        );
    }

    #[tokio::test]
    async fn test_streaming_hash_right_anti_join() {
        let chunk_r1 = StreamChunk::from_pretty(
            "  I I
             + 1 4
             + 2 5
             + 3 6",
        );
        let chunk_r2 = StreamChunk::from_pretty(
            "  I I
             + 3 8
             - 3 8",
        );
        let chunk_l1 = StreamChunk::from_pretty(
            "  I I
             + 2 7
             + 4 8
             + 6 9",
        );
        let chunk_l2 = StreamChunk::from_pretty(
            "  I  I
             + 3 10
             + 6 11
             + 1 2
             + 1 3",
        );
        let chunk_r3 = StreamChunk::from_pretty(
            "  I I
             + 9 10",
        );
        let chunk_l3 = StreamChunk::from_pretty(
            "  I I
             - 1 2",
        );
        let chunk_l4 = StreamChunk::from_pretty(
            "  I I
             - 1 3",
        );
        let (mut tx_r, mut tx_l, mut hash_join) = create_executor::<{ JoinType::LeftAnti }>(false);

        // push the init barrier for left and right
        tx_r.push_barrier(1, false);
        tx_l.push_barrier(1, false);
        hash_join.next().await.unwrap().unwrap();

        // push the 1st right chunk
        tx_r.push_chunk(chunk_r1);
        let chunk = hash_join.next().await.unwrap().unwrap();
        assert_eq!(
            chunk.into_chunk().unwrap(),
            StreamChunk::from_pretty(
                " I I
                + 1 4
                + 2 5
                + 3 6",
            )
        );

        // push the init barrier for left and right
        tx_r.push_barrier(1, false);
        tx_l.push_barrier(1, false);
        hash_join.next().await.unwrap().unwrap();

        // push the 2nd right chunk
        tx_r.push_chunk(chunk_r2);
        let chunk = hash_join.next().await.unwrap().unwrap();
        assert_eq!(
            chunk.into_chunk().unwrap(),
            StreamChunk::from_pretty(
                "  I I
                 + 3 8
                 - 3 8",
            )
        );

        // push the 1st left chunk
        tx_l.push_chunk(chunk_l1);
        let chunk = hash_join.next().await.unwrap().unwrap();
        assert_eq!(
            chunk.into_chunk().unwrap(),
            StreamChunk::from_pretty(
                " I I
                - 2 5"
            )
        );

        // push the 2nd left chunk
        tx_l.push_chunk(chunk_l2);
        let chunk = hash_join.next().await.unwrap().unwrap();
        assert_eq!(
            chunk.into_chunk().unwrap(),
            StreamChunk::from_pretty(
                " I I
                - 3 6
                - 1 4"
            )
        );

        // push the 3rd right chunk (tests forward_exactly_once)
        tx_r.push_chunk(chunk_r3);
        let chunk = hash_join.next().await.unwrap().unwrap();
        assert_eq!(
            chunk.into_chunk().unwrap(),
            StreamChunk::from_pretty(
                " I I
                + 9 10"
            )
        );

        // push the 3rd left chunk
        // (tests that no change if there are still matches)
        tx_l.push_chunk(chunk_l3);
        let chunk = hash_join.next().await.unwrap().unwrap();
        assert_eq!(chunk.into_chunk().unwrap(), StreamChunk::from_pretty("I I"));

        // push the 4th left chunk
        // (tests that insertion occurs when there are no more matches)
        tx_l.push_chunk(chunk_l4);
        let chunk = hash_join.next().await.unwrap().unwrap();
        assert_eq!(
            chunk.into_chunk().unwrap(),
            StreamChunk::from_pretty(
                " I I
                + 1 4"
            )
        );
    }

    #[tokio::test]
    async fn test_streaming_hash_inner_join_with_barrier() {
        let chunk_l1 = StreamChunk::from_pretty(
            "  I I
             + 1 4
             + 2 5
             + 3 6",
        );
        let chunk_l2 = StreamChunk::from_pretty(
            "  I I
             + 6 8
             + 3 8",
        );
        let chunk_r1 = StreamChunk::from_pretty(
            "  I I
             + 2 7
             + 4 8
             + 6 9",
        );
        let chunk_r2 = StreamChunk::from_pretty(
            "  I  I
             + 3 10
             + 6 11",
        );
        let (mut tx_l, mut tx_r, mut hash_join) = create_executor::<{ JoinType::Inner }>(false);

        // push the init barrier for left and right
        tx_l.push_barrier(1, false);
        tx_r.push_barrier(1, false);
        hash_join.next().await.unwrap().unwrap();

        // push the 1st left chunk
        tx_l.push_chunk(chunk_l1);
        let chunk = hash_join.next().await.unwrap().unwrap();
        assert_eq!(
            chunk.into_chunk().unwrap(),
            StreamChunk::from_pretty("I I I I")
        );

        // push a barrier to left side
        tx_l.push_barrier(2, false);

        // push the 2nd left chunk
        tx_l.push_chunk(chunk_l2);

        // join the first right chunk
        tx_r.push_chunk(chunk_r1);

        // Consume stream chunk
        let chunk = hash_join.next().await.unwrap().unwrap();
        assert_eq!(
            chunk.into_chunk().unwrap(),
            StreamChunk::from_pretty(
                " I I I I
                + 2 5 2 7"
            )
        );

        // push a barrier to right side
        tx_r.push_barrier(2, false);

        // get the aligned barrier here
        let expected_epoch = Epoch::new_test_epoch(2);
        assert!(matches!(
            hash_join.next().await.unwrap().unwrap(),
            Message::Barrier(Barrier {
                epoch,
                mutation: None,
                ..
            }) if epoch == expected_epoch
        ));

        // join the 2nd left chunk
        let chunk = hash_join.next().await.unwrap().unwrap();
        assert_eq!(
            chunk.into_chunk().unwrap(),
            StreamChunk::from_pretty(
                " I I I I
                + 6 8 6 9"
            )
        );

        // push the 2nd right chunk
        tx_r.push_chunk(chunk_r2);
        let chunk = hash_join.next().await.unwrap().unwrap();
        assert_eq!(
            chunk.into_chunk().unwrap(),
            StreamChunk::from_pretty(
                " I I I I
                + 3 6 3 10
                + 3 8 3 10
                + 6 8 6 11"
            )
        );
    }

    #[tokio::test]
    async fn test_streaming_hash_inner_join_with_null_and_barrier() {
        let chunk_l1 = StreamChunk::from_pretty(
            "  I I
             + 1 4
             + 2 .
             + 3 .",
        );
        let chunk_l2 = StreamChunk::from_pretty(
            "  I I
             + 6 .
             + 3 8",
        );
        let chunk_r1 = StreamChunk::from_pretty(
            "  I I
             + 2 7
             + 4 8
             + 6 9",
        );
        let chunk_r2 = StreamChunk::from_pretty(
            "  I  I
             + 3 10
             + 6 11",
        );
        let (mut tx_l, mut tx_r, mut hash_join) = create_executor::<{ JoinType::Inner }>(false);

        // push the init barrier for left and right
        tx_l.push_barrier(1, false);
        tx_r.push_barrier(1, false);
        hash_join.next().await.unwrap().unwrap();

        // push the 1st left chunk
        tx_l.push_chunk(chunk_l1);
        let chunk = hash_join.next().await.unwrap().unwrap();
        assert_eq!(
            chunk.into_chunk().unwrap(),
            StreamChunk::from_pretty("I I I I")
        );

        // push a barrier to left side
        tx_l.push_barrier(2, false);

        // push the 2nd left chunk
        tx_l.push_chunk(chunk_l2);

        // join the first right chunk
        tx_r.push_chunk(chunk_r1);

        // Consume stream chunk
        let chunk = hash_join.next().await.unwrap().unwrap();
        assert_eq!(
            chunk.into_chunk().unwrap(),
            StreamChunk::from_pretty(
                " I I I I
                + 2 . 2 7"
            )
        );

        // push a barrier to right side
        tx_r.push_barrier(2, false);

        // get the aligned barrier here
        let expected_epoch = Epoch::new_test_epoch(2);
        assert!(matches!(
            hash_join.next().await.unwrap().unwrap(),
            Message::Barrier(Barrier {
                epoch,
                mutation: None,
                ..
            }) if epoch == expected_epoch
        ));

        // join the 2nd left chunk
        let chunk = hash_join.next().await.unwrap().unwrap();
        assert_eq!(
            chunk.into_chunk().unwrap(),
            StreamChunk::from_pretty(
                " I I I I
                + 6 . 6 9"
            )
        );

        // push the 2nd right chunk
        tx_r.push_chunk(chunk_r2);
        let chunk = hash_join.next().await.unwrap().unwrap();
        assert_eq!(
            chunk.into_chunk().unwrap(),
            StreamChunk::from_pretty(
                " I I I I
                + 3 . 3 10
                + 3 8 3 10
                + 6 . 6 11"
            )
        );
    }

    #[tokio::test]
    async fn test_streaming_hash_left_join() {
        let chunk_l1 = StreamChunk::from_pretty(
            "  I I
             + 1 4
             + 2 5
             + 3 6",
        );
        let chunk_l2 = StreamChunk::from_pretty(
            "  I I
             + 3 8
             - 3 8",
        );
        let chunk_r1 = StreamChunk::from_pretty(
            "  I I
             + 2 7
             + 4 8
             + 6 9",
        );
        let chunk_r2 = StreamChunk::from_pretty(
            "  I  I
             + 3 10
             + 6 11",
        );
        let (mut tx_l, mut tx_r, mut hash_join) = create_executor::<{ JoinType::LeftOuter }>(false);

        // push the init barrier for left and right
        tx_l.push_barrier(1, false);
        tx_r.push_barrier(1, false);
        hash_join.next().await.unwrap().unwrap();

        // push the 1st left chunk
        tx_l.push_chunk(chunk_l1);
        let chunk = hash_join.next().await.unwrap().unwrap();
        assert_eq!(
            chunk.into_chunk().unwrap(),
            StreamChunk::from_pretty(
                " I I I I
                + 1 4 . .
                + 2 5 . .
                + 3 6 . ."
            )
        );

        // push the 2nd left chunk
        tx_l.push_chunk(chunk_l2);
        let chunk = hash_join.next().await.unwrap().unwrap();
        assert_eq!(
            chunk.into_chunk().unwrap(),
            StreamChunk::from_pretty(
                " I I I I
                + 3 8 . .
                - 3 8 . ."
            )
        );

        // push the 1st right chunk
        tx_r.push_chunk(chunk_r1);
        let chunk = hash_join.next().await.unwrap().unwrap();
        assert_eq!(
            chunk.into_chunk().unwrap(),
            StreamChunk::from_pretty(
                "  I I I I
                U- 2 5 . .
                U+ 2 5 2 7"
            )
        );

        // push the 2nd right chunk
        tx_r.push_chunk(chunk_r2);
        let chunk = hash_join.next().await.unwrap().unwrap();
        assert_eq!(
            chunk.into_chunk().unwrap(),
            StreamChunk::from_pretty(
                "  I I I I
                U- 3 6 . .
                U+ 3 6 3 10"
            )
        );
    }

    #[tokio::test]
    async fn test_streaming_hash_right_join() {
        let chunk_l1 = StreamChunk::from_pretty(
            "  I I
             + 1 4
             + 2 5
             + 3 6",
        );
        let chunk_l2 = StreamChunk::from_pretty(
            "  I I
             + 3 8
             - 3 8",
        );
        let chunk_r1 = StreamChunk::from_pretty(
            "  I I
             + 2 7
             + 4 8
             + 6 9",
        );
        let chunk_r2 = StreamChunk::from_pretty(
            "  I  I
             + 5 10
             - 5 10",
        );
        let (mut tx_l, mut tx_r, mut hash_join) =
            create_executor::<{ JoinType::RightOuter }>(false);

        // push the init barrier for left and right
        tx_l.push_barrier(1, false);
        tx_r.push_barrier(1, false);
        hash_join.next().await.unwrap().unwrap();

        // push the 1st left chunk
        tx_l.push_chunk(chunk_l1);
        let chunk = hash_join.next().await.unwrap().unwrap();
        assert_eq!(
            chunk.into_chunk().unwrap(),
            StreamChunk::from_pretty("I I I I")
        );

        // push the 2nd left chunk
        tx_l.push_chunk(chunk_l2);
        let chunk = hash_join.next().await.unwrap().unwrap();
        assert_eq!(
            chunk.into_chunk().unwrap(),
            StreamChunk::from_pretty("I I I I")
        );

        // push the 1st right chunk
        tx_r.push_chunk(chunk_r1);
        let chunk = hash_join.next().await.unwrap().unwrap();
        assert_eq!(
            chunk.into_chunk().unwrap(),
            StreamChunk::from_pretty(
                " I I I I
                + 2 5 2 7
                + . . 4 8
                + . . 6 9"
            )
        );

        // push the 2nd right chunk
        tx_r.push_chunk(chunk_r2);
        let chunk = hash_join.next().await.unwrap().unwrap();
        assert_eq!(
            chunk.into_chunk().unwrap(),
            StreamChunk::from_pretty(
                " I I I I
                + . . 5 10
                - . . 5 10"
            )
        );
    }

    #[tokio::test]
    async fn test_streaming_hash_left_join_append_only() {
        let chunk_l1 = StreamChunk::from_pretty(
            "  I I I
             + 1 4 1
             + 2 5 2
             + 3 6 3",
        );
        let chunk_l2 = StreamChunk::from_pretty(
            "  I I I
             + 4 9 4
             + 5 10 5",
        );
        let chunk_r1 = StreamChunk::from_pretty(
            "  I I I
             + 2 5 1
             + 4 9 2
             + 6 9 3",
        );
        let chunk_r2 = StreamChunk::from_pretty(
            "  I I I
             + 1 4 4
             + 3 6 5",
        );

        let (mut tx_l, mut tx_r, mut hash_join) =
            create_append_only_executor::<{ JoinType::LeftOuter }>(false);

        // push the init barrier for left and right
        tx_l.push_barrier(1, false);
        tx_r.push_barrier(1, false);
        hash_join.next().await.unwrap().unwrap();

        // push the 1st left chunk
        tx_l.push_chunk(chunk_l1);
        let chunk = hash_join.next().await.unwrap().unwrap();
        assert_eq!(
            chunk.into_chunk().unwrap(),
            StreamChunk::from_pretty(
                " I I I I I I
                + 1 4 1 . . .
                + 2 5 2 . . .
                + 3 6 3 . . ."
            )
        );

        // push the 2nd left chunk
        tx_l.push_chunk(chunk_l2);
        let chunk = hash_join.next().await.unwrap().unwrap();
        assert_eq!(
            chunk.into_chunk().unwrap(),
            StreamChunk::from_pretty(
                " I I I I I I
                + 4 9 4 . . .
                + 5 10 5 . . ."
            )
        );

        // push the 1st right chunk
        tx_r.push_chunk(chunk_r1);
        let chunk = hash_join.next().await.unwrap().unwrap();
        assert_eq!(
            chunk.into_chunk().unwrap(),
            StreamChunk::from_pretty(
                "  I I I I I I
                U- 2 5 2 . . .
                U+ 2 5 2 2 5 1
                U- 4 9 4 . . .
                U+ 4 9 4 4 9 2"
            )
        );

        // push the 2nd right chunk
        tx_r.push_chunk(chunk_r2);
        let chunk = hash_join.next().await.unwrap().unwrap();
        assert_eq!(
            chunk.into_chunk().unwrap(),
            StreamChunk::from_pretty(
                "  I I I I I I
                U- 1 4 1 . . .
                U+ 1 4 1 1 4 4
                U- 3 6 3 . . .
                U+ 3 6 3 3 6 5"
            )
        );
    }

    #[tokio::test]
    async fn test_streaming_hash_right_join_append_only() {
        let chunk_l1 = StreamChunk::from_pretty(
            "  I I I
             + 1 4 1
             + 2 5 2
             + 3 6 3",
        );
        let chunk_l2 = StreamChunk::from_pretty(
            "  I I I
             + 4 9 4
             + 5 10 5",
        );
        let chunk_r1 = StreamChunk::from_pretty(
            "  I I I
             + 2 5 1
             + 4 9 2
             + 6 9 3",
        );
        let chunk_r2 = StreamChunk::from_pretty(
            "  I I I
             + 1 4 4
             + 3 6 5
             + 7 7 6",
        );

        let (mut tx_l, mut tx_r, mut hash_join) =
            create_append_only_executor::<{ JoinType::RightOuter }>(false);

        // push the init barrier for left and right
        tx_l.push_barrier(1, false);
        tx_r.push_barrier(1, false);
        hash_join.next().await.unwrap().unwrap();

        // push the 1st left chunk
        tx_l.push_chunk(chunk_l1);
        let chunk = hash_join.next().await.unwrap().unwrap();
        assert_eq!(
            chunk.into_chunk().unwrap(),
            StreamChunk::from_pretty("I I I I I I")
        );

        // push the 2nd left chunk
        tx_l.push_chunk(chunk_l2);
        let chunk = hash_join.next().await.unwrap().unwrap();
        assert_eq!(
            chunk.into_chunk().unwrap(),
            StreamChunk::from_pretty("I I I I I I")
        );

        // push the 1st right chunk
        tx_r.push_chunk(chunk_r1);
        let chunk = hash_join.next().await.unwrap().unwrap();
        assert_eq!(
            chunk.into_chunk().unwrap(),
            StreamChunk::from_pretty(
                "  I I I I I I
                + 2 5 2 2 5 1
                + 4 9 4 4 9 2
                + . . . 6 9 3"
            )
        );

        // push the 2nd right chunk
        tx_r.push_chunk(chunk_r2);
        let chunk = hash_join.next().await.unwrap().unwrap();
        assert_eq!(
            chunk.into_chunk().unwrap(),
            StreamChunk::from_pretty(
                "  I I I I I I
                + 1 4 1 1 4 4
                + 3 6 3 3 6 5
                + . . . 7 7 6"
            )
        );
    }

    #[tokio::test]
    async fn test_streaming_hash_full_outer_join() {
        let chunk_l1 = StreamChunk::from_pretty(
            "  I I
             + 1 4
             + 2 5
             + 3 6",
        );
        let chunk_l2 = StreamChunk::from_pretty(
            "  I I
             + 3 8
             - 3 8",
        );
        let chunk_r1 = StreamChunk::from_pretty(
            "  I I
             + 2 7
             + 4 8
             + 6 9",
        );
        let chunk_r2 = StreamChunk::from_pretty(
            "  I  I
             + 5 10
             - 5 10",
        );
        let (mut tx_l, mut tx_r, mut hash_join) = create_executor::<{ JoinType::FullOuter }>(false);

        // push the init barrier for left and right
        tx_l.push_barrier(1, false);
        tx_r.push_barrier(1, false);
        hash_join.next().await.unwrap().unwrap();

        // push the 1st left chunk
        tx_l.push_chunk(chunk_l1);
        let chunk = hash_join.next().await.unwrap().unwrap();
        assert_eq!(
            chunk.into_chunk().unwrap(),
            StreamChunk::from_pretty(
                " I I I I
                + 1 4 . .
                + 2 5 . .
                + 3 6 . ."
            )
        );

        // push the 2nd left chunk
        tx_l.push_chunk(chunk_l2);
        let chunk = hash_join.next().await.unwrap().unwrap();
        assert_eq!(
            chunk.into_chunk().unwrap(),
            StreamChunk::from_pretty(
                " I I I I
                + 3 8 . .
                - 3 8 . ."
            )
        );

        // push the 1st right chunk
        tx_r.push_chunk(chunk_r1);
        let chunk = hash_join.next().await.unwrap().unwrap();
        assert_eq!(
            chunk.into_chunk().unwrap(),
            StreamChunk::from_pretty(
                "  I I I I
                U- 2 5 . .
                U+ 2 5 2 7
                +  . . 4 8
                +  . . 6 9"
            )
        );

        // push the 2nd right chunk
        tx_r.push_chunk(chunk_r2);
        let chunk = hash_join.next().await.unwrap().unwrap();
        assert_eq!(
            chunk.into_chunk().unwrap(),
            StreamChunk::from_pretty(
                " I I I I
                + . . 5 10
                - . . 5 10"
            )
        );
    }

    #[tokio::test]
    async fn test_streaming_hash_full_outer_join_with_nonequi_condition() {
        let chunk_l1 = StreamChunk::from_pretty(
            "  I I
             + 1 4
             + 2 5
             + 3 6
             + 3 7",
        );
        let chunk_l2 = StreamChunk::from_pretty(
            "  I I
             + 3 8
             - 3 8
             - 1 4", // delete row to cause an empty JoinHashEntry
        );
        let chunk_r1 = StreamChunk::from_pretty(
            "  I I
             + 2 6
             + 4 8
             + 3 4",
        );
        let chunk_r2 = StreamChunk::from_pretty(
            "  I  I
             + 5 10
             - 5 10
             + 1 2",
        );
        let (mut tx_l, mut tx_r, mut hash_join) = create_executor::<{ JoinType::FullOuter }>(true);

        // push the init barrier for left and right
        tx_l.push_barrier(1, false);
        tx_r.push_barrier(1, false);
        hash_join.next().await.unwrap().unwrap();

        // push the 1st left chunk
        tx_l.push_chunk(chunk_l1);
        let chunk = hash_join.next().await.unwrap().unwrap();
        assert_eq!(
            chunk.into_chunk().unwrap(),
            StreamChunk::from_pretty(
                " I I I I
                + 1 4 . .
                + 2 5 . .
                + 3 6 . .
                + 3 7 . ."
            )
        );

        // push the 2nd left chunk
        tx_l.push_chunk(chunk_l2);
        let chunk = hash_join.next().await.unwrap().unwrap();
        assert_eq!(
            chunk.into_chunk().unwrap(),
            StreamChunk::from_pretty(
                " I I I I
                + 3 8 . .
                - 3 8 . .
                - 1 4 . ."
            )
        );

        // push the 1st right chunk
        tx_r.push_chunk(chunk_r1);
        let chunk = hash_join.next().await.unwrap().unwrap();
        assert_eq!(
            chunk.into_chunk().unwrap(),
            StreamChunk::from_pretty(
                "  I I I I
                U- 2 5 . .
                U+ 2 5 2 6
                +  . . 4 8
                +  . . 3 4" /* regression test (#2420): 3 4 should be forwarded only once
                             * despite matching on eq join on 2
                             * entries */
            )
        );

        // push the 2nd right chunk
        tx_r.push_chunk(chunk_r2);
        let chunk = hash_join.next().await.unwrap().unwrap();
        assert_eq!(
            chunk.into_chunk().unwrap(),
            StreamChunk::from_pretty(
                " I I I I
                + . . 5 10
                - . . 5 10
                + . . 1 2" /* regression test (#2420): 1 2 forwarded even if matches on an empty
                            * join entry */
            )
        );
    }

    #[tokio::test]
    async fn test_streaming_hash_inner_join_with_nonequi_condition() {
        let chunk_l1 = StreamChunk::from_pretty(
            "  I I
             + 1 4
             + 2 10
             + 3 6",
        );
        let chunk_l2 = StreamChunk::from_pretty(
            "  I I
             + 3 8
             - 3 8",
        );
        let chunk_r1 = StreamChunk::from_pretty(
            "  I I
             + 2 7
             + 4 8
             + 6 9",
        );
        let chunk_r2 = StreamChunk::from_pretty(
            "  I  I
             + 3 10
             + 6 11",
        );
        let (mut tx_l, mut tx_r, mut hash_join) = create_executor::<{ JoinType::Inner }>(true);

        // push the init barrier for left and right
        tx_l.push_barrier(1, false);
        tx_r.push_barrier(1, false);
        hash_join.next().await.unwrap().unwrap();

        // push the 1st left chunk
        tx_l.push_chunk(chunk_l1);
        let chunk = hash_join.next().await.unwrap().unwrap();
        assert_eq!(
            chunk.into_chunk().unwrap(),
            StreamChunk::from_pretty("I I I I")
        );

        // push the 2nd left chunk
        tx_l.push_chunk(chunk_l2);
        let chunk = hash_join.next().await.unwrap().unwrap();
        assert_eq!(
            chunk.into_chunk().unwrap(),
            StreamChunk::from_pretty("I I I I")
        );

        // push the 1st right chunk
        tx_r.push_chunk(chunk_r1);
        let chunk = hash_join.next().await.unwrap().unwrap();
        assert_eq!(
            chunk.into_chunk().unwrap(),
            StreamChunk::from_pretty("I I I I")
        );

        // push the 2nd right chunk
        tx_r.push_chunk(chunk_r2);
        let chunk = hash_join.next().await.unwrap().unwrap();
        assert_eq!(
            chunk.into_chunk().unwrap(),
            StreamChunk::from_pretty(
                " I I I I
                + 3 6 3 10"
            )
        );
    }
}<|MERGE_RESOLUTION|>--- conflicted
+++ resolved
@@ -365,11 +365,8 @@
         params_l: JoinParams,
         params_r: JoinParams,
         pk_indices: PkIndices,
-<<<<<<< HEAD
         output_indices: Vec<usize>,
-=======
         actor_id: u64,
->>>>>>> c9bc4c69
         executor_id: u64,
         cond: Option<RowExpression>,
         op_info: String,
