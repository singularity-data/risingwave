--- conflicted
+++ resolved
@@ -109,13 +109,8 @@
         pk_indices: PkIndices,
         executor_id: u64,
         key_indices: Vec<usize>,
-<<<<<<< HEAD
         mut state_tables: Vec<RowBasedStateTable<S>>,
-    ) -> Result<Self> {
-=======
-        mut state_tables: Vec<StateTable<S>>,
     ) -> StreamExecutorResult<Self> {
->>>>>>> ea13d117
         let input_info = input.info();
         let schema = generate_agg_schema(input.as_ref(), &agg_calls, Some(&key_indices));
 
