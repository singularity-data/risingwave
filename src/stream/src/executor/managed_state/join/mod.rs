// Copyright 2022 Singularity Data
//
// Licensed under the Apache License, Version 2.0 (the "License");
// you may not use this file except in compliance with the License.
// You may obtain a copy of the License at
//
// http://www.apache.org/licenses/LICENSE-2.0
//
// Unless required by applicable law or agreed to in writing, software
// distributed under the License is distributed on an "AS IS" BASIS,
// WITHOUT WARRANTIES OR CONDITIONS OF ANY KIND, either express or implied.
// See the License for the specific language governing permissions and
// limitations under the License.

mod join_entry_state;
use std::alloc::Global;
use std::ops::{Deref, DerefMut, Index};
use std::sync::Arc;

use bytes::Buf;
use itertools::Itertools;
pub use join_entry_state::JoinEntryState;
use risingwave_common::array::{Row, RowDeserializer};
use risingwave_common::collection::evictable::EvictableHashMap;
use risingwave_common::error::{ErrorCode, Result as RwResult};
use risingwave_common::hash::{HashKey, PrecomputedBuildHasher};
use risingwave_common::types::{DataType, Datum};
use risingwave_storage::{Keyspace, StateStore};
use stats_alloc::{SharedStatsAlloc, StatsAlloc};

/// This is a row with a match degree
#[derive(Clone, Debug)]
pub struct JoinRow {
    pub row: Row,
    degree: u64,
}

impl Index<usize> for JoinRow {
    type Output = Datum;

    fn index(&self, index: usize) -> &Self::Output {
        &self.row[index]
    }
}

impl JoinRow {
    pub fn new(row: Row, degree: u64) -> Self {
        Self { row, degree }
    }

    #[allow(dead_code)]
    pub fn size(&self) -> usize {
        self.row.size()
    }

    pub fn is_zero_degree(&self) -> bool {
        self.degree == 0
    }

    pub fn inc_degree(&mut self) -> u64 {
        self.degree += 1;
        self.degree
    }

    pub fn dec_degree(&mut self) -> RwResult<u64> {
        if self.degree == 0 {
            return Err(
                ErrorCode::InternalError("Tried to decrement zero join row degree".into()).into(),
            );
        }
        self.degree -= 1;
        Ok(self.degree)
    }

    pub fn row_by_indices(&self, indices: &[usize]) -> Row {
        Row(indices
            .iter()
            .map(|&idx| self.row.index(idx).to_owned())
            .collect_vec())
    }

    /// Serialize the `JoinRow` into a value encoding bytes.
    pub fn serialize(&self) -> RwResult<Vec<u8>> {
        let mut vec = Vec::with_capacity(10);

        // Serialize row.
        vec.extend(self.row.value_encode()?);

        // Serialize degree.
        vec.extend(self.degree.to_le_bytes());

        Ok(vec)
    }
}

/// Deserializer of the `JoinRow`.
pub struct JoinRowDeserializer {
    data_types: Vec<DataType>,
}

impl JoinRowDeserializer {
    /// Creates a new `RowDeserializer` with row schema.
    pub fn new(schema: Vec<DataType>) -> Self {
        JoinRowDeserializer { data_types: schema }
    }

    /// Deserialize the [`JoinRow`] from a value encoding bytes.
    pub fn deserialize(&self, mut data: impl Buf) -> RwResult<JoinRow> {
        let deserializer = RowDeserializer::new(self.data_types.clone());
        let row = deserializer.value_decode(&mut data)?;
        let degree = data.get_u64_le();
        Ok(JoinRow { row, degree })
    }
}

type PkType = Row;

pub type StateValueType = JoinRow;
pub type HashValueType<S> = JoinEntryState<S>;

type JoinHashMapInner<K, S> =
    EvictableHashMap<K, HashValueType<S>, PrecomputedBuildHasher, SharedStatsAlloc<Global>>;

pub struct JoinHashMap<K: HashKey, S: StateStore> {
    /// Allocator
    alloc: SharedStatsAlloc<Global>,
    /// Store the join states.
    // SAFETY: This is a self-referential data structure and the allocator is owned by the struct
    // itself. Use the field is safe iff the struct is constructed with [`moveit`](https://crates.io/crates/moveit)'s way.
    inner: JoinHashMapInner<K, S>,
    /// Data types of the columns
    data_types: Arc<[DataType]>,
    /// Data types of the columns
    join_key_data_types: Arc<[DataType]>,
    /// Data types of primary keys
    pk_data_types: Arc<[DataType]>,
    /// The keyspace to operate on.
    keyspace: Keyspace<S>,
    /// Current epoch
    current_epoch: u64,
}

impl<K: HashKey, S: StateStore> JoinHashMap<K, S> {
    /// Create a [`JoinHashMap`] with the given LRU capacity.
    pub fn new(
        target_cap: usize,
        pk_indices: Vec<usize>,
        join_key_indices: Vec<usize>,
        data_types: Vec<DataType>,
        keyspace: Keyspace<S>,
    ) -> Self {
        let pk_data_types = pk_indices
            .iter()
            .map(|idx| data_types[*idx].clone())
            .collect_vec();
        let join_key_data_types = join_key_indices
            .iter()
            .map(|idx| data_types[*idx].clone())
            .collect_vec();
        let alloc = StatsAlloc::new(Global).shared();
        Self {
            inner: EvictableHashMap::with_hasher_in(
                target_cap,
                PrecomputedBuildHasher,
                alloc.clone(),
            ),
            data_types: data_types.into(),
            join_key_data_types: join_key_data_types.into(),
            pk_data_types: pk_data_types.into(),
            keyspace,
            current_epoch: 0,
            alloc,
        }
    }

    #[allow(dead_code)]
    /// Report the bytes used by the join map.
    // FIXME: Currently, only memory used in the hash map itself is counted.
    pub fn bytes_in_use(&self) -> usize {
        self.alloc.bytes_in_use()
    }

    pub fn update_epoch(&mut self, epoch: u64) {
        self.current_epoch = epoch;
    }

    fn get_state_keyspace(&self, key: &K) -> RwResult<Keyspace<S>> {
        // TODO: in pure in-memory engine, we should not do this serialization.
        let key = key.clone().deserialize(self.join_key_data_types.iter())?;
        let key_encoded = key.serialize().unwrap();
        Ok(self.keyspace.append(key_encoded))
    }

    /// Returns a mutable reference to the value of the key in the memory, if does not exist, look
    /// up in remote storage and return, if still not exist, return None.
    #[allow(dead_code)]
<<<<<<< HEAD
    pub async fn get<'a, 'b>(&'a mut self, key: &'b K) -> Option<&HashValueType<S>> {
=======
    pub async fn get<'a>(&'a mut self, key: &K) -> Option<&'a HashValueType<S>> {
>>>>>>> 97177a95
        let state = self.inner.get(key);
        // TODO: we should probably implement a entry function for `LruCache`
        match state {
            Some(_) => self.inner.get(key),
            None => {
                let remote_state = self.fetch_cached_state(key).await.unwrap();
                remote_state.map(|rv| {
                    self.inner.put(key.clone(), rv);
                    self.inner.get(key).unwrap()
                })
            }
        }
    }

    /// Returns a mutable reference to the value of the key in the memory, if does not exist, look
    /// up in remote storage and return, if still not exist, return None.
    pub async fn get_mut(&mut self, key: &K) -> Option<&mut HashValueType<S>> {
        let state = self.inner.get(key);
        // TODO: we should probably implement a entry function for `LruCache`
        match state {
            Some(_) => self.inner.get_mut(key),
            None => {
                let remote_state = self.fetch_cached_state(key).await.unwrap();
                remote_state.map(|rv| {
                    self.inner.put(key.clone(), rv);
                    self.inner.get_mut(key).unwrap()
                })
            }
        }
    }

    /// Returns a mutable reference to the value of the key in the memory, if does not exist, look
    /// up in remote storage and return the [`JoinEntryState`] without cached state, if still not
    /// exist, return None.
    pub async fn get_mut_without_cached<'a, 'b: 'a>(
        &'a mut self,
        key: &'b K,
    ) -> RwResult<Option<&'a mut HashValueType<S>>> {
        let state = self.inner.get(key);
        // TODO: we should probably implement a entry function for `LruCache`
        match state {
            Some(_) => Ok(self.inner.get_mut(key)),
            None => {
                let keyspace = self.get_state_keyspace(key)?;
                let all_data = keyspace.scan(None, self.current_epoch).await.unwrap();
                let total_count = all_data.len();
                if total_count > 0 {
                    let state = JoinEntryState::new(
                        keyspace,
                        self.data_types.clone(),
                        self.pk_data_types.clone(),
                    );
                    self.inner.put(key.clone(), state);
                    Ok(Some(self.inner.get_mut(key).unwrap()))
                } else {
                    Ok(None)
                }
            }
        }
    }

    /// Returns true if the key in the memory or remote storage, otherwise false.
    #[allow(dead_code)]
    pub async fn contains(&mut self, key: &K) -> bool {
        let contains = self.inner.contains(key);
        if contains {
            true
        } else {
            let remote_state = self.fetch_cached_state(key).await.unwrap();
            match remote_state {
                Some(rv) => {
                    self.inner.put(key.clone(), rv);
                    true
                }
                None => false,
            }
        }
    }

    /// Fetch cache from the state store. Should only be called if the key does not exist in memory.
    async fn fetch_cached_state(&self, key: &K) -> RwResult<Option<JoinEntryState<S>>> {
        let keyspace = self.get_state_keyspace(key)?;
        JoinEntryState::with_cached_state(
            keyspace,
            self.data_types.clone(),
            self.pk_data_types.clone(),
            self.current_epoch,
        )
        .await
    }

    /// Create a [`JoinEntryState`] without cached state. Should only be called if the key
    /// does not exist in memory or remote storage.
    pub async fn init_without_cache(&mut self, key: &K) -> RwResult<()> {
        let keyspace = self.get_state_keyspace(key)?;
        let state = JoinEntryState::new(
            keyspace,
            self.data_types.clone(),
            self.pk_data_types.clone(),
        );
        self.inner.put(key.clone(), state);
        Ok(())
    }

    /// Get or create a [`JoinEntryState`] without cached state. Should only be called if the key
    /// does not exist in memory or remote storage.
    pub async fn get_or_init_without_cache<'a, 'b: 'a>(
        &'a mut self,
        key: &'b K,
    ) -> RwResult<&'a mut JoinEntryState<S>> {
        // TODO: we should probably implement a entry function for `LruCache`
        let contains = self.inner.contains(key);
        if contains {
            Ok(self.inner.get_mut(key).unwrap())
        } else {
            self.init_without_cache(key).await?;
            Ok(self.inner.get_mut(key).unwrap())
        }
    }
}

impl<K: HashKey, S: StateStore> Deref for JoinHashMap<K, S> {
    type Target = JoinHashMapInner<K, S>;

    fn deref(&self) -> &Self::Target {
        &self.inner
    }
}

impl<K: HashKey, S: StateStore> DerefMut for JoinHashMap<K, S> {
    fn deref_mut(&mut self) -> &mut Self::Target {
        &mut self.inner
    }
}<|MERGE_RESOLUTION|>--- conflicted
+++ resolved
@@ -194,11 +194,7 @@
     /// Returns a mutable reference to the value of the key in the memory, if does not exist, look
     /// up in remote storage and return, if still not exist, return None.
     #[allow(dead_code)]
-<<<<<<< HEAD
-    pub async fn get<'a, 'b>(&'a mut self, key: &'b K) -> Option<&HashValueType<S>> {
-=======
     pub async fn get<'a>(&'a mut self, key: &K) -> Option<&'a HashValueType<S>> {
->>>>>>> 97177a95
         let state = self.inner.get(key);
         // TODO: we should probably implement a entry function for `LruCache`
         match state {
