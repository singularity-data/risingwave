// Copyright 2022 Singularity Data
//
// Licensed under the Apache License, Version 2.0 (the "License");
// you may not use this file except in compliance with the License.
// You may obtain a copy of the License at
//
// http://www.apache.org/licenses/LICENSE-2.0
//
// Unless required by applicable law or agreed to in writing, software
// distributed under the License is distributed on an "AS IS" BASIS,
// WITHOUT WARRANTIES OR CONDITIONS OF ANY KIND, either express or implied.
// See the License for the specific language governing permissions and
// limitations under the License.

#![allow(clippy::mutable_key_type)]
#![allow(dead_code)]

use std::ops::Index;

use futures::pin_mut;
use futures::stream::StreamExt;
use madsim::collections::BTreeMap;
use risingwave_common::array::Row;
use risingwave_common::catalog::{ColumnDesc, ColumnId};
use risingwave_common::types::DataType;
use risingwave_common::util::ordered::*;
<<<<<<< HEAD
use risingwave_storage::cell_based_row_deserializer::CellBasedRowDeserializer;
use risingwave_storage::table::state_table::StateTable;
=======
use risingwave_storage::cell_based_row_deserializer::GeneralCellBasedRowDeserializer;
use risingwave_storage::storage_value::StorageValue;
>>>>>>> 006a13eb
use risingwave_storage::{Keyspace, StateStore};

use crate::executor::error::StreamExecutorResult;
use crate::executor::PkIndices;

/// This state is used for `[offset, offset+limit)` part in the `TopNExecutor`.
///
/// Since the elements in this range may be moved to `[0, offset)` or `[offset+limit, +inf)`,
/// we would like to cache the two ends of the range. Since this would call for a `reverse iterator`
/// from `Hummock`, we temporarily adopt a all-or-nothing cache policy instead of a top-n and a
/// bottom-n policy.
pub struct ManagedTopNBottomNState<S: StateStore> {
    /// Top-N Cache.
    top_n: BTreeMap<OrderedRow, Row>,
    /// Bottom-N Cache. We always try to first fill into the bottom-n cache.
    bottom_n: BTreeMap<OrderedRow, Row>,
    /// Relational table.
    state_table: StateTable<S>,
    /// The number of elements in both cache and storage.
    total_count: usize,
    /// Number of entries to retain in top-n cache after each flush.
    top_n_count: Option<usize>,
    /// Number of entries to retain in bottom-n cache after each flush.
    bottom_n_count: Option<usize>,
    /// The keyspace to operate on.
    keyspace: Keyspace<S>,
    /// `DataType`s use for deserializing `Row`.
    data_types: Vec<DataType>,
    /// For deserializing `OrderedRow`.
    ordered_row_deserializer: OrderedRowDeserializer,
    /// For deserializing `Row`.
    cell_based_row_deserializer: GeneralCellBasedRowDeserializer,
}

impl<S: StateStore> ManagedTopNBottomNState<S> {
    pub fn new(
        cache_size: Option<usize>,
        total_count: usize,
        keyspace: Keyspace<S>,
        data_types: Vec<DataType>,
        ordered_row_deserializer: OrderedRowDeserializer,
<<<<<<< HEAD
        cell_based_row_deserializer: CellBasedRowDeserializer,
        pk_indices: PkIndices,
=======
        cell_based_row_deserializer: GeneralCellBasedRowDeserializer,
>>>>>>> 006a13eb
    ) -> Self {
        let order_type = ordered_row_deserializer.clone().order_types;
        let column_descs = data_types
            .iter()
            .enumerate()
            .map(|(id, data_type)| {
                ColumnDesc::unnamed(ColumnId::from(id as i32), data_type.clone())
            })
            .collect::<Vec<_>>();
        let state_table =
            StateTable::new(keyspace.clone(), column_descs, order_type, None, pk_indices);
        Self {
            top_n: BTreeMap::new(),
            bottom_n: BTreeMap::new(),
            state_table,
            total_count,
            top_n_count: cache_size,
            bottom_n_count: cache_size,
            keyspace,
            data_types,
            ordered_row_deserializer,
            cell_based_row_deserializer,
        }
    }

    pub fn total_count(&self) -> usize {
        self.total_count
    }

    pub fn is_dirty(&self) -> bool {
        !self.state_table.mem_table.buffer.is_empty()
    }

    // May have weird cache policy in the future, reserve an `n`.
    pub fn retain_top_n(&mut self, n: usize) {
        while self.top_n.len() > n {
            self.top_n.pop_first();
        }
    }

    // May have weird cache policy in the future, reserve an `n`.
    pub fn retain_bottom_n(&mut self, n: usize) {
        while self.bottom_n.len() > n {
            self.bottom_n.pop_last();
        }
    }

    pub fn retain_both_n(&mut self) {
        if let Some(n) = self.top_n_count {
            self.retain_top_n(n);
        }
        if let Some(n) = self.bottom_n_count {
            self.retain_bottom_n(n);
        }
    }

    pub async fn pop_top_element(
        &mut self,
        epoch: u64,
    ) -> StreamExecutorResult<Option<(OrderedRow, Row)>> {
        if self.total_count == 0 {
            Ok(None)
        } else {
            let cache_to_pop = if self.top_n.is_empty() {
                &self.bottom_n
            } else {
                &self.top_n
            };
            let key = cache_to_pop.last_key_value().unwrap().0.clone();
            let old_value = cache_to_pop.last_key_value().unwrap().1.clone();
            let value = self.delete(&key, old_value, epoch).await?;
            Ok(Some((key, value.unwrap())))
        }
    }

    pub async fn pop_bottom_element(
        &mut self,
        epoch: u64,
    ) -> StreamExecutorResult<Option<(OrderedRow, Row)>> {
        if self.total_count == 0 {
            Ok(None)
        } else {
            let cache_to_pop = if self.bottom_n.is_empty() {
                &self.top_n
            } else {
                &self.bottom_n
            };
            let key = cache_to_pop.first_key_value().unwrap().0.clone();
            let old_value = cache_to_pop.first_key_value().unwrap().1.clone();
            let value = self.delete(&key, old_value, epoch).await?;
            Ok(Some((key, value.unwrap())))
        }
    }

    pub fn top_element(&mut self) -> Option<(&OrderedRow, &Row)> {
        if self.total_count == 0 {
            None
        } else if self.top_n.is_empty() {
            self.bottom_n.last_key_value()
        } else {
            self.top_n.last_key_value()
        }
    }

    pub fn bottom_element(&mut self) -> Option<(&OrderedRow, &Row)> {
        if self.total_count == 0 {
            None
        } else if self.bottom_n.is_empty() {
            self.top_n.first_key_value()
        } else {
            self.bottom_n.first_key_value()
        }
    }

    pub async fn insert(&mut self, key: OrderedRow, value: Row) {
        // We can have different strategy of which cache we should insert the element into.
        // Right now, we keep it simple and insert the element into the cache with smaller size,
        // without violating the constraint that these two caches' current range must NOT overlap.
        let top_n_size = self.top_n.len();
        let bottom_n_size = self.bottom_n.len();
        let insert_to_cache = if top_n_size > bottom_n_size {
            // top_n_size must > 0, directly `unwrap`
            if self.top_n.first_key_value().unwrap().0 < &key {
                &mut self.top_n
            } else {
                &mut self.bottom_n
            }
        } else if self.bottom_n.is_empty() || self.bottom_n.last_key_value().unwrap().0 <= &key {
            &mut self.top_n
        } else {
            &mut self.bottom_n
        };
        insert_to_cache.insert(key.clone(), value.clone());
        self.state_table
            .insert::<false>(&key.into_row(), value)
            .unwrap();
        self.total_count += 1;
    }

    pub async fn delete(
        &mut self,
        key: &OrderedRow,
        value: Row,
        epoch: u64,
    ) -> StreamExecutorResult<Option<Row>> {
        let prev_top_n_entry = self.top_n.remove(key);
        let prev_bottom_n_entry = self.bottom_n.remove(key);
        self.state_table
            .delete::<false>(&key.clone().into_row(), value)?;
        self.total_count -= 1;
        // If we have nothing in both caches, we have to scan from the storage.
        if self.top_n.is_empty() && self.bottom_n.is_empty() && self.total_count > 0 {
            self.scan_from_relational_table(epoch).await?;
        }
        let value = match (prev_top_n_entry, prev_bottom_n_entry) {
            (None, None) => None,
            (Some(row), None) | (None, Some(row)) => Some(row),
            (Some(_), Some(_)) => unreachable!(),
        };
        Ok(value)
    }

    /// The same as the one in `ManagedTopNState`.
    pub async fn scan_from_relational_table(&mut self, epoch: u64) -> StreamExecutorResult<()> {
        let mut kv_pairs = vec![];
        let state_table_iter = self.state_table.iter(epoch).await?;
        pin_mut!(state_table_iter);
        while let Some(next_res) = state_table_iter.next().await {
            let row = next_res.unwrap().into_owned();
            let mut datums = vec![];
            for pk_indice in &self.state_table.pk_indices {
                datums.push(row.index(*pk_indice).clone());
            }
            let pk = Row::new(datums);
            let pk_ordered = OrderedRow::new(pk, &self.ordered_row_deserializer.order_types);
            kv_pairs.push((pk_ordered, row));
        }

        // The reason we can split the `kv_pairs` withocut caring whether the key to be inserted is
        // already in the top_n or bottom_n is that we would only trigger
        // `scan_from_relational_table` when both caches are empty.

        {
            let part1 = kv_pairs.drain(0..kv_pairs.len() / 2);
            for (key, value) in part1 {
                self.bottom_n.insert(key, value);
            }
        }
        {
            let part2 = kv_pairs.drain(..);
            for (key, value) in part2 {
                self.top_n.insert(key, value);
            }
        }
        Ok(())
    }

    /// We can fill in the cache from storage only when state is not dirty, i.e. right after
    /// `flush`.
    pub async fn fill_in_cache(&mut self, epoch: u64) -> StreamExecutorResult<()> {
        debug_assert!(!self.is_dirty());
        let state_table_iter = self.state_table.iter(epoch).await?;
        pin_mut!(state_table_iter);
        while let Some(res) = state_table_iter.next().await {
            let row = res.unwrap().into_owned();
            let mut datums = vec![];
            for pk_indice in &self.state_table.pk_indices {
                datums.push(row.index(*pk_indice).clone());
            }
            let pk = Row::new(datums);
            let pk_ordered = OrderedRow::new(pk, &self.ordered_row_deserializer.order_types);
            self.bottom_n.insert(pk_ordered, row);
        }
        // We don't retain `n` elements as we have a all-or-nothing policy for now.
        Ok(())
    }

    /// `Flush` can be called by the executor when it receives a barrier and thus needs to
    /// checkpoint.
    pub async fn flush(&mut self, epoch: u64) -> StreamExecutorResult<()> {
        if !self.is_dirty() {
            // We don't retain `n` elements as we have a all-or-nothing policy for now.
            return Ok(());
        }

        self.state_table.commit(epoch).await?;

        // We don't retain `n` elements as we have a all-or-nothing policy for now.
        Ok(())
    }

    pub fn clear_cache(&mut self) {
        assert!(
            !self.is_dirty(),
            "cannot clear cache while top n bottom n state is dirty"
        );

        self.top_n.clear();
        self.bottom_n.clear();
    }
}

/// Test-related methods
impl<S: StateStore> ManagedTopNBottomNState<S> {
    #[cfg(test)]
    fn get_cache_len(&self) -> usize {
        self.top_n.len() + self.bottom_n.len()
    }
}

#[cfg(test)]
mod tests {

    use risingwave_common::catalog::{ColumnDesc, TableId};
    use risingwave_common::types::DataType;
    use risingwave_common::util::sort_util::OrderType;
    use risingwave_storage::cell_based_row_deserializer::make_cell_based_row_deserializer;
    use risingwave_storage::memory::MemoryStateStore;
    use risingwave_storage::{Keyspace, StateStore};

    use super::*;
    use crate::row_nonnull;

    fn create_managed_top_n_bottom_n_state<S: StateStore>(
        store: &S,
        row_count: usize,
        data_types: Vec<DataType>,
        order_types: Vec<OrderType>,
    ) -> ManagedTopNBottomNState<S> {
        let ordered_row_deserializer = OrderedRowDeserializer::new(data_types.clone(), order_types);
        let table_column_descs = data_types
            .iter()
            .enumerate()
            .map(|(id, data_type)| {
                ColumnDesc::unnamed(ColumnId::from(id as i32), data_type.clone())
            })
            .collect::<Vec<_>>();
        let cell_based_row_deserializer = make_cell_based_row_deserializer(table_column_descs);

        ManagedTopNBottomNState::new(
            Some(1),
            row_count,
            Keyspace::table_root(store.clone(), &TableId::from(0x2333)),
            data_types,
            ordered_row_deserializer,
            cell_based_row_deserializer,
            vec![0_usize, 1_usize],
        )
    }

    #[tokio::test]
    async fn test_managed_top_n_bottom_n_state() {
        let data_types = vec![DataType::Varchar, DataType::Int64];
        let order_types = vec![OrderType::Descending, OrderType::Ascending];
        let store = MemoryStateStore::new();
        let mut managed_state =
            create_managed_top_n_bottom_n_state(&store, 0, data_types.clone(), order_types.clone());
        let row1 = row_nonnull!["abc".to_string(), 2i64];
        let row2 = row_nonnull!["abc".to_string(), 3i64];
        let row3 = row_nonnull!["abd".to_string(), 3i64];
        let row4 = row_nonnull!["ab".to_string(), 4i64];
        let rows = vec![row1, row2, row3, row4];
        let ordered_rows = rows
            .clone()
            .into_iter()
            .map(|row| OrderedRow::new(row, &order_types))
            .collect::<Vec<_>>();

        managed_state
            .insert(ordered_rows[3].clone(), rows[3].clone())
            .await;
        // now ("ab", 4)

        assert_eq!(
            managed_state.top_element(),
            Some((&ordered_rows[3], &rows[3]))
        );
        assert_eq!(
            managed_state.bottom_element(),
            Some((&ordered_rows[3], &rows[3]))
        );
        assert!(managed_state.is_dirty());
        assert_eq!(managed_state.get_cache_len(), 1);

        managed_state
            .insert(ordered_rows[2].clone(), rows[2].clone())
            .await;
        // now ("abd", 3) -> ("ab", 4)

        assert_eq!(
            managed_state.top_element(),
            Some((&ordered_rows[3], &rows[3]))
        );
        assert_eq!(
            managed_state.bottom_element(),
            Some((&ordered_rows[2], &rows[2]))
        );
        assert!(managed_state.is_dirty());
        assert_eq!(managed_state.get_cache_len(), 2);

        managed_state
            .insert(ordered_rows[1].clone(), rows[1].clone())
            .await;
        // now ("abd", 3) -> ("abc", 3) -> ("ab", 4)
        let epoch: u64 = 0;

        assert_eq!(
            managed_state.top_element(),
            Some((&ordered_rows[3], &rows[3]))
        );
        assert_eq!(
            managed_state.bottom_element(),
            Some((&ordered_rows[2], &rows[2]))
        );
        assert_eq!(managed_state.get_cache_len(), 3);
        managed_state.flush(epoch).await.unwrap();
        assert!(!managed_state.is_dirty());
        let row_count = managed_state.total_count;
        assert_eq!(row_count, 3);
        // After flush, all elements should be kept in the cache.
        assert_eq!(managed_state.get_cache_len(), 3);

        drop(managed_state);
        let mut managed_state = create_managed_top_n_bottom_n_state(
            &store,
            row_count,
            data_types.clone(),
            order_types.clone(),
        );
        assert_eq!(managed_state.top_element(), None);
        managed_state.fill_in_cache(epoch).await.unwrap();
        // now ("abd", 3) -> ("abc", 3) -> ("ab", 4)
        assert_eq!(
            managed_state.top_element(),
            Some((&ordered_rows[3], &rows[3]))
        );
        assert_eq!(
            managed_state.bottom_element(),
            Some((&ordered_rows[2], &rows[2]))
        );
        // Right after recovery.
        assert!(!managed_state.is_dirty());
        assert_eq!(managed_state.get_cache_len(), 3);

        assert_eq!(
            managed_state.pop_top_element(epoch).await.unwrap(),
            Some((ordered_rows[3].clone(), rows[3].clone()))
        );
        // now ("abd", 3) -> ("abc", 3)
        assert_eq!(
            managed_state.top_element(),
            Some((&ordered_rows[1], &rows[1]))
        );
        assert_eq!(
            managed_state.bottom_element(),
            Some((&ordered_rows[2], &rows[2]))
        );
        assert!(managed_state.is_dirty());
        assert_eq!(managed_state.total_count, 2);
        assert_eq!(managed_state.get_cache_len(), 2);
        assert_eq!(
            managed_state.pop_top_element(epoch).await.unwrap(),
            Some((ordered_rows[1].clone(), rows[1].clone()))
        );
        // now ("abd", 3)
        assert!(managed_state.is_dirty());
        assert_eq!(managed_state.total_count, 1);
        assert_eq!(managed_state.get_cache_len(), 1);

        assert_eq!(
            managed_state.top_element(),
            Some((&ordered_rows[2], &rows[2]))
        );
        assert_eq!(
            managed_state.bottom_element(),
            Some((&ordered_rows[2], &rows[2]))
        );
        managed_state.flush(epoch).await.unwrap();
        assert!(!managed_state.is_dirty());

        managed_state
            .insert(ordered_rows[0].clone(), rows[0].clone())
            .await;
        // now ("abd", 3) -> ("abc", 2)
        assert_eq!(
            managed_state.top_element(),
            Some((&ordered_rows[0], &rows[0]))
        );
        assert_eq!(
            managed_state.bottom_element(),
            Some((&ordered_rows[2], &rows[2]))
        );

        // Exclude the last `insert` as the state crashes before recovery.
        let row_count = managed_state.total_count - 1;
        drop(managed_state);
        let mut managed_state = create_managed_top_n_bottom_n_state(
            &store,
            row_count,
            data_types.clone(),
            order_types.clone(),
        );
        managed_state.fill_in_cache(epoch).await.unwrap();
        assert_eq!(
            managed_state.top_element(),
            Some((&ordered_rows[2], &rows[2]))
        );
        assert_eq!(
            managed_state.bottom_element(),
            Some((&ordered_rows[2], &rows[2]))
        );
    }
}<|MERGE_RESOLUTION|>--- conflicted
+++ resolved
@@ -24,13 +24,7 @@
 use risingwave_common::catalog::{ColumnDesc, ColumnId};
 use risingwave_common::types::DataType;
 use risingwave_common::util::ordered::*;
-<<<<<<< HEAD
-use risingwave_storage::cell_based_row_deserializer::CellBasedRowDeserializer;
 use risingwave_storage::table::state_table::StateTable;
-=======
-use risingwave_storage::cell_based_row_deserializer::GeneralCellBasedRowDeserializer;
-use risingwave_storage::storage_value::StorageValue;
->>>>>>> 006a13eb
 use risingwave_storage::{Keyspace, StateStore};
 
 use crate::executor::error::StreamExecutorResult;
@@ -61,8 +55,6 @@
     data_types: Vec<DataType>,
     /// For deserializing `OrderedRow`.
     ordered_row_deserializer: OrderedRowDeserializer,
-    /// For deserializing `Row`.
-    cell_based_row_deserializer: GeneralCellBasedRowDeserializer,
 }
 
 impl<S: StateStore> ManagedTopNBottomNState<S> {
@@ -72,12 +64,7 @@
         keyspace: Keyspace<S>,
         data_types: Vec<DataType>,
         ordered_row_deserializer: OrderedRowDeserializer,
-<<<<<<< HEAD
-        cell_based_row_deserializer: CellBasedRowDeserializer,
         pk_indices: PkIndices,
-=======
-        cell_based_row_deserializer: GeneralCellBasedRowDeserializer,
->>>>>>> 006a13eb
     ) -> Self {
         let order_type = ordered_row_deserializer.clone().order_types;
         let column_descs = data_types
@@ -99,7 +86,6 @@
             keyspace,
             data_types,
             ordered_row_deserializer,
-            cell_based_row_deserializer,
         }
     }
 
@@ -331,10 +317,9 @@
 #[cfg(test)]
 mod tests {
 
-    use risingwave_common::catalog::{ColumnDesc, TableId};
+    use risingwave_common::catalog::TableId;
     use risingwave_common::types::DataType;
     use risingwave_common::util::sort_util::OrderType;
-    use risingwave_storage::cell_based_row_deserializer::make_cell_based_row_deserializer;
     use risingwave_storage::memory::MemoryStateStore;
     use risingwave_storage::{Keyspace, StateStore};
 
@@ -348,14 +333,6 @@
         order_types: Vec<OrderType>,
     ) -> ManagedTopNBottomNState<S> {
         let ordered_row_deserializer = OrderedRowDeserializer::new(data_types.clone(), order_types);
-        let table_column_descs = data_types
-            .iter()
-            .enumerate()
-            .map(|(id, data_type)| {
-                ColumnDesc::unnamed(ColumnId::from(id as i32), data_type.clone())
-            })
-            .collect::<Vec<_>>();
-        let cell_based_row_deserializer = make_cell_based_row_deserializer(table_column_descs);
 
         ManagedTopNBottomNState::new(
             Some(1),
@@ -363,7 +340,6 @@
             Keyspace::table_root(store.clone(), &TableId::from(0x2333)),
             data_types,
             ordered_row_deserializer,
-            cell_based_row_deserializer,
             vec![0_usize, 1_usize],
         )
     }
