// Copyright 2022 Singularity Data
//
// Licensed under the Apache License, Version 2.0 (the "License");
// you may not use this file except in compliance with the License.
// You may obtain a copy of the License at
//
// http://www.apache.org/licenses/LICENSE-2.0
//
// Unless required by applicable law or agreed to in writing, software
// distributed under the License is distributed on an "AS IS" BASIS,
// WITHOUT WARRANTIES OR CONDITIONS OF ANY KIND, either express or implied.
// See the License for the specific language governing permissions and
// limitations under the License.

use std::collections::HashSet;

use futures::StreamExt;
use futures_async_stream::try_stream;
use itertools::Itertools;
use risingwave_common::array::Op::*;
use risingwave_common::array::Row;
use risingwave_common::catalog::{ColumnDesc, ColumnId, Schema};
use risingwave_common::util::sort_util::OrderPair;
use risingwave_storage::table::state_table::StateTable;
use risingwave_storage::{Keyspace, StateStore};

use crate::executor::error::StreamExecutorError;
use crate::executor::{
    BoxedExecutor, BoxedMessageStream, Executor, ExecutorInfo, Message, PkIndicesRef,
};

/// `MaterializeExecutor` materializes changes in stream into a materialized view on storage.
pub struct MaterializeExecutor<S: StateStore> {
    input: BoxedExecutor,

    state_table: StateTable<S>,

    /// Columns of arrange keys (including pk, group keys, join keys, etc.)
    arrange_columns: Vec<usize>,

    info: ExecutorInfo,
}

impl<S: StateStore> MaterializeExecutor<S> {
    pub fn new(
        input: BoxedExecutor,
        keyspace: Keyspace<S>,
        keys: Vec<OrderPair>,
        column_ids: Vec<ColumnId>,
        executor_id: u64,
        distribution_keys: Vec<usize>,
    ) -> Self {
        let arrange_columns: Vec<usize> = keys.iter().map(|k| k.column_idx).collect();
        let arrange_columns_set: HashSet<usize> =
            keys.iter().map(|k| k.column_idx).collect::<HashSet<_>>();
        let dist_key_set = distribution_keys.iter().copied().collect::<HashSet<_>>();
        assert!(
            dist_key_set.is_subset(&arrange_columns_set),
            "dist_key_set={:?}, arrange_columns_set={:?}",
            dist_key_set,
            arrange_columns_set
        );
        let arrange_order_types = keys.iter().map(|k| k.order_type).collect();
        let schema = input.schema().clone();
        let column_descs = column_ids
            .into_iter()
            .zip_eq(schema.fields.iter().cloned())
            .map(|(column_id, field)| ColumnDesc {
                data_type: field.data_type,
                column_id,
                name: field.name,
                field_descs: vec![],
                type_name: "".to_string(),
            })
            .collect_vec();
        Self {
            input,
            state_table: StateTable::new(
                keyspace,
                column_descs,
                arrange_order_types,
                Some(distribution_keys),
                arrange_columns.clone(),
            ),
            arrange_columns: arrange_columns.clone(),
            info: ExecutorInfo {
                schema,
                pk_indices: arrange_columns,
                identity: format!("MaterializeExecutor {:X}", executor_id),
            },
        }
    }

    #[try_stream(ok = Message, error = StreamExecutorError)]
    async fn execute_inner(mut self) {
        let input = self.input.execute();
        #[for_await]
        for msg in input {
            let msg = msg?;
            yield match msg {
                Message::Chunk(chunk) => {
                    for (idx, op) in chunk.ops().iter().enumerate() {
                        // check visibility
                        let visible = chunk
                            .visibility()
                            .as_ref()
                            .map(|x| x.is_set(idx).unwrap())
                            .unwrap_or(true);
                        if !visible {
                            continue;
                        }

                        // assemble pk row

                        // assemble row
                        let row = Row(chunk
                            .columns()
                            .iter()
                            .map(|x| x.array_ref().datum_at(idx))
                            .collect_vec());

                        match op {
                            Insert | UpdateInsert => {
<<<<<<< HEAD
                                self.state_table.insert::<false>(&arrange_row, row)?;
                            }
                            Delete | UpdateDelete => {
                                self.state_table.delete::<false>(&arrange_row, row)?;
=======
                                self.state_table.insert(row)?;
                            }
                            Delete | UpdateDelete => {
                                self.state_table.delete(row)?;
>>>>>>> 74d8f6e6
                            }
                        }
                    }

                    Message::Chunk(chunk)
                }
                Message::Barrier(b) => {
                    // FIXME(ZBW): use a better error type
                    self.state_table
                        .commit_with_value_meta(b.epoch.prev)
                        .await?;
                    Message::Barrier(b)
                }
            }
        }
    }
}

impl<S: StateStore> Executor for MaterializeExecutor<S> {
    fn execute(self: Box<Self>) -> BoxedMessageStream {
        self.execute_inner().boxed()
    }

    fn schema(&self) -> &Schema {
        &self.info.schema
    }

    fn pk_indices(&self) -> PkIndicesRef {
        &self.info.pk_indices
    }

    fn identity(&self) -> &str {
        self.info.identity.as_str()
    }
}

impl<S: StateStore> std::fmt::Debug for MaterializeExecutor<S> {
    fn fmt(&self, f: &mut std::fmt::Formatter<'_>) -> std::fmt::Result {
        f.debug_struct("MaterializeExecutor")
            .field("input info", &self.info())
            .field("arrange_columns", &self.arrange_columns)
            .finish()
    }
}

#[cfg(test)]
mod tests {

    use futures::stream::StreamExt;
    use risingwave_common::array::stream_chunk::StreamChunkTestExt;
    use risingwave_common::array::Row;
    use risingwave_common::catalog::{ColumnDesc, Field, Schema, TableId};
    use risingwave_common::consistent_hash::VNODE_BITMAP_LEN;
    use risingwave_common::types::DataType;
    use risingwave_common::util::sort_util::{OrderPair, OrderType};
    use risingwave_storage::memory::MemoryStateStore;
    use risingwave_storage::table::cell_based_table::CellBasedTable;
    use risingwave_storage::Keyspace;

    use crate::executor::test_utils::*;
    use crate::executor::*;

    #[tokio::test]
    async fn test_materialize_executor() {
        // Prepare storage and memtable.
        let memory_state_store = MemoryStateStore::new();
        let table_id = TableId::new(1);
        // Two columns of int32 type, the first column is PK.
        let schema = Schema::new(vec![
            Field::unnamed(DataType::Int32),
            Field::unnamed(DataType::Int32),
        ]);
        let column_ids = vec![0.into(), 1.into()];

        // Prepare source chunks.
        let chunk1 = StreamChunk::from_pretty(
            " i i
            + 1 4
            + 2 5
            + 3 6",
        );
        let chunk2 = StreamChunk::from_pretty(
            " i i
            + 7 8
            - 3 6",
        );

        // Prepare stream executors.
        let source = MockSource::with_messages(
            schema.clone(),
            PkIndices::new(),
            vec![
                Message::Chunk(chunk1),
                Message::Barrier(Barrier::default()),
                Message::Chunk(chunk2),
                Message::Barrier(Barrier::default()),
            ],
        );

        let bitmap_inner = [0b11111111; VNODE_BITMAP_LEN].to_vec();
        let keyspace =
            Keyspace::table_root_with_vnodes(memory_state_store.clone(), &table_id, bitmap_inner);
        let order_types = vec![OrderType::Ascending];
        let column_descs = vec![
            ColumnDesc::unnamed(column_ids[0], DataType::Int32),
            ColumnDesc::unnamed(column_ids[1], DataType::Int32),
        ];
        let table = CellBasedTable::new_for_test(keyspace.clone(), column_descs, order_types);
        let mut materialize_executor = Box::new(MaterializeExecutor::new(
            Box::new(source),
            keyspace,
            vec![OrderPair::new(0, OrderType::Ascending)],
            column_ids,
            1,
            vec![0],
        ))
        .execute();

        materialize_executor.next().await.transpose().unwrap();

        // First stream chunk. We check the existence of (3) -> (3,6)
        match materialize_executor.next().await.transpose().unwrap() {
            Some(Message::Barrier(_)) => {
                let row = table
                    .get_row(&Row(vec![Some(3_i32.into())]), u64::MAX)
                    .await
                    .unwrap();
                assert_eq!(row, Some(Row(vec![Some(3_i32.into()), Some(6_i32.into())])));
            }
            _ => unreachable!(),
        }
        materialize_executor.next().await.transpose().unwrap();
        // Second stream chunk. We check the existence of (7) -> (7,8)
        match materialize_executor.next().await.transpose().unwrap() {
            Some(Message::Barrier(_)) => {
                let row = table
                    .get_row(&Row(vec![Some(7_i32.into())]), u64::MAX)
                    .await
                    .unwrap();
                assert_eq!(row, Some(Row(vec![Some(7_i32.into()), Some(8_i32.into())])));
            }
            _ => unreachable!(),
        }
    }
}<|MERGE_RESOLUTION|>--- conflicted
+++ resolved
@@ -121,17 +121,10 @@
 
                         match op {
                             Insert | UpdateInsert => {
-<<<<<<< HEAD
-                                self.state_table.insert::<false>(&arrange_row, row)?;
+                                self.state_table.insert::<false>(row)?;
                             }
                             Delete | UpdateDelete => {
-                                self.state_table.delete::<false>(&arrange_row, row)?;
-=======
-                                self.state_table.insert(row)?;
-                            }
-                            Delete | UpdateDelete => {
-                                self.state_table.delete(row)?;
->>>>>>> 74d8f6e6
+                                self.state_table.delete::<false>(row)?;
                             }
                         }
                     }
