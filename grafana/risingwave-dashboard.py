from grafanalib.core import (
    Dashboard, TimeSeries,
    Target, GridPos, RowPanel, Time
)
import logging

datasource = {
    "type": "prometheus",
    "uid": "risedev-prometheus"
}


class Layout:
    def __init__(self):
        self.x = 0
        self.y = 0
        self.w = 0
        self.h = 0

    def next_row(self):
        self.y += self.h
        self.x = 0
        self.w = 24
        self.h = 1
        (x, y) = (self.x, self.y)
        return GridPos(h=1, w=24, x=x, y=y)

    def next_half_width_graph(self):
        if self.x + self.w > 24 - 12:
            self.y += self.h
            self.x = 0
        else:
            self.x += self.w
        (x, y) = (self.x, self.y)
        self.h = 8
        self.w = 12
        return GridPos(h=8, w=12, x=x, y=y)

    def next_one_third_width_graph(self):
        if self.x + self.w > 24 - 8:
            self.y += self.h
            self.x = 0
        else:
            self.x += self.w
        (x, y) = (self.x, self.y)
        self.h = 8
        self.w = 8
        return GridPos(h=8, w=8, x=x, y=y)


class Panels:
    def __init__(self, datasource):
        self.layout = Layout()
        self.datasource = datasource

    def row(self, title):
        gridPos = self.layout.next_row()
        return RowPanel(title=title, gridPos=gridPos)

    def row_collapsed(self, title, panels):
        gridPos = self.layout.next_row()
        return RowPanel(title=title, gridPos=gridPos, collapsed=True, panels=panels)

    def target(self, expr, legendFormat, hide=False):
        return Target(expr=expr, legendFormat=legendFormat, datasource=self.datasource, hide=hide)

    def timeseries(self, title, targets):
        gridPos = self.layout.next_half_width_graph()
        return TimeSeries(title=title, targets=targets, gridPos=gridPos, fillOpacity=10)

    def timeseries_count(self, title, targets):
        gridPos = self.layout.next_half_width_graph()
        return TimeSeries(title=title, targets=targets, gridPos=gridPos, fillOpacity=10,
                          legendDisplayMode="table", legendPlacement="right", legendCalcs=["max"])

    def timeseries_percentage(self, title, targets):
        # Percentage should fall into 0.0-1.0
        gridPos = self.layout.next_half_width_graph()
        return TimeSeries(title=title, targets=targets, gridPos=gridPos, unit="percentunit", fillOpacity=10,
                          legendDisplayMode="table", legendPlacement="right", legendCalcs=["max"])

    def timeseries_latency(self, title, targets):
        gridPos = self.layout.next_half_width_graph()
        return TimeSeries(title=title, targets=targets, gridPos=gridPos, unit="s", fillOpacity=10,
                          legendDisplayMode="table", legendPlacement="right", legendCalcs=["max"])

    def timeseries_actor_latency(self, title, targets):
        gridPos = self.layout.next_half_width_graph()
        return TimeSeries(title=title, targets=targets, gridPos=gridPos, unit="s", fillOpacity=0,
                          legendDisplayMode="table", legendPlacement="right", legendCalcs=["max"])

    def timeseries_actor_latency_small(self, title, targets):
        gridPos = self.layout.next_one_third_width_graph()
        return TimeSeries(title=title, targets=targets, gridPos=gridPos, unit="s", fillOpacity=0,
                          legendDisplayMode="table", legendPlacement="right", legendCalcs=["max"])

    def timeseries_bytes_per_sec(self, title, targets):
        gridPos = self.layout.next_half_width_graph()
        return TimeSeries(title=title, targets=targets, gridPos=gridPos, unit="Bps", fillOpacity=10,
                          legendDisplayMode="table", legendPlacement="right", legendCalcs=["max"])

    def timeseries_bytes(self, title, targets):
        gridPos = self.layout.next_half_width_graph()
        return TimeSeries(title=title, targets=targets, gridPos=gridPos, unit="decbytes", fillOpacity=10,
                          legendDisplayMode="table", legendPlacement="right", legendCalcs=["max"])

    def timeseries_row(self, title, targets):
        gridPos = self.layout.next_half_width_graph()
        return TimeSeries(title=title, targets=targets, gridPos=gridPos, unit="row", fillOpacity=10,
                          legendDisplayMode="table", legendPlacement="right", legendCalcs=["max"])

    def timeseries_ns(self, title, targets):
        gridPos = self.layout.next_half_width_graph()
        return TimeSeries(title=title, targets=targets, gridPos=gridPos, unit="ns", fillOpacity=10,
                          legendDisplayMode="table", legendPlacement="right", legendCalcs=["max"])

    def timeseries_kilobytes(self, title, targets):
        gridPos = self.layout.next_half_width_graph()
        return TimeSeries(title=title, targets=targets, gridPos=gridPos, unit="deckbytes", fillOpacity=10,
                          legendDisplayMode="table", legendPlacement="right", legendCalcs=["max"])

    def timeseries_dollar(self, title, targets):
        gridPos = self.layout.next_half_width_graph()
        return TimeSeries(title=title, targets=targets, gridPos=gridPos, unit="$", fillOpacity=10,
                          legendDisplayMode="table", legendPlacement="right", legendCalcs=["max"])

    def timeseries_ops(self, title, targets):
        gridPos = self.layout.next_half_width_graph()
        return TimeSeries(title=title, targets=targets, gridPos=gridPos, unit="ops", fillOpacity=10,
                          legendDisplayMode="table", legendPlacement="right", legendCalcs=["max"])

    def timeseries_actor_ops(self, title, targets):
        gridPos = self.layout.next_half_width_graph()
        return TimeSeries(title=title, targets=targets, gridPos=gridPos, unit="ops", fillOpacity=0,
                          legendDisplayMode="table", legendPlacement="right", legendCalcs=["max"])

    def timeseries_actor_ops_small(self, title, targets):
        gridPos = self.layout.next_one_third_width_graph()
        return TimeSeries(title=title, targets=targets, gridPos=gridPos, unit="ops", fillOpacity=0,
                          legendDisplayMode="table", legendPlacement="right", legendCalcs=["max"])

    def timeseries_rowsps(self, title, targets):
        gridPos = self.layout.next_half_width_graph()
        return TimeSeries(title=title, targets=targets, gridPos=gridPos, unit="rows/s", fillOpacity=10,
                          legendDisplayMode="table", legendPlacement="right", legendCalcs=["max"])

    def timeseries_actor_rowsps(self, title, targets):
        gridPos = self.layout.next_half_width_graph()
        return TimeSeries(title=title, targets=targets, gridPos=gridPos, unit="rows/s", fillOpacity=0,
                          legendDisplayMode="table", legendPlacement="right", )

    def timeseries_memory(self, title, targets):
        gridPos = self.layout.next_half_width_graph()
        return TimeSeries(title=title, targets=targets, gridPos=gridPos, unit="decbytes", fillOpacity=10)

    def timeseries_cpu(self, title, targets):
        gridPos = self.layout.next_half_width_graph()
        return TimeSeries(title=title, targets=targets, gridPos=gridPos, unit="percentunit", fillOpacity=10)

    def timeseries_latency_small(self, title, targets):
        gridPos = self.layout.next_one_third_width_graph()
        return TimeSeries(title=title, targets=targets, gridPos=gridPos, unit="s", fillOpacity=10)

    def sub_panel(self):
        return Panels(self.datasource)


panels = Panels(datasource)

logging.basicConfig(level=logging.WARN)


def section_cluster_node(panels):
    return [
        panels.row("Cluster Node"),
        panels.timeseries_memory("Node Memory", [
            panels.target(
                "avg(process_resident_memory_bytes) by (job,instance)", "{{job}} @ {{instance}}"
            )]),
        panels.timeseries_cpu("Node CPU", [
            panels.target(
                "sum(rate(process_cpu_seconds_total[$__rate_interval])) by (job,instance)", "{{job}} @ {{instance}}"
            )]),
    ]


def section_compaction(panels):
    return [
        panels.row("Compaction"),
        panels.timeseries_count("SST Counts", [
            panels.target(
                "sum(storage_level_sst_num) by (instance, level_index)", "L{{level_index}}"
            ),
        ]),
        panels.timeseries_kilobytes("KBs level sst", [
            panels.target(
                "sum(storage_level_total_file_size) by (instance, level_index)", "L{{level_index}}"
            ),
        ]),
        panels.timeseries_count("Compaction Count", [
            panels.target(
                "storage_level_compact_frequency", "{{job}} @ {{instance}}"
            ),
        ]),

        panels.timeseries_count("Compactor Task Splits Count", [
            panels.target(
                "sum(rate(storage_compact_parallelism[$__rate_interval])) by(job,instance)", "compactor_task_split_count - {{job}} @ {{instance}}"
            ),
        ]),

        panels.timeseries_latency("Compaction Duration", [
            panels.target(
                "histogram_quantile(0.5, sum(rate(state_store_compact_task_duration_bucket[$__rate_interval])) by (le, job, instance))", "compact-task p50 - {{job}} @ {{instance}}"
            ),
            panels.target(
                "histogram_quantile(0.9, sum(rate(state_store_compact_task_duration_bucket[$__rate_interval])) by (le, job, instance))", "compact-task p90 - {{job}} @ {{instance}}"
            ),
            panels.target(
                "sum by(le)(rate(state_store_compact_task_duration_sum[$__rate_interval])) / sum by(le) (rate(state_store_compact_task_duration_count[$__rate_interval]))", "compact-task avg"
            ),
            panels.target(
                "sum by(le)(rate(state_store_compact_sst_duration_sum[$__rate_interval])) / sum by(le) (rate(state_store_compact_sst_duration_count[$__rate_interval]))", "compact-key-range avg"
            ),
            panels.target(
                "histogram_quantile(0.9, sum(rate(state_store_compact_sst_duration_bucket[$__rate_interval])) by (le, job, instance))", "compact-key-range p90 - {{job}} @ {{instance}}"
            ),
            panels.target(
                "histogram_quantile(0.9, sum(rate(state_store_get_table_id_total_time_duration_bucket[$__rate_interval])) by (le, job, instance))", "get-table-id p90 {{job}} @ {{instance}}"
            ),
            panels.target(
                "histogram_quantile(0.9, sum(rate(state_store_remote_read_time_per_task_bucket[$__rate_interval])) by (le, job, instance))", "remote-io p90 - {{job}} @ {{instance}}"
            ),
        ]),
        panels.timeseries_bytes_per_sec("Compaction Throughput", [
            panels.target(
                "sum(rate(storage_level_compact_read_next[$__rate_interval])) by(job,instance) + sum(rate("
                "storage_level_compact_read_curr[$__rate_interval])) by(job,instance)",
                "read - {{job}} @ {{instance}}"
            ),
            panels.target(
                "sum(rate(storage_level_compact_write[$__rate_interval])) by(job,instance)", "write - {{job}} @ {{instance}}"
            ),
            panels.target(
                "sum(rate(state_store_write_build_l0_bytes[$__rate_interval]))by (job,instance)", "flush - {{job}} @ {{instance}}"
            ),
        ]),
        panels.timeseries_count("Compacting SST Count", [
            panels.target(
                "storage_level_compact_cnt", "L{{level_index}}"
            ),
        ]),
        panels.timeseries_bytes_per_sec("KBs Read from Next Level", [
            panels.target(
                "sum(rate(storage_level_compact_read_next[$__rate_interval])) by (le, level_index)", "L{{level_index}} read"
            ),
        ]),
        panels.timeseries_bytes_per_sec("KBs Read from Current Level", [
            panels.target(
                "sum(rate(storage_level_compact_read_curr[$__rate_interval])) by (le, level_index)", "L{{level_index}} read"
            ),
        ]),
        panels.timeseries_ops("Count of SSTs Read from Current Level", [
            panels.target(
                "sum(rate(storage_level_compact_read_sstn_curr[$__rate_interval])) by (le, level_index)", "L{{level_index}} read"
            ),
        ]),
        panels.timeseries_bytes_per_sec("KBs Written to Next Level", [
            panels.target(
                "sum(rate(storage_level_compact_write[$__rate_interval])) by (le, level_index)", "L{{level_index}} write"
            ),
        ]),
        panels.timeseries_ops("Count of SSTs Written to Next Level", [
            panels.target(
                "sum(rate(storage_level_compact_write_sstn[$__rate_interval])) by (le, level_index)", "L{{level_index}} write"
            ),
        ]),
        panels.timeseries_ops("Count of SSTs Read from Next Level", [
            panels.target(
                "sum(rate(storage_level_compact_read_sstn_next[$__rate_interval])) by (le, level_index)", "L{{level_index}} read"
            ),
        ]),
        panels.timeseries_bytes("Hummock Version Size", [
            panels.target(
                "version_size", "version size"
            ),
        ]),
    ]


def section_object_storage(panels):
    return [
        panels.row("Object Storage"),
        panels.timeseries_bytes_per_sec("Operation Throughput", [
            panels.target(
                "sum(rate(object_store_read_bytes[$__rate_interval]))by(job,instance)", "read - {{job}} @ {{instance}}"
            ),
            panels.target(
                "sum(rate(object_store_write_bytes[$__rate_interval]))by(job,instance)", "write - {{job}} @ {{instance}}"
            ),
        ]),
        panels.timeseries_latency("Operation Duration", [
            panels.target(
                "histogram_quantile(0.5, sum(rate(object_store_operation_latency_bucket[$__rate_interval])) by (le, type))", "{{type}} p50"
            ),
            panels.target(
                "histogram_quantile(0.99, sum(rate(object_store_operation_latency_bucket[$__rate_interval])) by (le, type, job, instance))", "{{type}} p99 - {{job}} @ {{instance}}"
            ),
            panels.target(
                "histogram_quantile(0.9, sum(rate(object_store_operation_latency_bucket[$__rate_interval])) by (le, type, job, instance))", "{{type}} p90 - {{job}} @ {{instance}}"
            ),
            panels.target(
                "sum by(le, type)(rate(object_store_operation_latency_sum[$__rate_interval])) / sum by(le, type) (rate(object_store_operation_latency_count[$__rate_interval]))", "{{type}} avg"
            ),
        ]),
        panels.timeseries_ops("Operation Rate", [
            panels.target(
                "sum(rate(object_store_operation_latency_count[$__rate_interval])) by (le, type, job, instance)", "{{type}} - {{job}} @ {{instance}}"
            ),
        ]),
        panels.timeseries_bytes("Operation Size", [
            panels.target(
                "histogram_quantile(0.9, sum(rate(object_store_operation_bytes_bucket[$__rate_interval])) by (le, type))", "{{type}}  p90"
            ),
            panels.target(
                "histogram_quantile(0.80, sum(rate(object_store_operation_bytes_bucket[$__rate_interval])) by (le, type))", "{{type}} p80"
            ),
        ]),
        panels.timeseries_dollar("Estimated S3 Cost (Realtime)", [
            panels.target(
                "sum(object_store_read_bytes) * 0.01 / 1000 / 1000 / 1000", "(Cross Region) Data Transfer Cost",
                True
            ),
            panels.target(
                "sum(object_store_operation_latency_count{type=~'read|delete'}) * 0.0004 / 1000", "GET + DELETE Request Cost"
            ),
            panels.target(
                "sum(object_store_operation_latency_count{type='upload'}) * 0.005 / 1000", "PUT Request Cost"
            ),
        ]),
        panels.timeseries_dollar("Estimated S3 Cost (Monthly)", [
            panels.target(
                "sum(storage_level_total_file_size) by (instance) * 0.023 / 1000 / 1000", "Monthly Storage Cost"
            ),
        ]),
    ]


def quantile(f, percentiles):
    quantile_map = {
        "50": ["0.5", "50"],
        "90": ["0.9", "90"],
        "99": ["0.99", "99"],
        "999": ["0.999", "999"],
        "max": ["1.0", "max"],
    }
    return list(map(lambda p: f(quantile_map[str(p)][0], quantile_map[str(p)][1]), percentiles))


def section_streaming(panels):
    return [
        panels.row("Streaming"),
        panels.timeseries_count(
            "Barrier Number", [
                panels.target("all_barrier_nums", "all_barrier"),
                panels.target("in_flight_barrier_nums", "in_flight_barrier"),
            ]),
        panels.timeseries_latency(
            "Barrier Send Latency",
            quantile(lambda quantile, legend: panels.target(
                f"histogram_quantile({quantile}, sum(rate(meta_barrier_send_duration_seconds_bucket[$__rate_interval])) by (le))", f"barrier_send_latency_p{legend}"
            ), [50, 90, 99, 999, "max"]) + [
                panels.target(
                    "rate(meta_barrier_send_duration_seconds_sum[$__rate_interval]) / rate(meta_barrier_send_duration_seconds_count[$__rate_interval])", "barrier_send_latency_avg"
                ),
            ]),
        panels.timeseries_latency(
            "Barrier Latency",
            quantile(lambda quantile, legend: panels.target(
                f"histogram_quantile({quantile}, sum(rate(meta_barrier_duration_seconds_bucket[$__rate_interval])) by (le))", f"barrier_latency_p{legend}"
            ), [50, 90, 99, 999, "max"]) + [
                panels.target(
                    "rate(meta_barrier_duration_seconds_sum[$__rate_interval]) / rate(meta_barrier_duration_seconds_count[$__rate_interval])", "barrier_latency_avg"
                ),
            ]),
        panels.timeseries_latency(
            "Barrier In-Flight Latency",
            quantile(lambda quantile, legend: panels.target(
                f"histogram_quantile({quantile}, sum(rate(stream_barrier_inflight_duration_seconds_bucket[$__rate_interval])) by (le))", f"barrier_inflight_latency_p{legend}"
            ), [50, 90, 99, 999, "max"]) + [
                panels.target(
                    "max(sum by(le, instance)(rate(stream_barrier_inflight_duration_seconds_sum[$__rate_interval]))  / sum by(le, instance)(rate(stream_barrier_inflight_duration_seconds_count[$__rate_interval])))", "barrier_inflight_latency_avg"
                ),
            ]),
        panels.timeseries_latency(
            "Barrier Sync Latency",

            quantile(lambda quantile, legend: panels.target(
                f"histogram_quantile({quantile}, sum(rate(stream_barrier_sync_storage_duration_seconds_bucket[$__rate_interval])) by (le,instance))", f"barrier_sync_latency_p{legend}"+" - computer @ {{instance}}"
            ), [50, 90, 99, 999, "max"]) + [
                panels.target(
                    "sum by(le, instance)(rate(stream_barrier_sync_storage_duration_seconds_sum[$__rate_interval]))  / sum by(le, instance)(rate(stream_barrier_sync_storage_duration_seconds_count[$__rate_interval]))", "barrier_sync_latency_avg - computer @ {{instance}}"
                ),
            ]),
        panels.timeseries_latency(
            "Barrier Wait Commit Latency",
            quantile(lambda quantile, legend: panels.target(
                f"histogram_quantile({quantile}, sum(rate(meta_barrier_wait_commit_duration_seconds_bucket[$__rate_interval])) by (le))", f"barrier_wait_commit_latency_p{legend}"
            ), [50, 90, 99, 999, "max"]) + [
                panels.target(
                    "rate(meta_barrier_wait_commit_duration_seconds_sum[$__rate_interval]) / rate(meta_barrier_wait_commit_duration_seconds_count[$__rate_interval])", "barrier_wait_commit_avg"
                ),
            ]),
        panels.timeseries_rowsps("Source Throughput", [
            panels.target(
                "rate(stream_source_output_rows_counts[$__rate_interval])", "source={{source_id}} @ {{instance}}"
            ),
        ]),
        panels.timeseries_rowsps("Source Throughput Per Partition", [
            panels.target(
                "rate(partition_input_count[$__rate_interval])", "actor={{actor_id}} source={{source_id}} partition={{partition}}"
            )
        ]),
    ]


def section_streaming_actors(outer_panels):
    panels = outer_panels.sub_panel()
    return [
        outer_panels.row_collapsed("Streaming Actors", [
            panels.timeseries_actor_rowsps("Executor Throughput", [
                panels.target(
                    "rate(stream_executor_row_count[$__rate_interval]) > 0", "{{actor_id}}->{{executor_id}}"
                ),
            ]),
            panels.timeseries_ns("Actor Sampled Deserialization Time", [
                panels.target(
                    "actor_sampled_deserialize_duration_ns", "{{actor_id}}"
                ),
            ]),
            panels.timeseries_ns("Actor Sampled Serialization Time", [
                panels.target(
                    "actor_sampled_serialize_duration_ns", "{{actor_id}}"
                ),
            ]),
            panels.timeseries_percentage("Actor Backpressure", [
                panels.target(
                    "rate(stream_actor_output_buffer_blocking_duration_ns[$__rate_interval]) / 1000000000", "{{actor_id}}"
                ),
            ]),
            panels.timeseries_actor_latency("Actor Barrier Latency", [
                panels.target(
                    "rate(stream_actor_barrier_time[$__rate_interval]) > 0", "{{actor_id}}"
                ),
            ]),
            panels.timeseries_actor_latency("Actor Processing Time", [
                panels.target(
                    "rate(stream_actor_processing_time[$__rate_interval]) > 0", "{{actor_id}}"
                ),
            ]),
            panels.timeseries_actor_latency("Actor Execution Time", [
                panels.target(
                    "rate(stream_actor_actor_execution_time[$__rate_interval]) > 0", "{{actor_id}}"
                ),
            ]),
            panels.timeseries_row("Actor Input Row", [
                panels.target(
                    "rate(stream_actor_in_record_cnt[$__rate_interval]) > 0", "{{actor_id}}"
                ),
            ]),
            panels.timeseries_row("Actor Output Row", [
                panels.target(
                    "rate(stream_actor_out_record_cnt[$__rate_interval]) > 0", "{{actor_id}}"
                ),
            ]),
            panels.timeseries_actor_latency_small("Tokio: Actor Fast Poll Time", [
                panels.target(
                    "rate(stream_actor_fast_poll_duration[$__rate_interval]) > 0", "{{actor_id}}"
                ),
            ]),
            panels.timeseries_actor_ops_small("Tokio: Actor Fast Poll Count", [
                panels.target(
                    "rate(stream_actor_fast_poll_cnt[$__rate_interval]) > 0", "{{actor_id}}"
                ),
            ]),
            panels.timeseries_actor_latency_small("Tokio: Actor Fast Poll Avg Time", [
                panels.target(
                    "rate(stream_actor_fast_poll_duration[$__rate_interval]) / rate(stream_actor_fast_poll_cnt[$__rate_interval]) > 0", "{{actor_id}}"
                ),
            ]),
            panels.timeseries_actor_latency_small("Tokio: Actor Slow Poll Total Time", [
                panels.target(
                    "rate(stream_actor_slow_poll_duration[$__rate_interval]) > 0", "{{actor_id}}"
                ),
            ]),
            panels.timeseries_actor_ops_small("Tokio: Actor Slow Poll Count", [
                panels.target(
                    "rate(stream_actor_slow_poll_cnt[$__rate_interval]) > 0", "{{actor_id}}"
                ),
            ]),
            panels.timeseries_actor_latency_small("Tokio: Actor Slow Poll Avg Time", [
                panels.target(
                    "rate(stream_actor_slow_poll_duration[$__rate_interval]) / rate(stream_actor_slow_poll_cnt[$__rate_interval]) > 0", "{{actor_id}}"
                ),
            ]),
            panels.timeseries_actor_latency_small("Tokio: Actor Poll Total Time", [
                panels.target(
                    "rate(stream_actor_poll_duration[$__rate_interval]) > 0", "{{actor_id}}"
                ),
            ]),
            panels.timeseries_actor_ops_small("Tokio: Actor Poll Count", [
                panels.target(
                    "rate(stream_actor_poll_cnt[$__rate_interval]) > 0", "{{actor_id}}"
                ),
            ]),
            panels.timeseries_actor_latency_small("Tokio: Actor Poll Avg Time", [
                panels.target(
                    "rate(stream_actor_poll_duration[$__rate_interval]) / rate(stream_actor_poll_cnt[$__rate_interval]) > 0", "{{actor_id}}"
                ),
            ]),
            panels.timeseries_actor_latency_small("Tokio: Actor Idle Total Time", [
                panels.target(
                    "rate(stream_actor_idle_duration[$__rate_interval]) > 0", "{{actor_id}}"
                ),
            ]),
            panels.timeseries_actor_ops_small("Tokio: Actor Idle Count", [
                panels.target(
                    "rate(stream_actor_idle_cnt[$__rate_interval]) > 0", "{{actor_id}}"
                ),
            ]),
            panels.timeseries_actor_latency_small("Tokio: Actor Idle Avg Time", [
                panels.target(
                    "rate(stream_actor_idle_duration[$__rate_interval]) / rate(stream_actor_idle_cnt[$__rate_interval]) > 0", "{{actor_id}}"
                ),
            ]),
            panels.timeseries_actor_latency_small("Tokio: Actor Scheduled Total Time", [
                panels.target(
                    "rate(stream_actor_scheduled_duration[$__rate_interval]) > 0", "{{actor_id}}"
                ),
            ]),
            panels.timeseries_actor_ops_small("Tokio: Actor Scheduled Count", [
                panels.target(
                    "rate(stream_actor_scheduled_cnt[$__rate_interval]) > 0", "{{actor_id}}"
                ),
            ]),
            panels.timeseries_actor_latency_small("Tokio: Actor Scheduled Avg Time", [
                panels.target(
                    "rate(stream_actor_scheduled_duration[$__rate_interval]) / rate(stream_actor_scheduled_cnt[$__rate_interval]) > 0", "{{actor_id}}"
                ),
            ]),
            panels.timeseries_actor_ops("Join Executor Cache", [
                panels.target(
                    "rate(stream_join_lookup_miss_count[$__rate_interval])", "cache miss {{actor_id}} {{side}}"
                ),
                panels.target(
                    "rate(stream_join_lookup_total_count[$__rate_interval])", "total lookups {{actor_id}} {{side}}"
                ),
            ]),
            panels.timeseries_actor_latency("Join Executor Barrier Align", [
                *quantile(lambda quantile, legend:
                          panels.target(
                              f"histogram_quantile({quantile}, sum(rate(stream_join_barrier_align_duration_bucket[$__rate_interval])) by (le, actor_id, wait_side, job, instance))", f"p{legend} {{{{actor_id}}}}.{{{{wait_side}}}} - {{{{job}}}} @ {{{{instance}}}}"
                          ),
                          [90, 99, 999, "max"]),
                panels.target(
                    "sum by(le, actor_id, wait_side, job, instance)(rate(stream_join_barrier_align_duration_sum[$__rate_interval])) / sum by(le,actor_id,wait_side,job,instance) (rate(stream_join_barrier_align_duration_count[$__rate_interval]))", "avg {{actor_id}}.{{wait_side}} - {{job}} @ {{instance}}"
                ),
            ]),
        ])
    ]


def section_streaming_exchange(outer_panels):
    panels = outer_panels.sub_panel()
    return [
        outer_panels.row_collapsed("Streaming Exchange", [
            panels.timeseries_bytes_per_sec("Exchange Send Throughput", [
                panels.target(
                    "rate(stream_exchange_send_size[$__rate_interval])", "{{up_actor_id}}->{{down_actor_id}}"
                ),
            ]),
            panels.timeseries_bytes_per_sec("Exchange Recv Throughput", [
                panels.target(
                    "rate(stream_exchange_recv_size[$__rate_interval])", "{{up_actor_id}}->{{down_actor_id}}"
                ),
            ]),
            panels.timeseries_bytes_per_sec("Fragment Exchange Send Throughput", [
                panels.target(
                    "rate(stream_exchange_frag_send_size[$__rate_interval])", "{{up_fragment_id}}->{{down_fragment_id}}"
                ),
            ]),
            panels.timeseries_bytes_per_sec("Fragment Exchange Recv Throughput", [
                panels.target(
                    "rate(stream_exchange_frag_recv_size[$__rate_interval])", "{{up_fragment_id}}->{{down_fragment_id}}"
                ),
            ]),
        ]),
    ]


def section_hummock(panels):
    return [
        panels.row("Hummock"),
        panels.timeseries_latency("Build and Sync Sstable Duration", [
            panels.target(
                "histogram_quantile(0.5, sum(rate(state_store_shared_buffer_to_l0_duration_bucket[$__rate_interval])) by (le, job, instance))", "p50 - {{job}} @ {{instance}}", True
            ),
            panels.target(
                "histogram_quantile(0.9, sum(rate(state_store_shared_buffer_to_l0_duration_bucket[$__rate_interval])) by (le, job, instance))", "p90 - {{job}} @ {{instance}}", True
            ),
            panels.target(
                "histogram_quantile(0.99, sum(rate(state_store_shared_buffer_to_l0_duration_bucket[$__rate_interval])) by (le, job, instance))", "p99 - {{job}} @ {{instance}}", True
            ),
            panels.target(
                "sum by(le, job, instance) (rate(state_store_shared_buffer_to_l0_duration_sum[$__rate_interval])) / sum by(le, job, instance) (rate(state_store_shared_buffer_to_l0_duration_count[$__rate_interval]))", "avg - {{job}} @ {{instance}}"
            ),
        ]),
        panels.timeseries_ops("Cache Ops", [
            panels.target(
                "sum(rate(state_store_sst_store_block_request_counts[$__rate_interval])) by (job, instance, type)", "{{type}} - {{job}} @ {{instance}}"
            ),
        ]),
        panels.timeseries_ops("Read Ops", [
            panels.target(
                "sum(rate(state_store_get_duration_count[$__rate_interval])) by (job,instance)", "get - {{job}} @ {{instance}}"
            ),
            panels.target(
                "sum(rate(state_store_range_scan_duration_count[$__rate_interval])) by (job,instance)", "forward scan - {{job}} @ {{instance}}"
            ),
            panels.target(
                "sum(rate(state_store_range_reverse_scan_duration_count[$__rate_interval])) by (job,instance)", "backward scan - {{job}} @ {{instance}}"
            ),
            panels.target(
                "sum(rate(state_store_get_shared_buffer_hit_counts[$__rate_interval])) by (job,instance)", "shared_buffer hit - {{job}} @ {{instance}}"
            ),
            panels.target(
                "sum(rate(state_store_iter_in_process_counts[$__rate_interval])) by(job,instance)", "iter - {{job}} @ {{instance}}"
            ),
        ]),
        panels.timeseries_latency("Read Duration - Get", [
            panels.target(
                "histogram_quantile(0.50, sum(rate(state_store_get_duration_bucket[$__rate_interval])) by (le, job, instance))", "p50 - {{job}} @ {{instance}}"
            ),
            panels.target(
                "histogram_quantile(0.90, sum(rate(state_store_get_duration_bucket[$__rate_interval])) by (le, job, instance))", "p90 - {{job}} @ {{instance}}"
            ),
            panels.target(
                "histogram_quantile(0.99, sum(rate(state_store_get_duration_bucket[$__rate_interval])) by (le, job, instance))", "p99 - {{job}} @ {{instance}}"
            ),
            panels.target(
                "sum by(le, job, instance)(rate(state_store_get_duration_sum[$__rate_interval])) / sum by(le, job, instance) (rate(state_store_get_duration_count[$__rate_interval]))", "avg - {{job}} @ {{instance}}"
            ),
        ]),
        panels.timeseries_latency("Read Duration - Scan", [
            panels.target(
                "histogram_quantile(0.50, sum(rate(state_store_range_scan_duration_bucket[$__rate_interval])) by (le, job, instance))", "Forward p50 - {{job}} @ {{instance}}"
            ),
            panels.target(
                "histogram_quantile(0.90, sum(rate(state_store_range_scan_duration_bucket[$__rate_interval])) by (le,job, instance))", "Forward p90 - {{job}} @ {{instance}}"
            ),
            panels.target(
                "histogram_quantile(0.99, sum(rate(state_store_range_scan_duration_bucket[$__rate_interval])) by (le, job, instance))", "Forward p99 - {{job}} @ {{instance}}"
            ),
            panels.target(
                "sum by(le, job, instance)(rate(state_store_range_scan_duration_sum[$__rate_interval])) / sum by(le, job,instance) (rate(state_store_range_scan_duration_count[$__rate_interval]))", "Forward avg - {{job}} @ {{instance}}"
            ),
            panels.target(
                "histogram_quantile(0.50, sum(rate(state_store_range_reverse_scan_duration_bucket[$__rate_interval])) by (le, job, instance))", "Backward p50 - {{job}} @ {{instance}}"
            ),
            panels.target(
                "histogram_quantile(0.90, sum(rate(state_store_range_reverse_scan_duration_bucket[$__rate_interval])) by (le, job, instance))", "Backward p90 - {{job}} @ {{instance}}"
            ),
            panels.target(
                "histogram_quantile(0.99, sum(rate(state_store_range_reverse_scan_duration_bucket[$__rate_interval])) by (le, job, instance))", "Backward p99 - {{job}} @ {{instance}}"
            ),
            panels.target(
                "sum by(le, job, instance)(rate(state_store_range_reverse_scan_duration_sum[$__rate_interval])) / sum by(le, job, instance) (rate(state_store_range_reverse_scan_duration_count[$__rate_interval]))", "Backward avg - {{job}} @ {{instance}}"
            ),
        ]),
        panels.timeseries_latency("Read Duration - Iter", [
            *quantile(lambda quantile, legend:
                      panels.target(
                          f"histogram_quantile({quantile}, sum(rate(state_store_iter_duration_bucket[$__rate_interval])) by (le, job, instance))", f"p{legend} - {{{{job}}}} @ {{{{instance}}}}",
                          legend == "max"
                      ),
                      [90, 99, 999, "max"]),
            panels.target(
                "sum by(le, job, instance)(rate(state_store_iter_duration_sum[$__rate_interval])) / sum by(le, job,instance) (rate(state_store_iter_duration_count[$__rate_interval]))", "avg - {{job}} @ {{instance}}"
            ),
        ]),
        panels.timeseries_latency("Read Duration - Iter Pure Scan", [
            *quantile(lambda quantile, legend:
                      panels.target(
                          f"histogram_quantile({quantile}, sum(rate(state_store_iter_scan_duration_bucket[$__rate_interval])) by (le, job, instance))", f"p{legend} - {{{{job}}}} @ {{{{instance}}}}",
                          legend == "max"
                      ),
                      [90, 99, 999, "max"]),
            panels.target(
                "sum by(le, job, instance)(rate(state_store_scan_iter_duration_sum[$__rate_interval])) / sum by(le, job,instance) (rate(state_store_iter_scan_duration_count[$__rate_interval]))", "avg - {{job}} @ {{instance}}"
            ),
        ]),
        panels.timeseries_bytes("Read Item Size - Get", [
            *quantile(lambda quantile, legend:
                      panels.target(
                          f"histogram_quantile({quantile}, sum(rate(state_store_get_key_size_bucket[$__rate_interval])) by (le, job, instance)) + histogram_quantile({quantile}, sum(rate(state_store_get_value_size_bucket[$__rate_interval])) by (le, job, instance))", f"p{legend} - {{{{job}}}} @ {{{{instance}}}}"
                      ),
                      [90, 99, 999]),
        ]),
        panels.timeseries_bytes("Read Item Size - Scan", [
            *quantile(lambda quantile, legend:
                      panels.target(
                          f"histogram_quantile({quantile}, sum(rate(state_store_range_scan_size_bucket[$__rate_interval])) by (le, job, instance))", f"forward scan p{legend} - {{{{job}}}} @ {{{{instance}}}}"
                      ),
                      [90, 99, 999]),
            *quantile(lambda quantile, legend:
                      panels.target(
                          f"histogram_quantile({quantile}, sum(rate(state_store_range_reverse_scan_size_bucket[$__rate_interval])) by (le, job, instance))", f"backward scan p{legend} - {{{{job}}}} @ {{{{instance}}}}"
                      ),
                      [90, 99, 999]),
        ]),
        panels.timeseries_bytes("Read Item Size - Iter", [
            *quantile(lambda quantile, legend:
                      panels.target(
                          f"histogram_quantile({quantile}, sum(rate(state_store_iter_size_bucket[$__rate_interval])) by (le, job, instance))", f"p{legend} - {{{{job}}}} @ {{{{instance}}}}"
                      ),
                      [90, 99, 999]),
        ]),
        panels.timeseries_count("Read Item Count - Iter", [
            *quantile(lambda quantile, legend:
                      panels.target(
                          f"histogram_quantile({quantile}, sum(rate(state_store_iter_item_bucket[$__rate_interval])) by (le, job, instance))", f"p{legend} - {{{{job}}}} @ {{{{instance}}}}"
                      ),
                      [90, 99, 999]),
        ]),
        panels.timeseries_bytes_per_sec("Read Throughput - Get", [
            panels.target(
                "(sum(rate(state_store_get_key_size_sum[$__rate_interval])) by(job, instance) + sum(rate(state_store_get_value_size_sum[$__rate_interval])) by(job, instance)) / " + 
                "(sum(rate(state_store_get_key_size_count[$__rate_interval])) by (job, instance) + sum(rate(state_store_get_value_size_count[$__rate_interval])) by (job, instance))", "{{job}} @ {{instance}}"
            ),
        ]),
        panels.timeseries_bytes_per_sec("Read Throughput - Scan", [
            panels.target(
                "sum(rate(state_store_range_scan_size_sum[$__rate_interval])) by(job, instance) / sum(rate(state_store_range_scan_size_count[$__rate_interval])) by (job, instance)", "forward - {{job}} @ {{instance}}"
            ),
            panels.target(
                "sum(rate(state_store_range_reverse_scan_size_sum[$__rate_interval])) by(job, instance) / sum(rate(state_store_range_reverse_scan_size_count[$__rate_interval])) by (job, instance)", "backward - {{job}} @ {{instance}}"
            ),
        ]),
        panels.timeseries_bytes_per_sec("Read Throughput - Iter", [
            panels.target(
                "sum(rate(state_store_iter_size_sum[$__rate_interval])) by(job, instance) / sum(rate(state_store_iter_size_count[$__rate_interval])) by (job, instance)", "{{job}} @ {{instance}}"
            ),
        ]),
        panels.timeseries_count("Read Bloom Filter", [
            panels.target(
                "sum(rate(state_store_bloom_filter_true_negative_counts[$__rate_interval])) by (job,instance)", "bloom filter true negative  - {{job}} @ {{instance}}"
            ),
            panels.target(
                "sum(rate(state_store_bloom_filter_might_positive_counts[$__rate_interval])) by (job,instance)", "bloom filter might positive  - {{job}} @ {{instance}}"
            ),
        ]),
        panels.timeseries_count("Read Merged SSTs", [
            panels.target(
                "histogram_quantile(0.9, sum(rate(state_store_iter_merge_sstable_counts_bucket[$__rate_interval])) by (le, job, instance))", "# merged ssts p90  - {{job}} @ {{instance}}", True
            ),
            panels.target(
                "histogram_quantile(0.99, sum(rate(state_store_iter_merge_sstable_counts_bucket[$__rate_interval])) by (le, job, instance))", "# merged ssts p99  - {{job}} @ {{instance}}", True
            ),
            panels.target(
                "sum by(le, job, instance)(rate(state_store_iter_merge_sstable_counts_sum[$__rate_interval]))  / sum by(le, job, instance)(rate(state_store_iter_merge_sstable_counts_count[$__rate_interval]))", "# merged ssts avg  - {{job}} @ {{instance}}"
            ),
        ]),
        panels.timeseries_ops("Write Ops", [
            panels.target(
                "sum(rate(state_store_write_batch_duration_count[$__rate_interval])) by (job,instance)", "write batch - {{job}} @ {{instance}} "
            ),
            panels.target(
                "sum(rate(state_store_shared_buffer_to_l0_duration_count[$__rate_interval])) by (job,instance)", "l0 - {{job}} @ {{instance}} "
            ),
        ]),
        panels.timeseries_latency("Write Duration", [
            panels.target(
                "histogram_quantile(0.5, sum(rate(state_store_write_batch_duration_bucket[$__rate_interval])) by (le, job, instance))", "shared_buffer p50 - {{job}} @ {{instance}}"
            ),
            panels.target(
                "histogram_quantile(0.9, sum(rate(state_store_write_batch_duration_bucket[$__rate_interval])) by (le, job, instance))", "shared_buffer p90 - {{job}} @ {{instance}}"
            ),
            panels.target(
                "histogram_quantile(0.99, sum(rate(state_store_write_batch_duration_bucket[$__rate_interval])) by (le, job, instance))", "shared_buffer p99 - {{job}} @ {{instance}}"
            ),
            panels.target(
                "sum by(le, job, instance)(rate(state_store_write_batch_duration_sum[$__rate_interval]))  / sum by(le, job, instance)(rate(state_store_write_batch_duration_count[$__rate_interval]))", "shared_buffer avg - {{job}} @ {{instance}}"
            ),
            panels.target(
                "histogram_quantile(0.5, sum(rate(state_store_write_shared_buffer_sync_time_bucket[$__rate_interval])) by (le, job, instance))", "sync_remote p50 - {{job}} @ {{instance}}"
            ),
            panels.target(
                "histogram_quantile(0.9, sum(rate(state_store_write_shared_buffer_sync_time_bucket[$__rate_interval])) by (le, job, instance))", "sync_remote p90 - {{job}} @ {{instance}}"
            ),
            panels.target(
                "histogram_quantile(0.99, sum(rate(state_store_write_shared_buffer_sync_time_bucket[$__rate_interval])) by (le, job, instance))", "sync_remote p99 - {{job}} @ {{instance}}"
            ),
            panels.target(
                "sum by(le, job, instance)(rate(state_store_write_shared_buffer_sync_time_sum[$__rate_interval]))  / sum by(le, job, instance)(rate(state_store_write_shared_buffer_sync_time_count[$__rate_interval]))", "sync_remote avg - {{job}} @ {{instance}}"
            ),
        ]),

        panels.timeseries_ops("Write Item Count", [
            panels.target(
                "sum(rate(state_store_write_batch_tuple_counts[$__rate_interval])) by (job,instance)", "write_batch_kv_pair_count - {{instance}} "
            ),
        ]),
        panels.timeseries_bytes_per_sec("Write Throughput", [
            panels.target(
                "sum(rate(state_store_write_batch_size_sum[$__rate_interval]))by(job,instance) / sum(rate(state_store_write_batch_size_count[$__rate_interval]))by(job,instance)", "shared_buffer - {{job}} @ {{instance}}"
            ),
            panels.target(
                "sum(rate(state_store_shared_buffer_to_sstable_size_sum[$__rate_interval]))by(job,instance) / sum(rate(state_store_shared_buffer_to_sstable_size_count[$__rate_interval]))by(job,instance)", "sync - {{job}} @ {{instance}}"
            ),
        ]),
<<<<<<< HEAD
        panels.timeseries_bytes("checkpoint sync size", [
            panels.target(
                "sum by(le, job, instance) (rate(state_store_write_l0_size_per_epoch_sum[$__rate_interval])) / sum by(le, job, instance) (rate(state_store_write_l0_size_per_epoch_count[$__rate_interval]))", "avg - {{job}} @ {{instance}}"
            ),
        ]),
        panels.timeseries_latency("build sstable duration", [
            panels.target(
                "histogram_quantile(0.5, sum(rate(state_store_shared_buffer_to_l0_duration_bucket[$__rate_interval])) by (le, job, instance))", "p50 - {{job}} @ {{instance}}", True
            ),
            panels.target(
                "histogram_quantile(0.9, sum(rate(state_store_shared_buffer_to_l0_duration_bucket[$__rate_interval])) by (le, job, instance))", "p90 - {{job}} @ {{instance}}", True
            ),
            panels.target(
                "histogram_quantile(0.99, sum(rate(state_store_shared_buffer_to_l0_duration_bucket[$__rate_interval])) by (le, job, instance))", "p99 - {{job}} @ {{instance}}", True
            ),
=======
        panels.timeseries_bytes("Cache Size", [
>>>>>>> cab14c25
            panels.target(
                "avg(state_store_meta_cache_size) by (job,instance)", "meta cache - {{job}} @ {{instance}}"
            ),
            panels.target(
                "avg(state_store_block_cache_size) by (job,instance)", "data cache - {{job}} @ {{instance}}"
            ),
            panels.target(
                "avg(state_store_limit_memory_size) by (job)", "data cache - {{job}}"
            ),
        ]),
        panels.timeseries_latency("Row SeqScan Next Duration", [
            panels.target(
                "histogram_quantile(0.5, sum(rate(batch_row_seq_scan_next_duration_bucket[$__rate_interval])) by (le, job, instance))", "row_seq_scan next p50 - {{job}} @ {{instance}}", True
            ),
            panels.target(
                "histogram_quantile(0.9, sum(rate(batch_row_seq_scan_next_duration_bucket[$__rate_interval])) by (le, job, instance))", "p90 - {{job}} @ {{instance}}", True
            ),
            panels.target(
                "histogram_quantile(0.99, sum(rate(batch_row_seq_scan_next_duration_bucket[$__rate_interval])) by (le, job, instance))", "p99 - {{job}} @ {{instance}}", True
            ),
            panels.target(
                "sum by(le, job, instance) (rate(batch_row_seq_scan_next_duration_sum[$__rate_interval])) / sum by(le, job, instance) (rate(batch_row_seq_scan_next_duration_count[$__rate_interval]))", "row_seq_scan next avg - {{job}} @ {{instance}}"
            ),
        ]),
    ]


def section_hummock_manager(panels):
    return [
        panels.row("Hummock Manager"),
        panels.timeseries_latency("Lock Time", [
            panels.target(
                "histogram_quantile(0.50, sum(rate(hummock_manager_lock_time_bucket[$__rate_interval])) by (le, lock_name, lock_type))", "Lock Time p50 - {{lock_type}} {{lock_name}}"
            ),
            panels.target(
                "histogram_quantile(0.99, sum(rate(hummock_manager_lock_time_bucket[$__rate_interval])) by (le, lock_name, lock_type))", "Lock Time p99 - {{lock_type}} {{lock_name}}"
            ),
            panels.target(
                "histogram_quantile(0.999, sum(rate(hummock_manager_lock_time_bucket[$__rate_interval])) by (le, lock_name, lock_type))", "Lock Time p999 - {{lock_type}} {{lock_name}}"
            ),
        ]),
        panels.timeseries_latency("Real Process Time", [
            panels.target(
                "histogram_quantile(0.50, sum(rate(meta_hummock_manager_real_process_time_bucket[$__rate_interval])) by (le, method))", "Real Process Time P50 - {{method}}"
            ),
            panels.target(
                "histogram_quantile(0.99, sum(rate(meta_hummock_manager_real_process_time_bucket[$__rate_interval])) by (le, method))", "Real Process Time P99 - {{method}}"
            ),
            panels.target(
                "histogram_quantile(0.999, sum(rate(meta_hummock_manager_real_process_time_bucket[$__rate_interval])) by (le, method))", "Real Process Time P999 - {{method}}"
            ),
        ]),
    ]


def section_hummock_table_comparison(outer_panels):
    panels = outer_panels.sub_panel()
    return [
        outer_panels.row_collapsed("gRPC Hummock Table Comparison", [
            panels.timeseries_latency_small("get new TableID latency p50", [
                panels.target(
                    "histogram_quantile(0.5, sum(irate(meta_grpc_duration_seconds_bucket{path=\"/hummock.HummockManagerService/GetNewTableId\"}[$__rate_interval])) by (le))", "hummock_manager_ GetNewTableId_p50"
                ),
                panels.target(
                    "histogram_quantile(0.5, sum(irate(state_store_get_new_table_id_latency_bucket[$__rate_interval])) by (le, job, instance)) ", "hummock_client_ GetNewTableId_p50 - {{instance}} "
                ),
            ]),
            panels.timeseries_latency_small("get new TableID latency p90", [
                panels.target(
                    "histogram_quantile(0.9, sum(irate(meta_grpc_duration_seconds_bucket{path=\"/hummock.HummockManagerService/GetNewTableId\"}[$__rate_interval])) by (le))", "hummock_manager_ GetNewTableId_p90"
                ),
                panels.target(
                    "histogram_quantile(0.9, sum(irate(state_store_get_new_table_id_latency_bucket[$__rate_interval])) by (le, job, instance))", "hummock_client_ GetNewTableId_p90 - {{instance}} "
                ),
            ]),
            panels.timeseries_latency_small("get new TableID latency p99", [
                panels.target(
                    "histogram_quantile(0.99, sum(irate(meta_grpc_duration_seconds_bucket{path=\"/hummock.HummockManagerService/GetNewTableId\"}[$__rate_interval])) by (le))", "hummock_manager_ GetNewTableId_p99"
                ),
                panels.target(
                    "histogram_quantile(0.99, sum(irate(state_store_get_new_table_id_latency_bucket[$__rate_interval])) by (le, job, instance))", "hummock_client_GetNewTableId_p99 - {{instance}} "
                ),
            ]),
            panels.timeseries_latency_small("add tables latency p50", [
                panels.target(
                    "histogram_quantile(0.5, sum(irate(meta_grpc_duration_seconds_bucket{path=\"/hummock.HummockManagerService/AddTables\"}[$__rate_interval])) by (le))", "hummock_manager_ AddTables_p50"
                ),
                panels.target(
                    "histogram_quantile(0.5, sum(irate(state_store_add_tables_latency_bucket[$__rate_interval])) by (le, job, instance))", "hummock_client_ AddTables_p50 - {{instance}} "
                ),
            ]),
            panels.timeseries_latency_small("add tables latency p90", [
                panels.target(
                    "histogram_quantile(0.9, sum(irate(meta_grpc_duration_seconds_bucket{path=\"/hummock.HummockManagerService/AddTables\"}[$__rate_interval])) by (le))", "hummock_manager_ AddTables_p90"
                ),
                panels.target(
                    "histogram_quantile(0.9, sum(irate(state_store_add_tables_latency_bucket[$__rate_interval])) by (le, job, instance))", "hummock_client_ AddTables_p90 - {{instance}} "
                ),
            ]),
            panels.timeseries_latency_small("add tables latency p99", [
                panels.target(
                    "histogram_quantile(0.99, sum(irate(meta_grpc_duration_seconds_bucket{path=\"/hummock.HummockManagerService/AddTables\"}[$__rate_interval])) by (le))", "hummock_manager_ AddTables_p99"
                ),
                panels.target(
                    "histogram_quantile(0.99, sum(irate(state_store_add_tables_latency_bucket[$__rate_interval])) by (le, job, instance))", "hummock_client_ AddTables_p99 - {{instance}} "
                ),
            ]),
        ]),
    ]


def section_hummock_compaction_comparison(outer_panels):
    panels = outer_panels.sub_panel()
    return [
        outer_panels.row_collapsed(
            "gRPC Hummock Compaction Comparison",
            quantile(lambda quantile, legend: panels.timeseries_latency_small("report compation latency p50", [
                panels.target(
                    f"histogram_quantile({quantile}, sum(irate(meta_grpc_duration_seconds_bucket{{path=\"/hummock.HummockManagerService/ReportCompactionTasks\"}}[$__rate_interval])) by (le))", f"hummock_manager_ ReportCompactionTasks_p{legend}"
                ),
                panels.target(
                    f"histogram_quantile({quantile}, sum(irate(state_store_report_compaction_task_latency_bucket[$__rate_interval])) by (le, job, instance))", f"hummock_client_ ReportCompactionTasks_p{legend} - {{{{instance}}}}"
                ),
            ]), [50, 90, 99])
        )
    ]


def section_grpc_hummock_version_comparison(outer_panels):
    panels = outer_panels.sub_panel()
    return [
        outer_panels.row_collapsed("gRPC Hummock Version Comparison", [
            panels.timeseries_latency_small("pin version latency p50", [
                panels.target(
                    "histogram_quantile(0.5, sum(irate(meta_grpc_duration_seconds_bucket{path=\"/hummock.HummockManagerService/PinVersion\"}[$__rate_interval])) by (le, job, instance))", "hummock_manager_pinVersion_p50 - {{instance}} "
                ),
                panels.target(
                    "histogram_quantile(0.5, sum(irate(state_store_pin_version_latency_bucket[$__rate_interval])) by (le, job, instance))", "hummock_client_pinVersion_p50 - {{instance}} "
                ),
            ]),
            panels.timeseries_latency_small("pin version latency p90", [
                panels.target(
                    "histogram_quantile(0.9, sum(irate(meta_grpc_duration_seconds_bucket{path=\"/hummock.HummockManagerService/PinVersion\"}[$__rate_interval])) by (le, job, instance))", "hummock_manager_pinVersion_p90 - {{instance}} "
                ),
                panels.target(
                    "histogram_quantile(0.9, sum(irate(state_store_pin_version_latency_bucket[$__rate_interval])) by (le, job, instance))", "hummock_client_pinVersion_p90 - {{instance}} "
                ),
            ]),
            panels.timeseries_latency_small("pin version latency p90", [
                panels.target(
                    "histogram_quantile(0.99, sum(irate(meta_grpc_duration_seconds_bucket{path=\"/hummock.HummockManagerService/PinVersion\"}[$__rate_interval])) by (le, job, instance))", "hummock_manager_pinVersion_p99 - {{instance}} "
                ),
                panels.target(
                    "histogram_quantile(0.99, sum(irate(state_store_pin_version_latency_bucket[$__rate_interval])) by (le, job, instance))", "hummock_client_pinVersion_p99 - {{instance}} "
                ),
            ]),
            panels.timeseries_latency_small("unpin version latency p50", [
                panels.target(
                    "histogram_quantile(0.5, sum(irate(meta_grpc_duration_seconds_bucket{path=\"/hummock.HummockManagerService/UnpinVersion\"}[$__rate_interval])) by (le, job, instance))", "hummock_manager_unpinVersion_p50 - {{instance}} "
                ),
                panels.target(
                    "histogram_quantile(0.5, sum(irate(state_store_unpin_version_latency_bucket[$__rate_interval])) by (le, job, instance))", "hummock_client_unpinVersion_p50 - {{instance}} "
                ),
            ]),
            panels.timeseries_latency_small("unpin version latency p90", [
                panels.target(
                    "histogram_quantile(0.9, sum(irate(meta_grpc_duration_seconds_bucket{path=\"/hummock.HummockManagerService/UnpinVersion\"}[$__rate_interval])) by (le, job, instance))", "hummock_manager_unpinVersion_p90 - {{instance}} "
                ),
                panels.target(
                    "histogram_quantile(0.9, sum(irate(state_store_unpin_version_latency_bucket[$__rate_interval])) by (le, job, instance))", "hummock_client_unpinVersion_p90 - {{instance}} "
                ),
            ]),
            panels.timeseries_latency_small("unpin version latency p99", [
                panels.target(
                    "histogram_quantile(0.99, sum(irate(meta_grpc_duration_seconds_bucket{path=\"/hummock.HummockManagerService/UnpinVersion\"}[$__rate_interval])) by (le, job, instance))", "hummock_manager_unpinVersion_p99 - {{instance}} "
                ),
                panels.target(
                    "histogram_quantile(0.99, sum(irate(state_store_unpin_version_latency_bucket[$__rate_interval])) by (le, job, instance))", "hummock_client_unpinVersion_p99 - {{instance}} "
                ),
            ]),
        ])
    ]


def section_grpc_meta_catalog_service(outer_panels):
    panels = outer_panels.sub_panel()
    return [
        outer_panels.row_collapsed("gRPC Meta: Catalog Service", [
            panels.timeseries_latency_small("create latency", [
                panels.target(
                    "histogram_quantile(0.5, sum(irate(meta_grpc_duration_seconds_bucket{path=\"/meta.CatalogService/Create\"}[$__rate_interval])) by (le))", "Create_p50"
                ),
                panels.target(
                    "histogram_quantile(0.9, sum(irate(meta_grpc_duration_seconds_bucket{path=\"/meta.CatalogService/Create\"}[$__rate_interval])) by (le))", "Create_p90"
                ),
                panels.target(
                    "histogram_quantile(0.99, sum(irate(meta_grpc_duration_seconds_bucket{path=\"/meta.CatalogService/Create\"}[$__rate_interval])) by (le))", "Create_p99"
                ),
                panels.target(
                    "sum(irate(meta_grpc_duration_seconds_sum{path=\"/meta.CatalogService/Create\"}[$__rate_interval])) / sum(irate(meta_grpc_duration_seconds_count{path=\"/meta.CatalogService/Create\"}[$__rate_interval]))", "Create_avg"
                ),
            ]),
            panels.timeseries_latency_small("drop latency", [
                panels.target(
                    "histogram_quantile(0.5, sum(irate(meta_grpc_duration_seconds_bucket{path=\"/meta.CatalogService/Drop\"}[$__rate_interval])) by (le))", "Drop_p50"
                ),
                panels.target(
                    "histogram_quantile(0.9, sum(irate(meta_grpc_duration_seconds_bucket{path=\"/meta.CatalogService/Drop\"}[$__rate_interval])) by (le))", "Drop_p90"
                ),
                panels.target(
                    "histogram_quantile(0.99, sum(irate(meta_grpc_duration_seconds_bucket{path=\"/meta.CatalogService/Drop\"}[$__rate_interval])) by (le))", "Drop_p99"
                ),
                panels.target(
                    "sum(irate(meta_grpc_duration_seconds_sum{path=\"/meta.CatalogService/Drop\"}[$__rate_interval])) / sum(irate(meta_grpc_duration_seconds_count{path=\"/meta.CatalogService/Drop\"}[$__rate_interval]))", "Drop_avg"
                ),
            ]),
            panels.timeseries_latency_small("get catalog latency", [
                panels.target(
                    "histogram_quantile(0.5, sum(irate(meta_grpc_duration_seconds_bucket{path=\"/meta.CatalogService/GetCatalog\"}[$__rate_interval])) by (le))", "GetCatalog_p50"
                ),
                panels.target(
                    "histogram_quantile(0.9, sum(irate(meta_grpc_duration_seconds_bucket{path=\"/meta.CatalogService/GetCatalog\"}[$__rate_interval])) by (le))", "GetCatalog_p90"
                ),
                panels.target(
                    "histogram_quantile(0.99, sum(irate(meta_grpc_duration_seconds_bucket{path=\"/meta.CatalogService/GetCatalog\"}[$__rate_interval])) by (le))", "GetCatalog_p99"
                ),
                panels.target(
                    "sum(irate(meta_grpc_duration_seconds_sum{path=\"/meta.CatalogService/GetCatalog\"}[$__rate_interval])) / sum(irate(meta_grpc_duration_seconds_count{path=\"/meta.CatalogService/GetCatalog\"}[$__rate_interval]))", "GetCatalog_avg"
                ),
            ]),
        ])
    ]


def section_grpc_meta_cluster_service(outer_panels):
    panels = outer_panels.sub_panel()
    return [
        outer_panels.row_collapsed("gRPC Meta: Cluster Service", [
            panels.timeseries_latency_small("add worker node latency", [
                panels.target(
                    "histogram_quantile(0.5, sum(irate(meta_grpc_duration_seconds_bucket{path=\"/meta.ClusterService/AddWorkerNode\"}[$__rate_interval])) by (le))", "AddWorkerNode_p50"
                ),
                panels.target(
                    "histogram_quantile(0.9, sum(irate(meta_grpc_duration_seconds_bucket{path=\"/meta.ClusterService/AddWorkerNode\"}[$__rate_interval])) by (le))", "AddWorkerNode_p90"
                ),
                panels.target(
                    "histogram_quantile(0.99, sum(irate(meta_grpc_duration_seconds_bucket{path=\"/meta.ClusterService/AddWorkerNode\"}[$__rate_interval])) by (le))", "AddWorkerNode_p99"
                ),
                panels.target(
                    "sum(irate(meta_grpc_duration_seconds_sum{path=\"/meta.ClusterService/AddWorkerNode\"}[$__rate_interval])) / sum(irate(meta_grpc_duration_seconds_count{path=\"/meta.ClusterService/AddWorkerNode\"}[$__rate_interval]))", "AddWorkerNode_avg"
                ),
            ]),
            panels.timeseries_latency_small("list all node latency", [
                panels.target(
                    "histogram_quantile(0.5, sum(irate(meta_grpc_duration_seconds_bucket{path=\"/meta.ClusterService/ListAllNodes\"}[$__rate_interval])) by (le))", "ListAllNodes_p50"
                ),
                panels.target(
                    "histogram_quantile(0.9, sum(irate(meta_grpc_duration_seconds_bucket{path=\"/meta.ClusterService/ListAllNodes\"}[$__rate_interval])) by (le))", "ListAllNodes_p90"
                ),
                panels.target(
                    "histogram_quantile(0.99, sum(irate(meta_grpc_duration_seconds_bucket{path=\"/meta.ClusterService/ListAllNodes\"}[$__rate_interval])) by (le))", "ListAllNodes_p99"
                ),
                panels.target(
                    "sum(irate(meta_grpc_duration_seconds_sum{path=\"/meta.ClusterService/ListAllNodes\"}[$__rate_interval])) / sum(irate(meta_grpc_duration_seconds_count{path=\"/meta.ClusterService/ListAllNodes\"}[$__rate_interval]))", "ListAllNodes_avg"
                ),
            ]),
        ]),
    ]


def section_grpc_meta_stream_manager(outer_panels):
    panels = outer_panels.sub_panel()
    return [
        outer_panels.row_collapsed("gRPC Meta: Stream Manager", [
            panels.timeseries_latency_small("create materialized view latency", [
                panels.target(
                    "histogram_quantile(0.5, sum(irate(meta_grpc_duration_seconds_bucket{path=\"/meta.StreamManagerService/CreateMaterializedView\"}[$__rate_interval])) by (le))", "CreateMaterializedView_p50"
                ),
                panels.target(
                    "histogram_quantile(0.9, sum(irate(meta_grpc_duration_seconds_bucket{path=\"/meta.StreamManagerService/CreateMaterializedView\"}[$__rate_interval])) by (le))", "CreateMaterializedView_p90"
                ),
                panels.target(
                    "histogram_quantile(0.99, sum(irate(meta_grpc_duration_seconds_bucket{path=\"/meta.StreamManagerService/CreateMaterializedView\"}[$__rate_interval])) by (le))", "CreateMaterializedView_p99"
                ),
                panels.target(
                    "sum(irate(meta_grpc_duration_seconds_sum{path=\"/meta.StreamManagerService/CreateMaterializedView\"}[$__rate_interval])) / sum(irate(meta_grpc_duration_seconds_count{path=\"/meta.StreamManagerService/CreateMaterializedView\"}[$__rate_interval]))", "CreateMaterializedView_avg"
                ),
            ]),
            panels.timeseries_latency_small("drop materialized view latency", [
                panels.target(
                    "histogram_quantile(0.5, sum(irate(meta_grpc_duration_seconds_bucket{path=\"/meta.StreamManagerService/DropMaterializedView\"}[$__rate_interval])) by (le))", "DropMaterializedView_p50"
                ),
                panels.target(
                    "histogram_quantile(0.9, sum(irate(meta_grpc_duration_seconds_bucket{path=\"/meta.StreamManagerService/DropMaterializedView\"}[$__rate_interval])) by (le))", "DropMaterializedView_p90"
                ),
                panels.target(
                    "histogram_quantile(0.99, sum(irate(meta_grpc_duration_seconds_bucket{path=\"/meta.StreamManagerService/DropMaterializedView\"}[$__rate_interval])) by (le))", "DropMaterializedView_p99"
                ),
                panels.target(
                    "sum(irate(meta_grpc_duration_seconds_sum{path=\"/meta.StreamManagerService/DropMaterializedView\"}[$__rate_interval])) / sum(irate(meta_grpc_duration_seconds_count{path=\"/meta.StreamManagerService/DropMaterializedView\"}[$__rate_interval]))", "DropMaterializedView_avg"
                ),
            ]),
            panels.timeseries_latency_small("flush latency", [
                panels.target(
                    "histogram_quantile(0.5, sum(irate(meta_grpc_duration_seconds_bucket{path=\"/meta.StreamManagerService/Flush\"}[$__rate_interval])) by (le))", "Flush_p50"
                ),
                panels.target(
                    "histogram_quantile(0.9, sum(irate(meta_grpc_duration_seconds_bucket{path=\"/meta.StreamManagerService/Flush\"}[$__rate_interval])) by (le))", "Flush_p90"
                ),
                panels.target(
                    "histogram_quantile(0.99, sum(irate(meta_grpc_duration_seconds_bucket{path=\"/meta.StreamManagerService/Flush\"}[$__rate_interval])) by (le))", "Flush_p99"
                ),
                panels.target(
                    "sum(irate(meta_grpc_duration_seconds_sum{path=\"/meta.StreamManagerService/Flush\"}[$__rate_interval])) / sum(irate(meta_grpc_duration_seconds_count{path=\"/meta.StreamManagerService/Flush\"}[$__rate_interval]))", "Flush_avg"
                ),
            ]),
        ]),
    ]


def section_grpc_meta_hummock_manager(outer_panels):
    panels = outer_panels.sub_panel()
    return [
        outer_panels.row_collapsed("gRPC Meta: Hummock Manager", [
            panels.timeseries_latency_small("version latency", [
                panels.target(
                    "histogram_quantile(0.5, sum(irate(meta_grpc_duration_seconds_bucket{path=\"/hummock.HummockManagerService/UnpinVersion\"}[$__rate_interval])) by (le))", "UnpinVersion_p50"
                ),
                panels.target(
                    "histogram_quantile(0.9, sum(irate(meta_grpc_duration_seconds_bucket{path=\"/hummock.HummockManagerService/UnpinVersion\"}[$__rate_interval])) by (le))", "UnpinVersion_p90"
                ),
                panels.target(
                    "histogram_quantile(0.99, sum(irate(meta_grpc_duration_seconds_bucket{path=\"/hummock.HummockManagerService/UnpinVersion\"}[$__rate_interval])) by (le))", "UnpinVersion_p99"
                ),
                panels.target(
                    "sum(irate(meta_grpc_duration_seconds_sum{path=\"/hummock.HummockManagerService/UnpinVersion\"}[$__rate_interval])) / sum(irate(meta_grpc_duration_seconds_count{path=\"/hummock.HummockManagerService/UnpinVersion\"}[$__rate_interval]))", "UnpinVersion_avg"
                ),
                panels.target(
                    "histogram_quantile(0.5, sum(irate(meta_grpc_duration_seconds_bucket{path=\"/hummock.HummockManagerService/PinVersion\"}[$__rate_interval])) by (le))", "PinVersion_p50"
                ),
                panels.target(
                    "histogram_quantile(0.9, sum(irate(meta_grpc_duration_seconds_bucket{path=\"/hummock.HummockManagerService/PinVersion\"}[$__rate_interval])) by (le))", "PinVersion_p90"
                ),
                panels.target(
                    "histogram_quantile(0.99, sum(irate(meta_grpc_duration_seconds_bucket{path=\"/hummock.HummockManagerService/PinVersion\"}[$__rate_interval])) by (le))", "PinVersion_p99"
                ),
                panels.target(
                    "sum(irate(meta_grpc_duration_seconds_sum{path=\"/hummock.HummockManagerService/PinVersion\"}[$__rate_interval])) / sum(irate(meta_grpc_duration_seconds_count{path=\"/hummock.HummockManagerService/PinVersion\"}[$__rate_interval]))", "PinVersion_avg"
                ),
            ]),
            panels.timeseries_latency_small("snapshot latency", [
                panels.target(
                    "histogram_quantile(0.5, sum(irate(meta_grpc_duration_seconds_bucket{path=\"/hummock.HummockManagerService/UnpinSnapshot\"}[$__rate_interval])) by (le))", "UnpinSnapshot_p50"
                ),
                panels.target(
                    "histogram_quantile(0.9, sum(irate(meta_grpc_duration_seconds_bucket{path=\"/hummock.HummockManagerService/UnpinSnapshot\"}[$__rate_interval])) by (le))", "UnpinSnapshot_p90"
                ),
                panels.target(
                    "histogram_quantile(0.99, sum(irate(meta_grpc_duration_seconds_bucket{path=\"/hummock.HummockManagerService/UnpinSnapshot\"}[$__rate_interval])) by (le))", "UnpinSnapshot_p99"
                ),
                panels.target(
                    "sum(irate(meta_grpc_duration_seconds_sum{path=\"/hummock.HummockManagerService/UnpinSnapshot\"}[$__rate_interval])) / sum(irate(meta_grpc_duration_seconds_count{path=\"/hummock.HummockManagerService/UnpinSnapshot\"}[$__rate_interval]))", "UnpinSnapshot_avg"
                ),
                panels.target(
                    "histogram_quantile(0.5, sum(irate(meta_grpc_duration_seconds_bucket{path=\"/hummock.HummockManagerService/PinSnapshot\"}[$__rate_interval])) by (le))", "PinSnapshot_p50"
                ),
                panels.target(
                    "histogram_quantile(0.9, sum(irate(meta_grpc_duration_seconds_bucket{path=\"/hummock.HummockManagerService/PinSnapshot\"}[$__rate_interval])) by (le))", "PinSnapshot_p90"
                ),
                panels.target(
                    "histogram_quantile(0.99, sum(irate(meta_grpc_duration_seconds_bucket{path=\"/hummock.HummockManagerService/PinSnapshot\"}[$__rate_interval])) by (le))", "PinSnapshot_p99"
                ),
                panels.target(
                    "sum(irate(meta_grpc_duration_seconds_sum{path=\"/hummock.HummockManagerService/PinSnapshot\"}[$__rate_interval])) / sum(irate(meta_grpc_duration_seconds_count{path=\"/hummock.HummockManagerService/PinSnapshot\"}[$__rate_interval]))", "PinSnapshot_avg"
                ),
            ]),
            panels.timeseries_latency_small("compation latency", [
                panels.target(
                    "histogram_quantile(0.5, sum(irate(meta_grpc_duration_seconds_bucket{path=\"/hummock.HummockManagerService/ReportCompactionTasks\"}[$__rate_interval])) by (le))", "ReportCompactionTasks_p50"
                ),
                panels.target(
                    "histogram_quantile(0.9, sum(irate(meta_grpc_duration_seconds_bucket{path=\"/hummock.HummockManagerService/ReportCompactionTasks\"}[$__rate_interval])) by (le))", "ReportCompactionTasks_p90"
                ),
                panels.target(
                    "histogram_quantile(0.99, sum(irate(meta_grpc_duration_seconds_bucket{path=\"/hummock.HummockManagerService/ReportCompactionTasks\"}[$__rate_interval])) by (le))", "ReportCompactionTasks_p99"
                ),
                panels.target(
                    "sum(irate(meta_grpc_duration_seconds_sum{path=\"/hummock.HummockManagerService/ReportCompactionTasks\"}[$__rate_interval])) / sum(irate(meta_grpc_duration_seconds_count{path=\"/hummock.HummockManagerService/ReportCompactionTasks\"}[$__rate_interval]))", "ReportCompactionTasks_avg"
                ),
            ]),
            panels.timeseries_latency_small("table latency", [
                panels.target(
                    "histogram_quantile(0.5, sum(irate(meta_grpc_duration_seconds_bucket{path=\"/hummock.HummockManagerService/AddTables\"}[$__rate_interval])) by (le))", "AddTables_p50"
                ),
                panels.target(
                    "histogram_quantile(0.9, sum(irate(meta_grpc_duration_seconds_bucket{path=\"/hummock.HummockManagerService/AddTables\"}[$__rate_interval])) by (le))", "AddTables_p90"
                ),
                panels.target(
                    "histogram_quantile(0.99, sum(irate(meta_grpc_duration_seconds_bucket{path=\"/hummock.HummockManagerService/AddTables\"}[$__rate_interval])) by (le))", "AddTables_p99"
                ),
                panels.target(
                    "sum(irate(meta_grpc_duration_seconds_sum{path=\"/hummock.HummockManagerService/AddTables\"}[$__rate_interval])) / sum(irate(meta_grpc_duration_seconds_count{path=\"/hummock.HummockManagerService/AddTables\"}[$__rate_interval]))", "AddTables_avg"
                ),
                panels.target(
                    "histogram_quantile(0.5, sum(irate(meta_grpc_duration_seconds_bucket{path=\"/hummock.HummockManagerService/GetNewTableId\"}[$__rate_interval])) by (le))", "GetNewTableId_p50"
                ),
                panels.target(
                    "histogram_quantile(0.9, sum(irate(meta_grpc_duration_seconds_bucket{path=\"/hummock.HummockManagerService/GetNewTableId\"}[$__rate_interval])) by (le))", "GetNewTableId_p90"
                ),
                panels.target(
                    "histogram_quantile(0.99, sum(irate(meta_grpc_duration_seconds_bucket{path=\"/hummock.HummockManagerService/GetNewTableId\"}[$__rate_interval])) by (le))", "GetNewTableId_p99"
                ),
                panels.target(
                    "sum(irate(meta_grpc_duration_seconds_sum{path=\"/hummock.HummockManagerService/GetNewTableId\"}[$__rate_interval])) / sum(irate(meta_grpc_duration_seconds_count{path=\"/hummock.HummockManagerService/GetNewTableId\"}[$__rate_interval]))", "GetNewTableId_avg"
                ),
            ]),
        ]),
    ]


def section_grpc_hummock_meta_client(outer_panels):
    panels = outer_panels.sub_panel()
    return [
        outer_panels.row_collapsed("gRPC: Hummock Meta Client", [
            panels.timeseries_count("compaction_count", [
                panels.target(
                    "sum(irate(state_store_report_compaction_task_counts[$__rate_interval])) by(job,instance)", "report_compaction_task_counts - {{instance}} "
                ),
            ]),
            panels.timeseries_latency("version_latency", [
                panels.target(
                    "histogram_quantile(0.5, sum(irate(state_store_pin_version_latency_bucket[$__rate_interval])) by (le, job, instance))", "pin_version_latency_p50 - {{instance}} "
                ),
                panels.target(
                    "histogram_quantile(0.99, sum(irate(state_store_pin_version_latency_bucket[$__rate_interval])) by (le, job, instance))", "pin_version_latency_p99 - {{instance}} "
                ),
                panels.target(
                    "histogram_quantile(0.9, sum(irate(state_store_pin_version_latency_bucket[$__rate_interval])) by (le, job, instance))", "pin_version_latencyp90 - {{instance}} "
                ),
                panels.target(
                    "sum(irate(state_store_pin_version_latency_sum[$__rate_interval])) / sum(irate(state_store_pin_version_latency_count[$__rate_interval]))", "pin_version_latency_avg"
                ),
                panels.target(
                    "histogram_quantile(0.5, sum(irate(state_store_unpin_version_latency_bucket[$__rate_interval])) by (le, job, instance))", "unpin_version_latency_p50 - {{instance}} "
                ),
                panels.target(
                    "histogram_quantile(0.99, sum(irate(state_store_unpin_version_latency_bucket[$__rate_interval])) by (le, job, instance))", "unpin_version_latency_p99 - {{instance}} "
                ),
                panels.target(
                    "sum(irate(state_store_unpin_version_latency_sum[$__rate_interval])) / sum(irate(state_store_unpin_version_latency_count[$__rate_interval]))", "unpin_version_latency_avg"
                ),
                panels.target(
                    "histogram_quantile(0.90, sum(irate(state_store_unpin_version_latency_bucket[$__rate_interval])) by (le, job, instance))", "unpin_version_latency_p90 - {{instance}} "
                ),
            ]),
            panels.timeseries_count("version_count", [
                panels.target(
                    "sum(irate(state_store_pin_version_counts[$__rate_interval])) by(job,instance)", "pin_version_counts - {{instance}} "
                ),
                panels.target(
                    "sum(irate(state_store_unpin_version_counts[$__rate_interval])) by(job,instance)", "unpin_version_counts - {{instance}} "
                ),
            ]),
            panels.timeseries_latency("snapshot_latency", [
                panels.target(
                    "histogram_quantile(0.5, sum(irate(state_store_pin_snapshot_latency_bucket[$__rate_interval])) by (le, job, instance))", "pin_snapshot_latency_p50 - {{instance}} "
                ),
                panels.target(
                    "histogram_quantile(0.99, sum(irate(state_store_pin_snapshot_latency_bucket[$__rate_interval])) by (le, job, instance))", "pin_snapshot_latency_p99 - {{instance}} "
                ),
                panels.target(
                    "histogram_quantile(0.9, sum(irate(state_store_pin_snapshot_latency_bucket[$__rate_interval])) by (le, job, instance))", "pin_snapshot_latencyp90 - {{instance}} "
                ),
                panels.target(
                    "sum(irate(state_store_pin_snapshot_latency_sum[$__rate_interval])) / sum(irate(state_store_pin_snapshot_latency_count[$__rate_interval]))", "pin_snapshot_latency_avg"
                ),
                panels.target(
                    "histogram_quantile(0.5, sum(irate(state_store_unpin_version_snapshot_bucket[$__rate_interval])) by (le, job, instance))", "unpin_snapshot_latency_p50 - {{instance}} "
                ),
                panels.target(
                    "histogram_quantile(0.99, sum(irate(state_store_unpin_version_snapshot_bucket[$__rate_interval])) by (le, job, instance))", "unpin_snapshot_latency_p99 - {{instance}} "
                ),
                panels.target(
                    "sum(irate(state_store_unpin_snapshot_latency_sum[$__rate_interval])) / sum(irate(state_store_unpin_snapshot_latency_count[$__rate_interval]))", "unpin_snapshot_latency_avg"
                ),
                panels.target(
                    "histogram_quantile(0.90, sum(irate(state_store_unpin_snapshot_latency_bucket[$__rate_interval])) by (le, job, instance))", "unpin_snapshot_latency_p90 - {{instance}} "
                ),
            ]),
            panels.timeseries_count("snapshot_count", [
                panels.target(
                    "sum(irate(state_store_pin_snapshot_counts[$__rate_interval])) by(job,instance)", "pin_snapshot_counts - {{instance}} "
                ),
                panels.target(
                    "sum(irate(state_store_unpin_snapshot_counts[$__rate_interval])) by(job,instance)", "unpin_snapshot_counts - {{instance}} "
                ),
            ]),
            panels.timeseries_latency("table_latency", [
                panels.target(
                    "histogram_quantile(0.5, sum(irate(state_store_add_tables_latency_bucket[$__rate_interval])) by (le,instance))", "pin_snapshot_latency_p50 - {{instance}} "
                ),
                panels.target(
                    "histogram_quantile(0.99, sum(irate(state_store_add_tables_latency_bucket[$__rate_interval])) by (le, job, instance))", "add_table_latency_p99 - {{instance}} "
                ),
                panels.target(
                    "histogram_quantile(0.9, sum(irate(state_store_add_tables_latency_bucket[$__rate_interval])) by (le, job, instance))", "add_table_latency_p90 - {{instance}} "
                ),
                panels.target(
                    "sum(irate(state_store_add_tables_latency_sum[$__rate_interval])) / sum(irate(state_store_add_tables_latency_count[$__rate_interval]))", "add_table_latency_avg"
                ),
                panels.target(
                    "histogram_quantile(0.5, sum(irate(state_store_get_new_table_id_latency_bucket[$__rate_interval])) by (le, job, instance))", "get_new_table_id_latency_p50 - {{instance}} "
                ),
                panels.target(
                    "histogram_quantile(0.99, sum(irate(state_store_get_new_table_id_latency_bucket[$__rate_interval])) by (le, job, instance))", "get_new_table_id_latency_p99 - {{instance}} "
                ),
                panels.target(
                    "sum(irate(state_store_get_new_table_id_latency_sum[$__rate_interval])) / sum(irate(state_store_get_new_table_id_latency_count[$__rate_interval]))", "get_new_table_id_latency_avg"
                ),
                panels.target(
                    "histogram_quantile(0.90, sum(irate(state_store_get_new_table_id_latency_bucket[$__rate_interval])) by (le, job, instance))", "get_new_table_id_latency_p90 - {{instance}} "
                ),
            ]),
            panels.timeseries_count("table_count", [
                panels.target(
                    "sum(irate(state_store_add_tables_counts[$__rate_interval]))by(job,instance)", "add_tables_counts - {{instance}} "
                ),
                panels.target(
                    "sum(irate(state_store_get_new_table_id_counts[$__rate_interval]))by(job,instance)", "get_new_table_id_counts - {{instance}} "
                ),
            ]),
            panels.timeseries_latency("compation_latency", [
                panels.target(
                    "histogram_quantile(0.5, sum(irate(state_store_report_compaction_task_latency_bucket[$__rate_interval])) by (le, job, instance))", "report_compaction_task_latency_p50 - {{instance}}"
                ),
                panels.target(
                    "histogram_quantile(0.99, sum(irate(state_store_report_compaction_task_latency_bucket[$__rate_interval])) by (le, job, instance))", "report_compaction_task_latency_p99 - {{instance}}"
                ),
                panels.target(
                    "sum(irate(state_store_report_compaction_task_latency_sum[$__rate_interval])) / sum(irate(state_store_report_compaction_task_latency_count[$__rate_interval]))", "report_compaction_task_latency_avg"
                ),
                panels.target(
                    "histogram_quantile(0.90, sum(irate(state_store_report_compaction_task_latency_bucket[$__rate_interval])) by (le, job, instance))", "report_compaction_task_latency_p90 - {{instance}}"
                ),
            ]),
        ]),
    ]


dashboard = Dashboard(
    title="risingwave_dashboard",
    description="RisingWave Dashboard",
    tags=[
        'risingwave'
    ],
    timezone="browser",
    editable=True,
    uid="Ecy3uV1nz",
    time=Time(start="now-30m", end="now"),
    sharedCrosshair=True,
    panels=[
        *section_cluster_node(panels),
        *section_compaction(panels),
        *section_object_storage(panels),
        *section_streaming(panels),
        *section_streaming_actors(panels),
        *section_streaming_exchange(panels),
        *section_hummock(panels),
        *section_hummock_manager(panels),
        *section_hummock_table_comparison(panels),
        *section_hummock_compaction_comparison(panels),
        *section_grpc_hummock_version_comparison(panels),
        *section_grpc_meta_catalog_service(panels),
        *section_grpc_meta_cluster_service(panels),
        *section_grpc_meta_stream_manager(panels),
        *section_grpc_meta_hummock_manager(panels),
        *section_grpc_hummock_meta_client(panels),
    ],


).auto_panel_ids()<|MERGE_RESOLUTION|>--- conflicted
+++ resolved
@@ -818,25 +818,12 @@
                 "sum(rate(state_store_shared_buffer_to_sstable_size_sum[$__rate_interval]))by(job,instance) / sum(rate(state_store_shared_buffer_to_sstable_size_count[$__rate_interval]))by(job,instance)", "sync - {{job}} @ {{instance}}"
             ),
         ]),
-<<<<<<< HEAD
-        panels.timeseries_bytes("checkpoint sync size", [
+        panels.timeseries_bytes("Checkpoint Sync Size", [
             panels.target(
                 "sum by(le, job, instance) (rate(state_store_write_l0_size_per_epoch_sum[$__rate_interval])) / sum by(le, job, instance) (rate(state_store_write_l0_size_per_epoch_count[$__rate_interval]))", "avg - {{job}} @ {{instance}}"
             ),
         ]),
-        panels.timeseries_latency("build sstable duration", [
-            panels.target(
-                "histogram_quantile(0.5, sum(rate(state_store_shared_buffer_to_l0_duration_bucket[$__rate_interval])) by (le, job, instance))", "p50 - {{job}} @ {{instance}}", True
-            ),
-            panels.target(
-                "histogram_quantile(0.9, sum(rate(state_store_shared_buffer_to_l0_duration_bucket[$__rate_interval])) by (le, job, instance))", "p90 - {{job}} @ {{instance}}", True
-            ),
-            panels.target(
-                "histogram_quantile(0.99, sum(rate(state_store_shared_buffer_to_l0_duration_bucket[$__rate_interval])) by (le, job, instance))", "p99 - {{job}} @ {{instance}}", True
-            ),
-=======
         panels.timeseries_bytes("Cache Size", [
->>>>>>> cab14c25
             panels.target(
                 "avg(state_store_meta_cache_size) by (job,instance)", "meta cache - {{job}} @ {{instance}}"
             ),
