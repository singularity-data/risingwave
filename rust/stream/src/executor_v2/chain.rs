// Copyright 2022 Singularity Data
//
// Licensed under the Apache License, Version 2.0 (the "License");
// you may not use this file except in compliance with the License.
// You may obtain a copy of the License at
//
// http://www.apache.org/licenses/LICENSE-2.0
//
// Unless required by applicable law or agreed to in writing, software
// distributed under the License is distributed on an "AS IS" BASIS,
// WITHOUT WARRANTIES OR CONDITIONS OF ANY KIND, either express or implied.
// See the License for the specific language governing permissions and
// limitations under the License.

use futures::StreamExt;
use futures_async_stream::try_stream;
use risingwave_common::array::StreamChunk;
use risingwave_common::catalog::Schema;

use super::error::TracedStreamExecutorError;
use super::{BoxedExecutor, Executor, ExecutorInfo, Message, Mutation};
use crate::task::{ActorId, FinishCreateMviewNotifier};

/// [`ChainExecutor`] is an executor that enables synchronization between the existing stream and
/// newly appended executors. Currently, [`ChainExecutor`] is mainly used to implement MV on MV
/// feature. It pipes new data of existing MVs to newly created MV only all of the old data in the
/// existing MVs are dispatched.
pub struct ChainExecutor {
    snapshot: BoxedExecutor,

    upstream: BoxedExecutor,

    upstream_indices: Vec<usize>,

    notifier: FinishCreateMviewNotifier,

    actor_id: ActorId,

    info: ExecutorInfo,
}

fn mapping(upstream_indices: &[usize], msg: Message) -> Message {
    match msg {
        Message::Chunk(chunk) => {
            let columns = upstream_indices
                .iter()
                .map(|i| chunk.columns()[*i].clone())
                .collect();
            Message::Chunk(StreamChunk::new(
                chunk.ops().to_vec(),
                columns,
                chunk.visibility().clone(),
            ))
        }
        _ => msg,
    }
}

impl ChainExecutor {
    pub fn new(
        snapshot: BoxedExecutor,
        upstream: BoxedExecutor,
        upstream_indices: Vec<usize>,
        notifier: FinishCreateMviewNotifier,
        actor_id: ActorId,
        info: ExecutorInfo,
    ) -> Self {
        Self {
            snapshot,
            upstream,
            upstream_indices,
            notifier,
            actor_id,
            info,
        }
    }

    #[try_stream(ok = Message, error = TracedStreamExecutorError)]
    async fn execute_inner(self) {
        let mut upstream = self.upstream.execute();

        // 1. Poll the upstream to get the first barrier.
        let first_msg = upstream.next().await.unwrap()?;
        let barrier = first_msg
            .as_barrier()
            .expect("the first message received by chain must be a barrier");
        let epoch = barrier.epoch;

        let to_consume_snapshot = match barrier.mutation.as_ref().cloned().as_deref() {
            // If the barrier is a conf change of creating this mview, init snapshot from its epoch
            // and begin to consume the snapshot.
            Some(Mutation::AddOutput(map)) => map
                .values()
                .flatten()
                .any(|info| info.actor_id == self.actor_id),

            // If the barrier is not a conf change, it means we've recovered and the snapshot is
            // already consumed.
            _ => false,
        };

        // The first barrier message should be propagated.
        yield first_msg;

<<<<<<< HEAD
        // 2. Consume the snapshot if needed. Note that the snapshot is alreay projected, so there's
        // no mapping required.
=======
        // 2. Consume the snapshot if needed. Note that the snapshot is already projected, so
        // there's no mapping required.
        //
>>>>>>> fff98187
        if to_consume_snapshot {
            // Init the snapshot with reading epoch.
            let snapshot = self.snapshot.execute_with_epoch(epoch.prev);

            #[for_await]
            for msg in snapshot {
                let msg = msg?;
                yield msg;
            }
        }

        // 3. Report that we've finished the creation (for a workaround).
        self.notifier.notify(epoch.curr);

        // 4. Continuously consume the upstream.
        #[for_await]
        for msg in upstream {
            let msg = msg?;
            yield mapping(&self.upstream_indices, msg);
        }
    }
}

impl Executor for ChainExecutor {
    fn execute(self: Box<Self>) -> super::BoxedMessageStream {
        self.execute_inner().boxed()
    }

    fn schema(&self) -> &Schema {
        &self.info.schema
    }

    fn pk_indices(&self) -> super::PkIndicesRef {
        &self.info.pk_indices
    }

    fn identity(&self) -> &str {
        &self.info.identity
    }
}

#[cfg(test)]
mod test {
    use std::sync::Arc;

    use futures::StreamExt;
    use risingwave_common::array::{Array, I32Array, Op, StreamChunk};
    use risingwave_common::catalog::{Field, Schema};
    use risingwave_common::column_nonnull;
    use risingwave_common::types::DataType;

    use super::ChainExecutor;
    use crate::executor::{Barrier, Message, PkIndices};
    use crate::executor_v2::test_utils::MockSource;
    use crate::executor_v2::{Executor, ExecutorInfo};
    use crate::task::{FinishCreateMviewNotifier, LocalBarrierManager};

    #[tokio::test]
    async fn test_basic() {
        let schema = Schema::new(vec![Field::unnamed(DataType::Int32)]);
        let first = Box::new(
            MockSource::with_chunks(
                schema.clone(),
                PkIndices::new(),
                vec![
                    StreamChunk::new(
                        vec![Op::Insert],
                        vec![column_nonnull! { I32Array, [1] }],
                        None,
                    ),
                    StreamChunk::new(
                        vec![Op::Insert],
                        vec![column_nonnull! { I32Array, [2] }],
                        None,
                    ),
                ],
            )
            .stop_on_finish(false),
        );

        let second = Box::new(MockSource::with_messages(
            schema.clone(),
            PkIndices::new(),
            vec![
                Message::Barrier(Barrier::new_test_barrier(1)),
                Message::Chunk(StreamChunk::new(
                    vec![Op::Insert],
                    vec![column_nonnull! { I32Array, [3] }],
                    None,
                )),
                Message::Chunk(StreamChunk::new(
                    vec![Op::Insert],
                    vec![column_nonnull! { I32Array, [4] }],
                    None,
                )),
            ],
        ));

        let barrier_manager = LocalBarrierManager::for_test();
        let notifier = FinishCreateMviewNotifier {
            barrier_manager: Arc::new(parking_lot::Mutex::new(barrier_manager)),
            actor_id: 0,
        };

        let chain = ChainExecutor::new(
            first,
            second,
            vec![0],
            notifier,
            0,
            ExecutorInfo {
                schema,
                pk_indices: Vec::new(),
                identity: "Chain".to_owned(),
            },
        );

        let mut chain = Box::new(chain).execute();

        let mut count = 0;
        while let Some(Message::Chunk(ck)) = chain.next().await.transpose().unwrap() {
            count += 1;
            let target = ck.column_at(0).array_ref().as_int32().value_at(0).unwrap();
            assert_eq!(target, count);
        }
    }
}<|MERGE_RESOLUTION|>--- conflicted
+++ resolved
@@ -102,14 +102,8 @@
         // The first barrier message should be propagated.
         yield first_msg;
 
-<<<<<<< HEAD
-        // 2. Consume the snapshot if needed. Note that the snapshot is alreay projected, so there's
-        // no mapping required.
-=======
         // 2. Consume the snapshot if needed. Note that the snapshot is already projected, so
         // there's no mapping required.
-        //
->>>>>>> fff98187
         if to_consume_snapshot {
             // Init the snapshot with reading epoch.
             let snapshot = self.snapshot.execute_with_epoch(epoch.prev);
