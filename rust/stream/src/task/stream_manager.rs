--- conflicted
+++ resolved
@@ -5,19 +5,14 @@
 
 use futures::channel::mpsc::{channel, Receiver};
 use itertools::Itertools;
-<<<<<<< HEAD
-use risingwave_common::catalog::{Schema, TableId};
-=======
-use risingwave_common::catalog::{ColumnId, Field, Schema, TableId};
->>>>>>> 3a62e594
+use risingwave_common::catalog::{Field, Schema, TableId};
 use risingwave_common::error::{ErrorCode, Result, RwError};
 use risingwave_common::expr::{build_from_prost, AggKind, RowExpression};
 use risingwave_common::try_match_expand;
 use risingwave_common::types::DataType;
 use risingwave_common::util::addr::is_local_address;
-use risingwave_common::util::sort_util::{fetch_orders, OrderType};
 use risingwave_pb::common::ActorInfo;
-use risingwave_pb::plan::{JoinType as JoinTypeProto, OrderType as ProstOrderType};
+use risingwave_pb::plan::JoinType as JoinTypeProto;
 use risingwave_pb::stream_plan::stream_node::Node;
 use risingwave_pb::{expr, stream_plan, stream_service};
 use risingwave_storage::{dispatch_state_store, Keyspace, StateStore, StateStoreImpl};
@@ -64,7 +59,7 @@
 }
 
 pub struct ExecutorParams {
-    pub env: StreamTaskEnv,
+    pub env: StreamEnvironment,
     pub pk_indices: PkIndices,
     pub executor_id: u64,
     pub operator_id: u64,
@@ -366,8 +361,6 @@
             input,
             actor_id,
         };
-
-<<<<<<< HEAD
         let executor: Result<Box<dyn Executor>> =
             match node.get_node()? {
                 Node::SourceNode(node) => {
@@ -375,10 +368,7 @@
                     self.context
                         .lock_barrier_manager()
                         .register_sender(actor_id, sender);
-                    Ok(Box::new(StreamSourceExecutor::create(
-                        executor_params,
-                        node,
-                    )?))
+                    Ok(Box::new(SourceExecutor::create(executor_params, node)?))
                 }
                 Node::ProjectNode(project_node) => Ok(Box::new(ProjectExecutor::create(
                     executor_params,
@@ -411,215 +401,6 @@
                 )?)),
                 Node::HashJoinNode(hash_join_node) => {
                     Ok(self.create_hash_join_node(executor_params, hash_join_node, store)?)
-=======
-                let (sender, barrier_receiver) = unbounded_channel();
-                self.context
-                    .lock_barrier_manager()
-                    .register_sender(actor_id, sender);
-
-                let column_ids: Vec<_> = node
-                    .get_column_ids()
-                    .iter()
-                    .map(|i| ColumnId::from(*i))
-                    .collect();
-                let mut fields = Vec::with_capacity(column_ids.len());
-                for &column_id in &column_ids {
-                    let column_desc = source_desc
-                        .columns
-                        .iter()
-                        .find(|c| c.column_id == column_id)
-                        .unwrap();
-                    fields.push(Field::with_name(
-                        column_desc.data_type.clone(),
-                        column_desc.name.clone(),
-                    ));
-                }
-                let schema = Schema::new(fields);
-
-                Ok(Box::new(SourceExecutor::new(
-                    source_id,
-                    source_desc,
-                    column_ids,
-                    schema,
-                    pk_indices,
-                    barrier_receiver,
-                    executor_id,
-                    operator_id,
-                    op_info,
-                )?))
-            }
-            Node::ProjectNode(project_node) => {
-                let project_exprs = project_node
-                    .get_select_list()
-                    .iter()
-                    .map(build_expr_from_prost)
-                    .collect::<Result<Vec<_>>>()?;
-                Ok(Box::new(ProjectExecutor::new(
-                    input.remove(0),
-                    pk_indices,
-                    project_exprs,
-                    executor_id,
-                    op_info,
-                )))
-            }
-            Node::FilterNode(filter_node) => {
-                let search_condition = build_expr_from_prost(filter_node.get_search_condition()?)?;
-                Ok(Box::new(FilterExecutor::new(
-                    input.remove(0),
-                    search_condition,
-                    executor_id,
-                    op_info,
-                )))
-            }
-            Node::LocalSimpleAggNode(aggr_node) => {
-                let agg_calls: Vec<AggCall> = aggr_node
-                    .get_agg_calls()
-                    .iter()
-                    .map(build_agg_call_from_prost)
-                    .try_collect()?;
-                Ok(Box::new(LocalSimpleAggExecutor::new(
-                    input.remove(0),
-                    agg_calls,
-                    pk_indices,
-                    executor_id,
-                    op_info,
-                )?))
-            }
-            Node::GlobalSimpleAggNode(aggr_node) => {
-                let agg_calls: Vec<AggCall> = aggr_node
-                    .get_agg_calls()
-                    .iter()
-                    .map(build_agg_call_from_prost)
-                    .try_collect()?;
-
-                Ok(Box::new(SimpleAggExecutor::new(
-                    input.remove(0),
-                    agg_calls,
-                    Keyspace::executor_root(store.clone(), executor_id),
-                    pk_indices,
-                    executor_id,
-                    op_info,
-                )))
-            }
-            Node::HashAggNode(aggr_node) => {
-                let keys = aggr_node
-                    .get_group_keys()
-                    .iter()
-                    .map(|key| key.column_idx as usize)
-                    .collect::<Vec<_>>();
-
-                let agg_calls: Vec<AggCall> = aggr_node
-                    .get_agg_calls()
-                    .iter()
-                    .map(build_agg_call_from_prost)
-                    .try_collect()?;
-
-                Ok(Box::new(HashAggExecutor::new(
-                    input.remove(0),
-                    agg_calls,
-                    keys,
-                    Keyspace::shared_executor_root(store.clone(), operator_id),
-                    pk_indices,
-                    executor_id,
-                    op_info,
-                )))
-            }
-            Node::AppendOnlyTopNNode(top_n_node) => {
-                let order_types: Vec<_> = top_n_node
-                    .get_order_types()
-                    .iter()
-                    .map(|v| ProstOrderType::from_i32(*v).unwrap())
-                    .map(|v| OrderType::from_prost(&v))
-                    .collect();
-                assert_eq!(order_types.len(), pk_indices.len());
-                let limit = if top_n_node.limit == 0 {
-                    None
-                } else {
-                    Some(top_n_node.limit as usize)
-                };
-                let cache_size = Some(1024);
-                let total_count = (0, 0);
-                Ok(Box::new(AppendOnlyTopNExecutor::new(
-                    input.remove(0),
-                    order_types,
-                    (top_n_node.offset as usize, limit),
-                    pk_indices,
-                    Keyspace::executor_root(store.clone(), executor_id),
-                    cache_size,
-                    total_count,
-                    executor_id,
-                    op_info,
-                )))
-            }
-            Node::TopNNode(top_n_node) => {
-                let order_types: Vec<_> = top_n_node
-                    .get_order_types()
-                    .iter()
-                    .map(|v| ProstOrderType::from_i32(*v).unwrap())
-                    .map(|v| OrderType::from_prost(&v))
-                    .collect();
-                assert_eq!(order_types.len(), pk_indices.len());
-                let limit = if top_n_node.limit == 0 {
-                    None
-                } else {
-                    Some(top_n_node.limit as usize)
-                };
-                let cache_size = Some(1024);
-                let total_count = (0, 0, 0);
-                Ok(Box::new(TopNExecutor::new(
-                    input.remove(0),
-                    order_types,
-                    (top_n_node.offset as usize, limit),
-                    pk_indices,
-                    Keyspace::executor_root(store.clone(), executor_id),
-                    cache_size,
-                    total_count,
-                    executor_id,
-                    op_info,
-                )))
-            }
-            Node::HashJoinNode(hash_join_node) => {
-                let source_r = input.remove(1);
-                let source_l = input.remove(0);
-                let params_l = JoinParams::new(
-                    hash_join_node
-                        .get_left_key()
-                        .iter()
-                        .map(|key| *key as usize)
-                        .collect::<Vec<_>>(),
-                );
-                let params_r = JoinParams::new(
-                    hash_join_node
-                        .get_right_key()
-                        .iter()
-                        .map(|key| *key as usize)
-                        .collect::<Vec<_>>(),
-                );
-
-                let condition = match hash_join_node.get_condition() {
-                    Ok(cond_prost) => Some(RowExpression::new(build_expr_from_prost(cond_prost)?)),
-                    Err(_) => None,
-                };
-                trace!("Join non-equi condition: {:?}", condition);
-
-                macro_rules! impl_create_hash_join_executor {
-                    ($( { $join_type_proto:ident, $join_type:ident } ),*) => {
-                        |typ| match typ {
-                            $( JoinTypeProto::$join_type_proto => Box::new(HashJoinExecutor::<_, { JoinType::$join_type }>::new(
-                                source_l,
-                                source_r,
-                                params_l,
-                                params_r,
-                                pk_indices,
-                                Keyspace::shared_executor_root(store.clone(), operator_id),
-                                executor_id,
-                                condition,
-                                op_info,
-                            )) as Box<dyn Executor>, )*
-                            _ => todo!("Join type {:?} not implemented", typ),
-                        }
-                    }
->>>>>>> main
                 }
                 Node::MviewNode(materialized_view_node) => Ok(Box::new(
                     MaterializeExecutor::create(executor_params, materialized_view_node, store)?,
@@ -627,7 +408,6 @@
                 Node::MergeNode(merge_node) => {
                     Ok(self.create_merge_node(executor_params, merge_node)?)
                 }
-<<<<<<< HEAD
                 Node::ChainNode(chain_node) => Ok(Box::new(ChainExecutor::create(
                     executor_params,
                     chain_node,
@@ -641,97 +421,6 @@
                     node
                 )))),
             };
-=======
-                let create_hash_join_executor =
-                    for_all_join_types! { impl_create_hash_join_executor };
-                let join_type_proto = hash_join_node.get_join_type()?;
-                let executor = create_hash_join_executor(join_type_proto);
-                Ok(executor)
-            }
-            Node::MviewNode(materialized_view_node) => {
-                let table_id = TableId::from(&materialized_view_node.table_ref_id);
-                let columns = materialized_view_node.get_column_descs();
-                let pks = materialized_view_node
-                    .pk_indices
-                    .iter()
-                    .map(|key| *key as usize)
-                    .collect::<Vec<_>>();
-
-                let column_orders = materialized_view_node.get_column_orders();
-                let order_pairs = fetch_orders(column_orders).unwrap();
-                let orderings = order_pairs
-                    .iter()
-                    .map(|order| order.order_type)
-                    .collect::<Vec<_>>();
-
-                let keyspace = if materialized_view_node.associated_table_ref_id.is_some() {
-                    // share the keyspace between mview and table v2
-                    let associated_table_id =
-                        TableId::from(&materialized_view_node.associated_table_ref_id);
-                    Keyspace::table_root(store, &associated_table_id)
-                } else {
-                    Keyspace::table_root(store, &table_id)
-                };
-
-                let executor = Box::new(MaterializeExecutor::new(
-                    input.remove(0),
-                    keyspace,
-                    Schema::try_from(columns)?,
-                    pks,
-                    orderings,
-                    executor_id,
-                    op_info,
-                ));
-                Ok(executor)
-            }
-            Node::MergeNode(merge_node) => {
-                let fields = merge_node.fields.iter().map(Field::from).collect();
-                let schema = Schema::new(fields);
-                let upstreams = merge_node.get_upstream_actor_id();
-                self.create_merge_node(actor_id, schema, upstreams, pk_indices, op_info)
-            }
-            Node::ChainNode(chain_node) => {
-                let snapshot = input.remove(1);
-                let mview = input.remove(0);
-
-                let upstream_schema = snapshot.schema();
-                // TODO(MrCroxx): Use column_descs to get idx after mv planner can generate stable
-                // column_ids. Now simply treat column_id as column_idx.
-                let column_idxs: Vec<usize> = chain_node
-                    .column_ids
-                    .iter()
-                    .map(|id| *id as usize)
-                    .collect();
-                let schema = Schema::new(
-                    column_idxs
-                        .iter()
-                        .map(|i| upstream_schema.fields()[*i].clone())
-                        .collect_vec(),
-                );
-                Ok(Box::new(ChainExecutor::new(
-                    snapshot,
-                    mview,
-                    schema,
-                    column_idxs,
-                    op_info,
-                )))
-            }
-            Node::BatchPlanNode(batch_plan_node) => {
-                let table_id = TableId::from(&batch_plan_node.table_ref_id);
-                let table = table_manager.get_table(&table_id)?;
-                Ok(Box::new(BatchQueryExecutor::new(
-                    table.clone(),
-                    pk_indices,
-                    op_info,
-                )))
-            }
-            _ => Err(RwError::from(ErrorCode::InternalError(format!(
-                "unsupported node:{:?}",
-                node
-            )))),
-        };
->>>>>>> main
-
         let executor = Self::wrap_executor_for_debug(executor?, actor_id, input_pos)?;
         Ok(executor)
     }
@@ -841,7 +530,8 @@
         node: &stream_plan::MergeNode,
     ) -> Result<Box<dyn Executor>> {
         let upstreams = node.get_upstream_actor_id();
-        let schema = Schema::try_from(node.get_input_column_descs())?;
+        let fields = node.fields.iter().map(Field::from).collect();
+        let schema = Schema::new(fields);
         let mut rxs = self.get_receive_message(params.actor_id, upstreams)?;
 
         if upstreams.len() == 1 {
