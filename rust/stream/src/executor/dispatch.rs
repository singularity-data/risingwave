use std::fmt::Debug;
use std::sync::Arc;

use async_trait::async_trait;
use futures::channel::mpsc::Sender;
use futures::SinkExt;
use itertools::Itertools;
use risingwave_common::array::Op;
use risingwave_common::util::hash_util::CRC32FastBuilder;
use tracing::event;

use super::{Barrier, Executor, Message, Mutation, Result, StreamChunk, StreamConsumer};
use crate::task::SharedContext;

/// `Output` provides an interface for `Dispatcher` to send data into downstream actors.
#[async_trait]
pub trait Output: Debug + Send + Sync + 'static {
    async fn send(&mut self, message: Message) -> Result<()>;
}

/// `LocalOutput` sends data to a local `mpsc::Channel`
pub struct LocalOutput {
    ch: Sender<Message>,
}

impl Debug for LocalOutput {
    fn fmt(&self, f: &mut std::fmt::Formatter<'_>) -> std::fmt::Result {
        f.debug_struct("LocalOutput").finish()
    }
}

impl LocalOutput {
    pub fn new(ch: Sender<Message>) -> Self {
        Self { ch }
    }
}

#[async_trait]
impl Output for LocalOutput {
    async fn send(&mut self, message: Message) -> Result<()> {
        // local channel should never fail
        self.ch.send(message).await.unwrap();
        Ok(())
    }
}

/// `RemoteOutput` forwards data to`ExchangeServiceImpl`
pub struct RemoteOutput {
    ch: Sender<Message>,
}

impl Debug for RemoteOutput {
    fn fmt(&self, f: &mut std::fmt::Formatter<'_>) -> std::fmt::Result {
        f.debug_struct("RemoteOutput").finish()
    }
}

impl RemoteOutput {
    pub fn new(ch: Sender<Message>) -> Self {
        Self { ch }
    }
}

#[async_trait]
impl Output for RemoteOutput {
    async fn send(&mut self, message: Message) -> Result<()> {
        let message = match message {
            Message::Chunk(chk) => Message::Chunk(chk.compact()?),
            _ => message,
        };
        // local channel should never fail
        self.ch.send(message).await.unwrap();
        Ok(())
    }
}

/// `DispatchExecutor` consumes messages and send them into downstream actors. Usually,
/// data chunks will be dispatched with some specified policy, while control message
/// such as barriers will be distributed to all receivers.
pub struct DispatchExecutor<Inner: DataDispatcher> {
    input: Box<dyn Executor>,
    inner: Inner,
    actor_id: u32,
    context: Arc<SharedContext>,
}

impl<Inner: DataDispatcher> std::fmt::Debug for DispatchExecutor<Inner> {
    fn fmt(&self, f: &mut std::fmt::Formatter<'_>) -> std::fmt::Result {
        f.debug_struct("DispatchExecutor")
            .field("input", &self.input)
            .field("inner", &self.inner)
            .field("actor_id", &self.actor_id)
            .finish()
    }
}

impl<Inner: DataDispatcher + Send> DispatchExecutor<Inner> {
    pub fn new(
        input: Box<dyn Executor>,
        inner: Inner,
        actor_id: u32,
        context: Arc<SharedContext>,
    ) -> Self {
        Self {
            input,
            inner,
            actor_id,
            context,
        }
    }

    async fn dispatch(&mut self, msg: Message) -> Result<()> {
        match msg {
            Message::Chunk(chunk) => {
                self.inner.dispatch_data(chunk).await?;
            }
            Message::Barrier(barrier) => {
                self.mutate_outputs(&barrier).await?;
                self.inner.dispatch_barrier(barrier).await?;
            }
        };
        Ok(())
    }

    async fn mutate_outputs(&mut self, barrier: &Barrier) -> Result<()> {
        match barrier.mutation.as_deref() {
            Some(Mutation::UpdateOutputs(updates)) => {
                if let Some((_, actor_infos)) = updates.get_key_value(&self.actor_id) {
                    let mut new_outputs = vec![];

                    let actor_id = self.actor_id;
                    // delete the old local connections in both local and remote pools;
                    self.context.retain(|&(up_id, down_id)| {
                        up_id != actor_id || actor_infos.iter().any(|info| info.actor_id == down_id)
                    });

                    for actor_info in actor_infos.iter() {
                        let down_id = actor_info.get_actor_id();
                        let up_down_ids = (actor_id, down_id);
<<<<<<< HEAD
                        let tx = self.context.take_sender(&up_down_ids)?;
                        new_outputs.push(Box::new(ChannelOutput::new(tx)) as Box<dyn Output>)
=======
                        let downstream_addr = actor_info.get_host()?.to_socket_addr()?;

                        if is_local_address(&downstream_addr, &self.context.addr) {
                            let tx = self.context.take_sender(&up_down_ids)?;
                            new_outputs.push(Box::new(LocalOutput::new(tx)) as Box<dyn Output>)
                        } else {
                            let (tx, rx) = channel(LOCAL_OUTPUT_CHANNEL_SIZE);
                            self.context
                                .add_channel_pairs(up_down_ids, (Some(tx.clone()), Some(rx)));
                            new_outputs.push(Box::new(RemoteOutput::new(tx)) as Box<dyn Output>)
                        }
>>>>>>> 1a782ce8
                    }
                    self.inner.update_outputs(new_outputs)
                }
                Ok(())
            }
            Some(Mutation::AddOutput(adds)) => {
                if let Some(downstream_actor_infos) = adds.get(&self.actor_id) {
                    let mut outputs_to_add = Vec::with_capacity(downstream_actor_infos.len());
                    for downstream_actor_info in downstream_actor_infos {
                        let down_id = downstream_actor_info.get_actor_id();
                        let up_down_ids = (self.actor_id, down_id);
<<<<<<< HEAD
                        let tx = self.context.take_sender(&up_down_ids)?;
                        outputs_to_add.push(Box::new(ChannelOutput::new(tx)) as Box<dyn Output>)
=======
                        let downstream_addr = downstream_actor_info.get_host()?.to_socket_addr()?;
                        if is_local_address(&downstream_addr, &self.context.addr) {
                            let tx = self.context.take_sender(&up_down_ids)?;
                            outputs_to_add.push(Box::new(LocalOutput::new(tx)) as Box<dyn Output>)
                        } else {
                            let (tx, rx) = channel(LOCAL_OUTPUT_CHANNEL_SIZE);
                            self.context
                                .add_channel_pairs(up_down_ids, (Some(tx.clone()), Some(rx)));
                            outputs_to_add.push(Box::new(RemoteOutput::new(tx)) as Box<dyn Output>)
                        }
>>>>>>> 1a782ce8
                    }
                    self.inner.add_outputs(outputs_to_add);
                }
                Ok(())
            }
            _ => Ok(()),
        }
    }
}

#[async_trait]
impl<Inner: DataDispatcher + Send + Sync + 'static> StreamConsumer for DispatchExecutor<Inner> {
    async fn next(&mut self) -> Result<Option<Barrier>> {
        let msg = self.input.next().await?;
        let barrier = if let Message::Barrier(ref barrier) = msg {
            Some(barrier.clone())
        } else {
            None
        };
        self.dispatch(msg).await?;

        Ok(barrier)
    }
}

#[async_trait]
pub trait DataDispatcher: Debug + 'static {
    async fn dispatch_data(&mut self, chunk: StreamChunk) -> Result<()>;
    async fn dispatch_barrier(&mut self, barrier: Barrier) -> Result<()> {
        // always broadcast barrier by default
        let outputs = self.get_outputs();
        for output in outputs {
            output.send(Message::Barrier(barrier.clone())).await?;
        }
        Ok(())
    }

    fn get_outputs(&mut self) -> &mut [Box<dyn Output>];
    fn update_outputs(&mut self, outputs: Vec<Box<dyn Output>>);
    fn add_outputs(&mut self, outputs: Vec<Box<dyn Output>>);
}

pub struct RoundRobinDataDispatcher {
    outputs: Vec<Box<dyn Output>>,
    cur: usize,
}

impl Debug for RoundRobinDataDispatcher {
    fn fmt(&self, f: &mut std::fmt::Formatter<'_>) -> std::fmt::Result {
        f.debug_struct("RoundRobinDataDispatcher")
            .field("outputs", &self.outputs)
            .finish()
    }
}

impl RoundRobinDataDispatcher {
    pub fn new(outputs: Vec<Box<dyn Output>>) -> Self {
        Self { outputs, cur: 0 }
    }
}

#[async_trait]
impl DataDispatcher for RoundRobinDataDispatcher {
    fn update_outputs(&mut self, outputs: Vec<Box<dyn Output>>) {
        self.outputs = outputs
    }

    fn add_outputs(&mut self, outputs: Vec<Box<dyn Output>>) {
        self.outputs.extend(outputs.into_iter());
    }

    fn get_outputs(&mut self) -> &mut [Box<dyn Output>] {
        &mut self.outputs
    }

    async fn dispatch_data(&mut self, chunk: StreamChunk) -> Result<()> {
        self.outputs[self.cur].send(Message::Chunk(chunk)).await?;
        self.cur += 1;
        self.cur %= self.outputs.len();
        Ok(())
    }
}

pub struct HashDataDispatcher {
    fragment_ids: Vec<u32>,
    outputs: Vec<Box<dyn Output>>,
    keys: Vec<usize>,
}

impl Debug for HashDataDispatcher {
    fn fmt(&self, f: &mut std::fmt::Formatter<'_>) -> std::fmt::Result {
        f.debug_struct("HashDataDispatcher")
            .field("outputs", &self.outputs)
            .field("keys", &self.keys)
            .finish()
    }
}

impl HashDataDispatcher {
    pub fn new(fragment_ids: Vec<u32>, outputs: Vec<Box<dyn Output>>, keys: Vec<usize>) -> Self {
        Self {
            fragment_ids,
            outputs,
            keys,
        }
    }
}

#[async_trait]
impl DataDispatcher for HashDataDispatcher {
    fn update_outputs(&mut self, outputs: Vec<Box<dyn Output>>) {
        self.outputs = outputs
    }

    fn add_outputs(&mut self, outputs: Vec<Box<dyn Output>>) {
        self.outputs.extend(outputs.into_iter());
    }

    fn get_outputs(&mut self) -> &mut [Box<dyn Output>] {
        &mut self.outputs
    }

    async fn dispatch_data(&mut self, chunk: StreamChunk) -> Result<()> {
        // A chunk can be shuffled into multiple output chunks that to be sent to downstreams.
        // In these output chunks, the only difference are visibility map, which is calculated
        // by the hash value of each line in the input chunk.
        let num_outputs = self.outputs.len();

        // get hash value of every line by its key
        let hash_builder = CRC32FastBuilder {};
        let hash_values = chunk
            .get_hash_values(&self.keys, hash_builder)
            .unwrap()
            .iter()
            .map(|hash| *hash as usize % num_outputs)
            .collect::<Vec<_>>();

        let (ops, columns, visibility) = chunk.into_inner();

        let mut vis_maps = vec![vec![]; num_outputs];
        let mut last_hash_value_when_update_delete: usize = 0;
        let mut new_ops: Vec<Op> = Vec::with_capacity(ops.len());
        match visibility {
            None => {
                hash_values.iter().zip_eq(ops).for_each(|(hash, op)| {
                    // get visibility map for every output chunk
                    for (output_idx, vis_map) in vis_maps.iter_mut().enumerate() {
                        vis_map.push(*hash == output_idx);
                    }
                    // The 'update' message, noted by an UpdateDelete and a successive UpdateInsert,
                    // need to be rewritten to common Delete and Insert if they were dispatched to
                    // different actors.
                    if op == Op::UpdateDelete {
                        last_hash_value_when_update_delete = *hash;
                    } else if op == Op::UpdateInsert {
                        if *hash != last_hash_value_when_update_delete {
                            new_ops.push(Op::Delete);
                            new_ops.push(Op::Insert);
                        } else {
                            new_ops.push(Op::UpdateDelete);
                            new_ops.push(Op::UpdateInsert);
                        }
                    } else {
                        new_ops.push(op);
                    }
                });
            }
            Some(visibility) => {
                hash_values
                    .iter()
                    .zip_eq(visibility.iter())
                    .zip_eq(ops)
                    .for_each(|((hash, visible), op)| {
                        for (output_idx, vis_map) in vis_maps.iter_mut().enumerate() {
                            vis_map.push(visible && *hash == output_idx);
                        }
                        if !visible {
                            new_ops.push(op);
                            return;
                        }
                        if op == Op::UpdateDelete {
                            last_hash_value_when_update_delete = *hash;
                        } else if op == Op::UpdateInsert {
                            if *hash != last_hash_value_when_update_delete {
                                new_ops.push(Op::Delete);
                                new_ops.push(Op::Insert);
                            } else {
                                new_ops.push(Op::UpdateDelete);
                                new_ops.push(Op::UpdateInsert);
                            }
                        } else {
                            new_ops.push(op);
                        }
                    });
            }
        }

        let ops = new_ops;

        // individually output StreamChunk integrated with vis_map
        for ((vis_map, output), downstream) in vis_maps
            .into_iter()
            .zip_eq(self.outputs.iter_mut())
            .zip_eq(self.fragment_ids.iter())
        {
            let vis_map = vis_map.try_into().unwrap();
            // columns is not changed in this function
            let new_stream_chunk = StreamChunk::new(ops.clone(), columns.clone(), Some(vis_map));
            if new_stream_chunk.cardinality() > 0 {
                event!(
                    tracing::Level::TRACE,
                    msg = "chunk",
                    downstream = downstream,
                    "send = \n{:#?}",
                    new_stream_chunk
                );
                output.send(Message::Chunk(new_stream_chunk)).await?;
            }
        }
        Ok(())
    }
}

/// `BroadcastDispatcher` dispatches message to all outputs.
pub struct BroadcastDispatcher {
    outputs: Vec<Box<dyn Output>>,
}

impl Debug for BroadcastDispatcher {
    fn fmt(&self, f: &mut std::fmt::Formatter<'_>) -> std::fmt::Result {
        f.debug_struct("BroadcastDispatcher")
            .field("outputs", &self.outputs)
            .finish()
    }
}

impl BroadcastDispatcher {
    pub fn new(outputs: Vec<Box<dyn Output>>) -> Self {
        Self { outputs }
    }
}

#[async_trait]
impl DataDispatcher for BroadcastDispatcher {
    fn update_outputs(&mut self, outputs: Vec<Box<dyn Output>>) {
        self.outputs = outputs
    }

    fn add_outputs(&mut self, outputs: Vec<Box<dyn Output>>) {
        self.outputs.extend(outputs.into_iter());
    }

    fn get_outputs(&mut self) -> &mut [Box<dyn Output>] {
        &mut self.outputs
    }

    async fn dispatch_data(&mut self, chunk: StreamChunk) -> Result<()> {
        for output in &mut self.outputs {
            output.send(Message::Chunk(chunk.clone())).await?;
        }
        Ok(())
    }
}

/// `SimpleDispatcher` dispatches message to a single output.
pub struct SimpleDispatcher {
    output: Box<dyn Output>,
}

impl Debug for SimpleDispatcher {
    fn fmt(&self, f: &mut std::fmt::Formatter<'_>) -> std::fmt::Result {
        f.debug_struct("SimpleDispatcher")
            .field("output", &self.output)
            .finish()
    }
}

impl SimpleDispatcher {
    pub fn new(output: Box<dyn Output>) -> Self {
        Self { output }
    }
}

#[async_trait]
impl DataDispatcher for SimpleDispatcher {
    fn update_outputs(&mut self, outputs: Vec<Box<dyn Output>>) {
        self.output = outputs.into_iter().next().unwrap();
    }

    fn add_outputs(&mut self, outputs: Vec<Box<dyn Output>>) {
        self.output = outputs.into_iter().next().unwrap();
    }

    fn get_outputs(&mut self) -> &mut [Box<dyn Output>] {
        std::slice::from_mut(&mut self.output)
    }

    async fn dispatch_data(&mut self, chunk: StreamChunk) -> Result<()> {
        self.output.send(Message::Chunk(chunk)).await?;
        Ok(())
    }
}

#[cfg(test)]
mod sender_consumer {
    use super::*;
    /// `SenderConsumer` consumes data from input executor and send it into a channel.
    #[derive(Debug)]
    pub struct SenderConsumer {
        input: Box<dyn Executor>,
        channel: Box<dyn Output>,
    }

    impl SenderConsumer {
        pub fn new(input: Box<dyn Executor>, channel: Box<dyn Output>) -> Self {
            Self { input, channel }
        }
    }

    #[async_trait]
    impl StreamConsumer for SenderConsumer {
        async fn next(&mut self) -> Result<Option<Barrier>> {
            let message = self.input.next().await?;
            let barrier = if let Message::Barrier(ref barrier) = message {
                Some(barrier.clone())
            } else {
                None
            };
            self.channel.send(message).await?;
            Ok(barrier)
        }
    }
}

#[cfg(test)]
pub use sender_consumer::SenderConsumer;

#[cfg(test)]
mod tests {
    use std::collections::HashMap;
    use std::hash::{BuildHasher, Hasher};
    use std::sync::{Arc, Mutex};

    use futures::channel::mpsc::channel;
    use itertools::Itertools;
    use risingwave_common::array::column::Column;
    use risingwave_common::array::{Array, ArrayBuilder, I32ArrayBuilder, I64Array, Op};
    use risingwave_common::buffer::Bitmap;
    use risingwave_common::catalog::Schema;
    use risingwave_common::column_nonnull;
    use risingwave_pb::common::{ActorInfo, HostAddress};

    use super::*;
    use crate::executor::ReceiverExecutor;
    use crate::task::{LOCAL_OUTPUT_CHANNEL_SIZE, LOCAL_TEST_ADDR};

    #[derive(Debug)]
    pub struct MockOutput {
        data: Arc<Mutex<Vec<Message>>>,
    }

    impl MockOutput {
        pub fn new(data: Arc<Mutex<Vec<Message>>>) -> Self {
            Self { data }
        }
    }

    #[async_trait]
    impl Output for MockOutput {
        async fn send(&mut self, message: Message) -> Result<()> {
            self.data.lock().unwrap().push(message);
            Ok(())
        }
    }

    #[tokio::test]
    async fn test_hash_dispatcher_complex() {
        test_hash_dispatcher_complex_inner().await
    }

    async fn test_hash_dispatcher_complex_inner() {
        let num_outputs = 2;
        let key_indices = &[0, 2];
        let output_data_vecs = (0..num_outputs)
            .map(|_| Arc::new(Mutex::new(Vec::new())))
            .collect::<Vec<_>>();
        let outputs = output_data_vecs
            .iter()
            .map(|data| Box::new(MockOutput::new(data.clone())) as Box<dyn Output>)
            .collect::<Vec<_>>();
        let mut hash_dispatcher = HashDataDispatcher::new(
            (0..outputs.len() as u32).collect(),
            outputs,
            key_indices.to_vec(),
        );

        let chunk = StreamChunk::new(
            vec![
                Op::Insert,
                Op::Delete,
                Op::UpdateDelete,
                Op::UpdateInsert,
                Op::UpdateDelete,
                Op::UpdateInsert,
            ],
            vec![
                column_nonnull! { I64Array, [0, 1, 2, 2, 3, 3] },
                column_nonnull! { I64Array, [0, 1, 0, 0, 3, 3] },
                column_nonnull! { I64Array, [0, 1, 2, 2, 2, 4] },
            ],
            Some(Bitmap::try_from(vec![true, false, true, true, true, true]).unwrap()),
        );

        hash_dispatcher.dispatch_data(chunk).await.unwrap();

        {
            let guard = output_data_vecs[0].lock().unwrap();
            match guard[0] {
                Message::Chunk(ref chunk1) => {
                    assert_eq!(chunk1.capacity(), 6, "Should keep capacity");
                    assert_eq!(chunk1.cardinality(), 1);
                    assert!(chunk1.visibility().as_ref().unwrap().is_set(4).unwrap());
                    assert_eq!(
                        chunk1.ops()[4],
                        Op::Delete,
                        "Should rewrite UpdateDelete to Delete"
                    );
                }
                _ => unreachable!(),
            }
        }
        {
            let guard = output_data_vecs[1].lock().unwrap();
            match guard[0] {
                Message::Chunk(ref chunk1) => {
                    assert_eq!(chunk1.capacity(), 6, "Should keep capacity");
                    assert_eq!(chunk1.cardinality(), 4);
                    assert!(
                        !chunk1.visibility().as_ref().unwrap().is_set(1).unwrap(),
                        "Should keep original invisible mark"
                    );
                    assert!(!chunk1.visibility().as_ref().unwrap().is_set(4).unwrap());

                    assert_eq!(
                        chunk1.ops()[2],
                        Op::UpdateDelete,
                        "Should keep UpdateDelete"
                    );
                    assert_eq!(
                        chunk1.ops()[3],
                        Op::UpdateInsert,
                        "Should keep UpdateInsert"
                    );

                    assert_eq!(
                        chunk1.ops()[5],
                        Op::Insert,
                        "Should rewrite UpdateInsert to Insert"
                    );
                }
                _ => unreachable!(),
            }
        }
    }

    fn add_local_channels(ctx: Arc<SharedContext>, up_down_ids: Vec<(u32, u32)>) {
        for up_down_id in up_down_ids {
            let (tx, rx) = channel(LOCAL_OUTPUT_CHANNEL_SIZE);
            ctx.add_channel_pairs(up_down_id, (Some(tx), Some(rx)));
        }
    }

    fn add_remote_channels(ctx: Arc<SharedContext>, up_id: u32, down_ids: Vec<u32>) {
        for down_id in down_ids {
            let (tx, rx) = channel(LOCAL_OUTPUT_CHANNEL_SIZE);
            ctx.add_channel_pairs((up_id, down_id), (Some(tx), Some(rx)));
        }
    }

    fn helper_make_local_actor(actor_id: u32) -> ActorInfo {
        ActorInfo {
            actor_id,
            host: Some(HostAddress {
                host: LOCAL_TEST_ADDR.ip().to_string(),
                port: LOCAL_TEST_ADDR.port() as i32,
            }),
        }
    }

    fn helper_make_remote_actor(actor_id: u32) -> ActorInfo {
        ActorInfo {
            actor_id,
            host: Some(HostAddress {
                host: "172.1.1.2".to_string(),
                port: 2334,
            }),
        }
    }

    #[tokio::test]
    async fn test_configuration_change() {
        let schema = Schema { fields: vec![] };
        let (mut tx, rx) = channel(16);
        let input = Box::new(ReceiverExecutor::new(schema.clone(), vec![], rx));
        let data_sink = Arc::new(Mutex::new(vec![]));
        let output = Box::new(MockOutput::new(data_sink));
        let actor_id = 233;
        let ctx = Arc::new(SharedContext::for_test());

        let mut executor = Box::new(DispatchExecutor::new(
            input,
            SimpleDispatcher::new(output),
            actor_id,
            ctx.clone(),
        ));
        let mut updates1: HashMap<u32, Vec<ActorInfo>> = HashMap::new();

        updates1.insert(
            actor_id,
            vec![
                helper_make_local_actor(234),
                helper_make_local_actor(235),
                helper_make_remote_actor(238),
            ],
        );
        add_local_channels(ctx.clone(), vec![(233, 234), (233, 235)]);

        let b1 = Barrier::new(0).with_mutation(Mutation::UpdateOutputs(updates1));
        tx.send(Message::Barrier(b1)).await.unwrap();
        executor.next().await.unwrap();
        let tctx = ctx.clone();
        {
            assert_eq!(tctx.get_channel_pair_number(), 3);
        }

        let mut updates2: HashMap<u32, Vec<ActorInfo>> = HashMap::new();
        updates2.insert(actor_id, vec![helper_make_local_actor(235)]);
        add_local_channels(ctx.clone(), vec![(233, 235)]);
        let b2 = Barrier::new(0).with_mutation(Mutation::UpdateOutputs(updates2));

        tx.send(Message::Barrier(b2)).await.unwrap();
        executor.next().await.unwrap();
        let tctx = ctx.clone();
        {
            assert_eq!(tctx.get_channel_pair_number(), 1);
        }

        add_local_channels(ctx.clone(), vec![(233, 245)]);
        add_remote_channels(ctx.clone(), 233, vec![246]);
        tx.send(Message::Barrier(Barrier::new(0).with_mutation(
            Mutation::AddOutput({
                let mut actors = HashMap::default();
                actors.insert(
                    233,
                    vec![helper_make_local_actor(245), helper_make_remote_actor(246)],
                );
                actors
            }),
        )))
        .await
        .unwrap();
        executor.next().await.unwrap();
        let tctx = ctx.clone();
        {
            assert_eq!(tctx.get_channel_pair_number(), 3);
        }
    }

    #[tokio::test]
    async fn test_hash_dispatcher() {
        let num_outputs = 5;
        let cardinality = 10;
        let dimension = 4;
        let key_indices = &[0, 2];
        let output_data_vecs = (0..num_outputs)
            .map(|_| Arc::new(Mutex::new(Vec::new())))
            .collect::<Vec<_>>();
        let outputs = output_data_vecs
            .iter()
            .map(|data| Box::new(MockOutput::new(data.clone())) as Box<dyn Output>)
            .collect::<Vec<_>>();
        let mut hash_dispatcher = HashDataDispatcher::new(
            (0..outputs.len() as u32).collect(),
            outputs,
            key_indices.to_vec(),
        );

        let mut ops = Vec::new();
        for idx in 0..cardinality {
            if idx % 2 == 0 {
                ops.push(Op::Insert);
            } else {
                ops.push(Op::Delete);
            }
        }

        let mut start = 19260817i32..;
        let mut builders = (0..dimension)
            .map(|_| I32ArrayBuilder::new(cardinality).unwrap())
            .collect_vec();
        let mut output_cols = vec![vec![vec![]; dimension]; num_outputs];
        let mut output_ops = vec![vec![]; num_outputs];
        for op in &ops {
            let hash_builder = CRC32FastBuilder {};
            let mut hasher = hash_builder.build_hasher();
            let one_row = (0..dimension).map(|_| start.next().unwrap()).collect_vec();
            for key_idx in key_indices.iter() {
                let val = one_row[*key_idx];
                let bytes = val.to_le_bytes();
                hasher.update(&bytes);
            }
            let output_idx = hasher.finish() as usize % num_outputs;
            for (builder, val) in builders.iter_mut().zip_eq(one_row.iter()) {
                builder.append(Some(*val)).unwrap();
            }
            output_cols[output_idx]
                .iter_mut()
                .zip_eq(one_row.iter())
                .for_each(|(each_column, val)| each_column.push(*val));
            output_ops[output_idx].push(op);
        }

        let columns = builders
            .into_iter()
            .map(|builder| {
                let array = builder.finish().unwrap();
                Column::new(Arc::new(array.into()))
            })
            .collect::<Vec<_>>();

        let chunk = StreamChunk::new(ops, columns, None);
        hash_dispatcher.dispatch_data(chunk).await.unwrap();

        for (output_idx, output) in output_data_vecs.into_iter().enumerate() {
            let guard = output.lock().unwrap();
            // It is possible that there is no chunks, as a key doesn't belong to any hash bucket.
            assert!(guard.len() <= 1);
            if guard.is_empty() {
                assert!(output_cols[output_idx].iter().all(|x| x.is_empty()));
            } else {
                let message = guard.get(0).unwrap();
                let real_chunk = match message {
                    Message::Chunk(chunk) => chunk,
                    _ => panic!(),
                };
                real_chunk
                    .columns()
                    .iter()
                    .zip_eq(output_cols[output_idx].iter())
                    .for_each(|(real_col, expect_col)| {
                        let real_vals = real_chunk
                            .visibility()
                            .as_ref()
                            .unwrap()
                            .iter()
                            .enumerate()
                            .filter(|(_, vis)| *vis)
                            .map(|(row_idx, _)| {
                                real_col.array_ref().as_int32().value_at(row_idx).unwrap()
                            })
                            .collect::<Vec<_>>();
                        assert_eq!(real_vals.len(), expect_col.len());
                        assert_eq!(real_vals, *expect_col);
                    });
            }
        }
    }
}<|MERGE_RESOLUTION|>--- conflicted
+++ resolved
@@ -6,6 +6,7 @@
 use futures::SinkExt;
 use itertools::Itertools;
 use risingwave_common::array::Op;
+use risingwave_common::util::addr::is_local_address;
 use risingwave_common::util::hash_util::CRC32FastBuilder;
 use tracing::event;
 
@@ -137,22 +138,14 @@
                     for actor_info in actor_infos.iter() {
                         let down_id = actor_info.get_actor_id();
                         let up_down_ids = (actor_id, down_id);
-<<<<<<< HEAD
-                        let tx = self.context.take_sender(&up_down_ids)?;
-                        new_outputs.push(Box::new(ChannelOutput::new(tx)) as Box<dyn Output>)
-=======
                         let downstream_addr = actor_info.get_host()?.to_socket_addr()?;
-
                         if is_local_address(&downstream_addr, &self.context.addr) {
                             let tx = self.context.take_sender(&up_down_ids)?;
                             new_outputs.push(Box::new(LocalOutput::new(tx)) as Box<dyn Output>)
                         } else {
-                            let (tx, rx) = channel(LOCAL_OUTPUT_CHANNEL_SIZE);
-                            self.context
-                                .add_channel_pairs(up_down_ids, (Some(tx.clone()), Some(rx)));
+                            let tx = self.context.take_sender(&up_down_ids)?;
                             new_outputs.push(Box::new(RemoteOutput::new(tx)) as Box<dyn Output>)
                         }
->>>>>>> 1a782ce8
                     }
                     self.inner.update_outputs(new_outputs)
                 }
@@ -164,21 +157,14 @@
                     for downstream_actor_info in downstream_actor_infos {
                         let down_id = downstream_actor_info.get_actor_id();
                         let up_down_ids = (self.actor_id, down_id);
-<<<<<<< HEAD
-                        let tx = self.context.take_sender(&up_down_ids)?;
-                        outputs_to_add.push(Box::new(ChannelOutput::new(tx)) as Box<dyn Output>)
-=======
                         let downstream_addr = downstream_actor_info.get_host()?.to_socket_addr()?;
                         if is_local_address(&downstream_addr, &self.context.addr) {
                             let tx = self.context.take_sender(&up_down_ids)?;
                             outputs_to_add.push(Box::new(LocalOutput::new(tx)) as Box<dyn Output>)
                         } else {
-                            let (tx, rx) = channel(LOCAL_OUTPUT_CHANNEL_SIZE);
-                            self.context
-                                .add_channel_pairs(up_down_ids, (Some(tx.clone()), Some(rx)));
+                            let tx = self.context.take_sender(&up_down_ids)?;
                             outputs_to_add.push(Box::new(RemoteOutput::new(tx)) as Box<dyn Output>)
                         }
->>>>>>> 1a782ce8
                     }
                     self.inner.add_outputs(outputs_to_add);
                 }
