use async_trait::async_trait;
use itertools::Itertools;
use risingwave_common::array::Op::*;
use risingwave_common::array::Row;
use risingwave_common::catalog::{ColumnId, Schema, TableId};
use risingwave_common::try_match_expand;
use risingwave_common::util::sort_util::OrderPair;
use risingwave_pb::stream_plan;
use risingwave_pb::stream_plan::stream_node::Node;
use risingwave_storage::{Keyspace, StateStore};

use super::state::ManagedMViewState;
use crate::executor::{
    Barrier, Executor, ExecutorBuilder, Message, PkIndicesRef, Result, SimpleExecutor, StreamChunk,
};
use crate::task::{ExecutorParams, StreamManagerCore};

/// `MaterializeExecutor` materializes changes in stream into a materialized view on storage.
pub struct MaterializeExecutor<S: StateStore> {
    input: Box<dyn Executor>,

    local_state: ManagedMViewState<S>,

    /// Columns of arrange keys (including pk, group keys, join keys, etc.)
    arrange_columns: Vec<usize>,

    /// Identity string
    identity: String,

    /// Logical Operator Info
    op_info: String,
}

pub struct MaterializeExecutorBuilder {}

impl ExecutorBuilder for MaterializeExecutorBuilder {
    fn new_boxed_executor(
        mut params: ExecutorParams,
        node: &stream_plan::StreamNode,
        store: impl StateStore,
        _stream: &mut StreamManagerCore,
    ) -> Result<Box<dyn Executor>> {
        let node = try_match_expand!(node.get_node().unwrap(), Node::MaterializeNode)?;

        let table_id = TableId::from(&node.table_ref_id);
        let keys = node
            .column_orders
            .iter()
            .map(OrderPair::from_prost)
            .collect();
        let column_ids = node
            .column_ids
            .iter()
            .map(|id| ColumnId::from(*id))
            .collect();

        let keyspace = Keyspace::table_root(store, &table_id);

        Ok(Box::new(MaterializeExecutor::new(
            params.input.remove(0),
            keyspace,
            keys,
            column_ids,
            params.executor_id,
            params.op_info,
        )))
    }
}

impl<S: StateStore> MaterializeExecutor<S> {
    pub fn new(
        input: Box<dyn Executor>,
        keyspace: Keyspace<S>,
        keys: Vec<OrderPair>,
        column_ids: Vec<ColumnId>,
        executor_id: u64,
        op_info: String,
    ) -> Self {
        let arrange_columns = keys.iter().map(|k| k.column_idx).collect();
        let arrange_order_types = keys.iter().map(|k| k.order_type).collect();
        Self {
            input,
            local_state: ManagedMViewState::new(keyspace, column_ids, arrange_order_types),
            arrange_columns,
            identity: format!("MaterializeExecutor {:X}", executor_id),
            op_info,
        }
    }

    async fn flush(&mut self, barrier: Barrier) -> Result<Message> {
        self.local_state.flush(barrier.epoch.prev).await?;
        Ok(Message::Barrier(barrier))
    }
}

#[async_trait]
impl<S: StateStore> Executor for MaterializeExecutor<S> {
    async fn next(&mut self) -> Result<Message> {
        match self.input().next().await {
            Ok(message) => match message {
                Message::Chunk(chunk) => self.consume_chunk(chunk),
                Message::Barrier(b) => self.flush(b).await,
            },
            Err(e) => Err(e),
        }
    }

    fn schema(&self) -> &Schema {
        self.input.schema()
    }

    fn pk_indices(&self) -> PkIndicesRef {
        &self.arrange_columns
    }

    fn identity(&self) -> &str {
        self.identity.as_str()
    }

    fn logical_operator_info(&self) -> &str {
        &self.op_info
    }

    fn reset(&mut self, _epoch: u64) {
        self.local_state.clear_cache();
    }
}

impl<S: StateStore> std::fmt::Debug for MaterializeExecutor<S> {
    fn fmt(&self, f: &mut std::fmt::Formatter<'_>) -> std::fmt::Result {
        f.debug_struct("MaterializeExecutor")
            .field("input", &self.input)
            .field("arrange_columns", &self.arrange_columns)
            .finish()
    }
}

impl<S: StateStore> SimpleExecutor for MaterializeExecutor<S> {
    fn input(&mut self) -> &mut dyn Executor {
        &mut *self.input
    }

    fn consume_chunk(&mut self, chunk: StreamChunk) -> Result<Message> {
        for (idx, op) in chunk.ops().iter().enumerate() {
            // check visibility
            let visible = chunk
                .visibility()
                .as_ref()
                .map(|x| x.is_set(idx).unwrap())
                .unwrap_or(true);
            if !visible {
                continue;
            }

            // assemble pk row
            let arrange_row = Row(self
                .arrange_columns
                .iter()
                .map(|col_idx| chunk.column_at(*col_idx).array_ref().datum_at(idx))
                .collect_vec());

            // assemble row
            let row = Row(chunk
                .columns()
                .iter()
                .map(|x| x.array_ref().datum_at(idx))
                .collect_vec());

            match op {
                Insert | UpdateInsert => {
                    self.local_state.put(arrange_row, row);
                }
                Delete | UpdateDelete => {
                    self.local_state.delete(arrange_row);
                }
            }
        }

        Ok(Message::Chunk(chunk))
    }
}

#[cfg(test)]
mod tests {

    use risingwave_common::array::{I32Array, Op};
    use risingwave_common::catalog::{Field, Schema, TableId};
    use risingwave_common::column_nonnull;
    use risingwave_common::util::sort_util::{OrderPair, OrderType};
    use risingwave_storage::memory::MemoryStateStore;
    use risingwave_storage::Keyspace;

    use crate::executor::test_utils::*;
    use crate::executor::*;

    #[tokio::test]
    async fn test_materialize_executor() {
        // Prepare storage and memtable.
        let memory_state_store = MemoryStateStore::new();
        let table_id = TableId::new(1);
        // Two columns of int32 type, the first column is PK.
<<<<<<< HEAD
        let columns = vec![
            ColumnDesc {
                column_type: Some(DataType {
                    type_name: TypeName::Int32 as i32,
                    ..Default::default()
                }),
                name: "v1".to_string(),
                column_id: 0,
                ..Default::default()
            },
            ColumnDesc {
                column_type: Some(DataType {
                    type_name: TypeName::Int32 as i32,
                    ..Default::default()
                }),
                name: "v2".to_string(),
                column_id: 1,
                ..Default::default()
            },
        ];
        let column_ids = columns
            .iter()
            .map(|c| ColumnId::from(c.column_id))
            .collect_vec();
=======
        let schema = Schema::new(vec![
            Field::unnamed(DataType::Int32),
            Field::unnamed(DataType::Int32),
        ]);
        let column_ids = vec![0.into(), 1.into()];
>>>>>>> 62be8404

        // Prepare source chunks.
        let chunk1 = StreamChunk::new(
            vec![Op::Insert, Op::Insert, Op::Insert],
            vec![
                column_nonnull! { I32Array, [1, 2, 3] },
                column_nonnull! { I32Array, [4, 5, 6] },
            ],
            None,
        );
        let chunk2 = StreamChunk::new(
            vec![Op::Insert, Op::Delete],
            vec![
                column_nonnull! { I32Array, [7, 3] },
                column_nonnull! { I32Array, [8, 6] },
            ],
            None,
        );

        // Prepare stream executors.
        let source = MockSource::with_messages(
            schema.clone(),
            PkIndices::new(),
            vec![
                Message::Chunk(chunk1),
                Message::Barrier(Barrier::default()),
                Message::Chunk(chunk2),
                Message::Barrier(Barrier::default()),
            ],
        );

        let keyspace = Keyspace::table_root(memory_state_store.clone(), &table_id);

        let mut materialize_executor = Box::new(MaterializeExecutor::new(
            Box::new(source),
            keyspace,
            vec![OrderPair::new(0, OrderType::Ascending)],
            column_ids,
            1,
            "MaterializeExecutor".to_string(),
        ));

        materialize_executor.next().await.unwrap();

        // First stream chunk. We check the existence of (3) -> (3,6)
        match materialize_executor.next().await.unwrap() {
            Message::Barrier(_) => {
                // Simply assert there is 3 rows (6 elements) in state store instead of doing full
                // comparison
                assert_eq!(
                    memory_state_store
                        .scan::<_, Vec<u8>>(.., None, u64::MAX)
                        .await
                        .unwrap()
                        .len(),
                    6
                );

                // FIXME: restore this test by using new `RowTable` interface
                // let datum = table
                //     .get(Row(vec![Some(3_i32.into())]), 1, u64::MAX)
                //     .await
                //     .unwrap()
                //     .unwrap();
                // assert_eq!(*datum.unwrap().as_int32(), 6_i32);
            }
            _ => unreachable!(),
        }

        materialize_executor.next().await.unwrap();
        // Second stream chunk. We check the existence of (7) -> (7,8)
        match materialize_executor.next().await.unwrap() {
            Message::Barrier(_) => {
                // Simply assert there is  3 +1 -1 = 3 rows (6 element) in state store instead of
                // doing full comparison
                assert_eq!(
                    memory_state_store
                        .scan::<_, Vec<u8>>(.., None, u64::MAX)
                        .await
                        .unwrap()
                        .len(),
                    6
                );

                // FIXME: restore this test by using new `RowTable` interface
                // let datum = table
                //     .get(Row(vec![Some(7_i32.into())]), 1, u64::MAX)
                //     .await
                //     .unwrap()
                //     .unwrap();
                // assert_eq!(*datum.unwrap().as_int32(), 8);
            }
            _ => unreachable!(),
        }
    }
}<|MERGE_RESOLUTION|>--- conflicted
+++ resolved
@@ -199,38 +199,11 @@
         let memory_state_store = MemoryStateStore::new();
         let table_id = TableId::new(1);
         // Two columns of int32 type, the first column is PK.
-<<<<<<< HEAD
-        let columns = vec![
-            ColumnDesc {
-                column_type: Some(DataType {
-                    type_name: TypeName::Int32 as i32,
-                    ..Default::default()
-                }),
-                name: "v1".to_string(),
-                column_id: 0,
-                ..Default::default()
-            },
-            ColumnDesc {
-                column_type: Some(DataType {
-                    type_name: TypeName::Int32 as i32,
-                    ..Default::default()
-                }),
-                name: "v2".to_string(),
-                column_id: 1,
-                ..Default::default()
-            },
-        ];
-        let column_ids = columns
-            .iter()
-            .map(|c| ColumnId::from(c.column_id))
-            .collect_vec();
-=======
         let schema = Schema::new(vec![
             Field::unnamed(DataType::Int32),
             Field::unnamed(DataType::Int32),
         ]);
         let column_ids = vec![0.into(), 1.into()];
->>>>>>> 62be8404
 
         // Prepare source chunks.
         let chunk1 = StreamChunk::new(
