// Copyright 2022 Singularity Data
//
// Licensed under the Apache License, Version 2.0 (the "License");
// you may not use this file except in compliance with the License.
// You may obtain a copy of the License at
//
// http://www.apache.org/licenses/LICENSE-2.0
//
// Unless required by applicable law or agreed to in writing, software
// distributed under the License is distributed on an "AS IS" BASIS,
// WITHOUT WARRANTIES OR CONDITIONS OF ANY KIND, either express or implied.
// See the License for the specific language governing permissions and
// limitations under the License.

use std::fmt;

use fixedbitset::FixedBitSet;
use risingwave_common::catalog::Schema;
use risingwave_common::error::Result;

use super::{ColPrunable, PlanBase, PlanRef, StreamTableScan, ToBatch, ToStream};
use crate::catalog::{ColumnId, TableId};
use crate::optimizer::plan_node::BatchSeqScan;
use crate::optimizer::property::WithSchema;
use crate::session::QueryContextRef;
use crate::utils::ColIndexMapping;

/// `LogicalScan` returns contents of a table or other equivalent object
#[derive(Debug, Clone)]
pub struct LogicalScan {
    pub base: PlanBase,
    table_name: String, // explain-only
    table_id: TableId,
    columns: Vec<ColumnId>,
}

impl LogicalScan {
    /// Create a LogicalScan node. Used internally by optimizer.
    pub fn new(
        table_name: String,
        table_id: TableId,
        columns: Vec<ColumnId>,
        schema: Schema,
        ctx: QueryContextRef,
    ) -> Self {
        // TODO: get pk
<<<<<<< HEAD
        let base = PlanBase::new_logical(ctx, schema, vec![]);
=======
        let base = PlanBase::new_logical(ctx, schema, vec![0] /* TODO get the pk */);
>>>>>>> 73559dea
        Self {
            table_name,
            table_id,
            columns,
            base,
        }
    }

    /// Create a LogicalScan node. Used by planner.
    pub fn create(
        table_name: String,
        table_id: TableId,
        columns: Vec<ColumnId>,
        schema: Schema,
        ctx: QueryContextRef,
    ) -> Result<PlanRef> {
        Ok(Self::new(table_name, table_id, columns, schema, ctx).into())
    }

    pub(super) fn column_names(&self) -> Vec<String> {
        self.schema()
            .fields()
            .iter()
            .map(|f| f.name.clone())
            .collect()
    }

    pub fn table_id(&self) -> u32 {
        self.table_id.table_id
    }

    pub fn table_name(&self) -> &str {
        &self.table_name
    }

    pub fn columns(&self) -> &[ColumnId] {
        &self.columns
    }
}

impl_plan_tree_node_for_leaf! {LogicalScan}

impl fmt::Display for LogicalScan {
    fn fmt(&self, f: &mut fmt::Formatter) -> fmt::Result {
        write!(
            f,
            "LogicalScan {{ table: {}, columns: [{}] }}",
            self.table_name,
            self.column_names().join(", ")
        )
    }
}

impl ColPrunable for LogicalScan {
    fn prune_col(&self, required_cols: &FixedBitSet) -> PlanRef {
        self.must_contain_columns(required_cols);

        let (columns, fields) = required_cols
            .ones()
            .map(|id| (self.columns[id], self.schema().fields[id].clone()))
            .unzip();

        Self::new(
            self.table_name.clone(),
            self.table_id,
            columns,
            Schema { fields },
            self.base.ctx.clone(),
        )
        .into()
    }
}

impl ToBatch for LogicalScan {
    fn to_batch(&self) -> PlanRef {
        BatchSeqScan::new(self.clone()).into()
    }
}

impl ToStream for LogicalScan {
    fn to_stream(&self) -> PlanRef {
        StreamTableScan::new(self.clone()).into()
    }

    fn logical_rewrite_for_stream(&self) -> (PlanRef, ColIndexMapping) {
        // TODO: add pk here
        (
            self.clone().into(),
            ColIndexMapping::identical_map(self.schema().len()),
        )
    }
}<|MERGE_RESOLUTION|>--- conflicted
+++ resolved
@@ -44,11 +44,7 @@
         ctx: QueryContextRef,
     ) -> Self {
         // TODO: get pk
-<<<<<<< HEAD
-        let base = PlanBase::new_logical(ctx, schema, vec![]);
-=======
         let base = PlanBase::new_logical(ctx, schema, vec![0] /* TODO get the pk */);
->>>>>>> 73559dea
         Self {
             table_name,
             table_id,
