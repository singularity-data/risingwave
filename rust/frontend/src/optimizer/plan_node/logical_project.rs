// Copyright 2022 Singularity Data
//
// Licensed under the Apache License, Version 2.0 (the "License");
// you may not use this file except in compliance with the License.
// You may obtain a copy of the License at
//
// http://www.apache.org/licenses/LICENSE-2.0
//
// Unless required by applicable law or agreed to in writing, software
// distributed under the License is distributed on an "AS IS" BASIS,
// WITHOUT WARRANTIES OR CONDITIONS OF ANY KIND, either express or implied.
// See the License for the specific language governing permissions and
// limitations under the License.

use std::fmt;

use fixedbitset::FixedBitSet;
use itertools::Itertools;
use risingwave_common::catalog::{Field, Schema};

use super::{
    BatchProject, ColPrunable, PlanBase, PlanRef, PlanTreeNodeUnary, StreamProject, ToBatch,
    ToStream,
};
use crate::expr::{
    as_alias_display, assert_input_ref, Expr, ExprImpl, ExprRewriter, ExprVisitor, InputRef,
};
use crate::optimizer::plan_node::CollectInputRef;
use crate::optimizer::property::{Distribution, WithSchema};
use crate::utils::{ColIndexMapping, Substitute};

/// `LogicalProject` computes a set of expressions from its input relation.
#[derive(Debug, Clone)]
pub struct LogicalProject {
    pub base: PlanBase,
    exprs: Vec<ExprImpl>,
    expr_alias: Vec<Option<String>>,
    input: PlanRef,
}

impl LogicalProject {
    fn new(input: PlanRef, exprs: Vec<ExprImpl>, expr_alias: Vec<Option<String>>) -> Self {
        let ctx = input.ctx();
        // Merge contiguous Project nodes.
        if let Some(input) = input.as_logical_project() {
            let mut subst = Substitute {
                mapping: input.exprs.clone(),
            };
            let exprs = exprs
                .iter()
                .cloned()
                .map(|expr| subst.rewrite_expr(expr))
                .collect();
            return LogicalProject::new(input.input(), exprs, expr_alias);
        }

        let schema = Self::derive_schema(&exprs, &expr_alias);
        let pk_indices = Self::derive_pk(input.schema(), input.pk_indices(), &exprs);
        for expr in &exprs {
            assert_input_ref(expr, input.schema().fields().len());
        }
        let base = PlanBase::new_logical(ctx, schema, pk_indices);
        LogicalProject {
            input,
            base,
            exprs,
            expr_alias,
        }
    }

    /// get the Mapping of columnIndex from input column index to out column index
    pub fn o2i_col_mapping(input_len: usize, exprs: &[ExprImpl]) -> ColIndexMapping {
        let mut map = vec![None; exprs.len()];
        for (i, expr) in exprs.iter().enumerate() {
            map[i] = match expr {
                ExprImpl::InputRef(input) => Some(input.index()),
                _ => None,
            }
        }
<<<<<<< HEAD
        ColIndexMapping::with_target_upper(map, ColIndexMapping::range_size_to_upper(input_len))
=======
        ColIndexMapping::with_target_size(map, input_len)
>>>>>>> 73559dea
    }

    /// get the Mapping of columnIndex from input column index to output column index,if a input
    /// column corresponds more than one out columns, mapping to any one
    pub fn i2o_col_mapping(input_len: usize, exprs: &[ExprImpl]) -> ColIndexMapping {
        Self::o2i_col_mapping(input_len, exprs).inverse()
    }

    pub fn create(
        input: PlanRef,
        exprs: Vec<ExprImpl>,
        expr_alias: Vec<Option<String>>,
    ) -> PlanRef {
        Self::new(input, exprs, expr_alias).into()
    }

    /// Creates a `LogicalProject` which select some columns from the input.
    ///
    /// `mapping` should maps from `(0..input_fields.len())` to a consecutive range starting from 0.
    ///
    /// This is useful in column pruning when we want to add a project to ensure the output schema
    /// is correct.
    pub fn with_mapping(input: PlanRef, mapping: ColIndexMapping) -> PlanRef {
        assert_eq!(
            input.schema().fields().len(),
<<<<<<< HEAD
            ColIndexMapping::upper_to_range_size(mapping.source_upper()),
=======
            mapping.source_size(),
>>>>>>> 73559dea
            "invalid mapping given:\n----input: {:?}\n----mapping: {:?}",
            input,
            mapping
        );
        if mapping.target_size() == 0 {
            // The mapping is empty, so the parent actually doesn't need the output of the input.
            // This can happen when the parent node only selects constant expressions.
            return input;
        };
        let mut input_refs = vec![None; mapping.target_size()];
        for (src, tar) in mapping.mapping_pairs() {
            assert_eq!(input_refs[tar], None);
            input_refs[tar] = Some(src);
        }
        let input_schema = input.schema();
        let exprs: Vec<ExprImpl> = input_refs
            .into_iter()
            .map(|i| i.unwrap())
            .map(|i| InputRef::new(i, input_schema.fields()[i].data_type()).into())
            .collect();

        let alias = vec![None; exprs.len()];
        LogicalProject::new(input, exprs, alias).into()
    }

    fn derive_schema(exprs: &[ExprImpl], expr_alias: &[Option<String>]) -> Schema {
        let fields = exprs
            .iter()
            .zip_eq(expr_alias.iter())
            .enumerate()
            .map(|(id, (expr, alias))| {
                let name = alias.clone().unwrap_or(format!("expr#{}", id));
                Field {
                    name,
                    data_type: expr.return_type(),
                }
            })
            .collect();
        Schema { fields }
    }

    fn derive_pk(input_schema: &Schema, input_pk: &[usize], exprs: &[ExprImpl]) -> Vec<usize> {
        let i2o = Self::i2o_col_mapping(input_schema.len(), exprs);
        input_pk
            .iter()
            .map(|pk_col| i2o.try_map(*pk_col))
            .collect::<Option<Vec<_>>>()
            .unwrap_or_default()
    }
    pub fn exprs(&self) -> &Vec<ExprImpl> {
        &self.exprs
    }

    /// Get a reference to the logical project's expr alias.
    pub fn expr_alias(&self) -> &[Option<String>] {
        self.expr_alias.as_ref()
    }

    pub(super) fn fmt_with_name(&self, f: &mut fmt::Formatter, name: &str) -> fmt::Result {
        f.debug_struct(name)
            .field("exprs", self.exprs())
            .field(
                "expr_alias",
                &self
                    .expr_alias()
                    .iter()
                    .map(as_alias_display)
                    .collect::<Vec<_>>(),
            )
            .finish()
    }
}

impl PlanTreeNodeUnary for LogicalProject {
    fn input(&self) -> PlanRef {
        self.input.clone()
    }
    fn clone_with_input(&self, input: PlanRef) -> Self {
        Self::new(input, self.exprs.clone(), self.expr_alias().to_vec())
    }
    fn rewrite_with_input(
        &self,
        input: PlanRef,
        mut input_col_change: ColIndexMapping,
    ) -> (Self, ColIndexMapping) {
        let exprs = self
            .exprs
            .clone()
            .into_iter()
            .map(|expr| input_col_change.rewrite_expr(expr))
            .collect();
        let proj = Self::new(input, exprs, self.expr_alias().to_vec());
        // change the input columns index will not change the output column index
        let out_col_change = ColIndexMapping::identical_map(proj.schema().len());
        (proj, out_col_change)
    }
}

impl_plan_tree_node_for_unary! {LogicalProject}

impl fmt::Display for LogicalProject {
    fn fmt(&self, f: &mut fmt::Formatter) -> fmt::Result {
        self.fmt_with_name(f, "LogicalProject")
    }
}

impl ColPrunable for LogicalProject {
    fn prune_col(&self, required_cols: &FixedBitSet) -> PlanRef {
        self.must_contain_columns(required_cols);

        let mut visitor = CollectInputRef {
            input_bits: FixedBitSet::with_capacity(self.input.schema().fields().len()),
        };
        required_cols.ones().for_each(|id| {
            visitor.visit_expr(&self.exprs[id]);
        });

        let child_required_cols = visitor.input_bits;
        let mut mapping = ColIndexMapping::with_remaining_columns(&child_required_cols);

        let (exprs, expr_alias) = required_cols
            .ones()
            .map(|id| {
                (
                    mapping.rewrite_expr(self.exprs[id].clone()),
                    self.expr_alias[id].clone(),
                )
            })
            .unzip();
        LogicalProject::new(
            self.input.prune_col(&child_required_cols),
            exprs,
            expr_alias,
        )
        .into()
    }
}

impl ToBatch for LogicalProject {
    fn to_batch(&self) -> PlanRef {
        let new_input = self.input().to_batch();
        let new_logical = self.clone_with_input(new_input);
        BatchProject::new(new_logical).into()
    }
}

impl ToStream for LogicalProject {
    fn to_stream_with_dist_required(&self, required_dist: &Distribution) -> PlanRef {
        let new_input = self.input().to_stream_with_dist_required(required_dist);
        let new_logical = self.clone_with_input(new_input);
        StreamProject::new(new_logical).into()
    }
    fn to_stream(&self) -> PlanRef {
        self.to_stream_with_dist_required(Distribution::any())
    }

    fn logical_rewrite_for_stream(&self) -> (PlanRef, ColIndexMapping) {
        // TODO: add row_count() aggCall for StreamAgg here
        let (input, input_col_change) = self.input.logical_rewrite_for_stream();
        let (proj, out_col_change) = self.rewrite_with_input(input.clone(), input_col_change);
        let input_pk = input.pk_indices();
        assert!(!input_pk.is_empty());
        let i2o = Self::i2o_col_mapping(input.schema().len(), proj.exprs());
        let col_need_to_add = input_pk.iter().cloned().filter(|i| i2o.try_map(*i) == None);
        let input_schema = input.schema();
        let (exprs, expr_alias) = proj
            .exprs()
            .iter()
            .cloned()
            .zip_eq(self.expr_alias().iter().cloned())
            .map(|(a, b)| (a, b))
            .chain(col_need_to_add.map(|idx| {
                (
                    InputRef::new(idx, input_schema.fields[idx].data_type.clone()).into(),
                    None,
                )
            }))
            .unzip();
        let proj = Self::new(input, exprs, expr_alias);
        // the added columns is at the end, so it will not change the exists column index
        (proj.into(), out_col_change)
    }
}
#[cfg(test)]
mod tests {
    use std::cell::RefCell;
    use std::rc::Rc;

    use risingwave_common::catalog::{Field, TableId};
    use risingwave_common::types::DataType;
    use risingwave_pb::expr::expr_node::Type;

    use super::*;
    use crate::expr::{assert_eq_input_ref, FunctionCall, InputRef, Literal};
    use crate::optimizer::plan_node::LogicalScan;
    use crate::session::QueryContext;

    #[tokio::test]
    async fn test_contiguous_project() {
        let ctx = Rc::new(RefCell::new(QueryContext::mock().await));
        let ty = DataType::Int32;
        let fields: Vec<Field> = (1..4)
            .map(|i| Field {
                data_type: ty.clone(),
                name: format!("v{}", i),
            })
            .collect();
        let table_scan = LogicalScan::new(
            "test".to_string(),
            TableId::new(0),
            vec![1.into(), 2.into(), 3.into()],
            Schema { fields },
            ctx,
        );
        let inner = LogicalProject::new(
            table_scan.into(),
            vec![
                FunctionCall::new(
                    Type::Equal,
                    vec![
                        InputRef::new(1, ty.clone()).into(),
                        InputRef::new(2, ty.clone()).into(),
                    ],
                )
                .unwrap()
                .into(),
                InputRef::new(0, ty.clone()).into(),
            ],
            vec![Some("aa".to_string()), Some("bb".to_string())],
        );

        let outer = LogicalProject::new(
            inner.into(),
            vec![
                InputRef::new(1, ty.clone()).into(),
                Literal::new(None, ty.clone()).into(),
                InputRef::new(0, DataType::Boolean).into(),
            ],
            vec![None; 3],
        );

        assert!(outer.input().as_logical_scan().is_some());
        assert_eq!(outer.exprs().len(), 3);
        assert_eq_input_ref!(&outer.exprs()[0], 0);
        match outer.exprs()[2].clone() {
            ExprImpl::FunctionCall(call) => {
                assert_eq_input_ref!(&call.inputs()[0], 1);
                assert_eq_input_ref!(&call.inputs()[1], 2);
            }
            _ => panic!("Expected function call"),
        }

        let outermost =
            LogicalProject::new(outer.into(), vec![InputRef::new(0, ty).into()], vec![None]);

        assert!(outermost.input().as_logical_scan().is_some());
        assert_eq!(outermost.exprs().len(), 1);
        assert_eq_input_ref!(&outermost.exprs()[0], 0);
    }

    #[tokio::test]
    /// Pruning
    /// ```text
    /// Project(1, input_ref(2), input_ref(0)<5)
    ///   TableScan(v1, v2, v3)
    /// ```
    /// with required columns `[1, 2]` will result in
    /// ```text
    /// Project(input_ref(1), input_ref(0)<5)
    ///   TableScan(v1, v3)
    /// ```
    async fn test_prune_project() {
        let ty = DataType::Int32;
        let ctx = Rc::new(RefCell::new(QueryContext::mock().await));
        let fields: Vec<Field> = vec![
            Field {
                data_type: ty.clone(),
                name: "v1".to_string(),
            },
            Field {
                data_type: ty.clone(),
                name: "v2".to_string(),
            },
            Field {
                data_type: ty.clone(),
                name: "v3".to_string(),
            },
        ];
        let table_scan = LogicalScan::new(
            "test".to_string(),
            TableId::new(0),
            vec![1.into(), 2.into(), 3.into()],
            Schema {
                fields: fields.clone(),
            },
            ctx,
        );
        let project = LogicalProject::new(
            table_scan.into(),
            vec![
                ExprImpl::Literal(Box::new(Literal::new(None, ty.clone()))),
                InputRef::new(2, ty.clone()).into(),
                ExprImpl::FunctionCall(Box::new(
                    FunctionCall::new(
                        Type::LessThan,
                        vec![
                            ExprImpl::InputRef(Box::new(InputRef::new(0, ty.clone()))),
                            ExprImpl::Literal(Box::new(Literal::new(None, ty))),
                        ],
                    )
                    .unwrap(),
                )),
            ],
            vec![None; 3],
        );

        // Perform the prune
        let mut required_cols = FixedBitSet::with_capacity(3);
        required_cols.insert(1);
        required_cols.insert(2);
        let plan = project.prune_col(&required_cols);

        // Check the result
        let project = plan.as_logical_project().unwrap();
        assert_eq!(project.exprs().len(), 2);
        assert_eq_input_ref!(&project.exprs()[0], 1);
        match project.exprs()[1].clone() {
            ExprImpl::FunctionCall(call) => assert_eq_input_ref!(&call.inputs()[0], 0),
            _ => panic!("Expected function call"),
        }

        let scan = project.input();
        let scan = scan.as_logical_scan().unwrap();
        assert_eq!(scan.schema().fields().len(), 2);
        assert_eq!(scan.schema().fields()[0], fields[0]);
        assert_eq!(scan.schema().fields()[1], fields[2]);
    }
}<|MERGE_RESOLUTION|>--- conflicted
+++ resolved
@@ -77,11 +77,7 @@
                 _ => None,
             }
         }
-<<<<<<< HEAD
-        ColIndexMapping::with_target_upper(map, ColIndexMapping::range_size_to_upper(input_len))
-=======
         ColIndexMapping::with_target_size(map, input_len)
->>>>>>> 73559dea
     }
 
     /// get the Mapping of columnIndex from input column index to output column index,if a input
@@ -107,11 +103,7 @@
     pub fn with_mapping(input: PlanRef, mapping: ColIndexMapping) -> PlanRef {
         assert_eq!(
             input.schema().fields().len(),
-<<<<<<< HEAD
-            ColIndexMapping::upper_to_range_size(mapping.source_upper()),
-=======
             mapping.source_size(),
->>>>>>> 73559dea
             "invalid mapping given:\n----input: {:?}\n----mapping: {:?}",
             input,
             mapping
