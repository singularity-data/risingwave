--- conflicted
+++ resolved
@@ -4,12 +4,8 @@
 use risingwave_common::error::Result;
 
 use super::{
-<<<<<<< HEAD
-    ColPrunable, CollectInputRef, LogicalProject, PlanRef, PlanTreeNodeUnary, ToBatch, ToStream,
-=======
-    ColPrunable, CollectRequiredCols, LogicalBase, LogicalProject, PlanRef, PlanTreeNodeUnary,
-    ToBatch, ToStream,
->>>>>>> 99f97f5d
+    ColPrunable, CollectInputRef, LogicalBase, LogicalProject, PlanRef, PlanTreeNodeUnary, ToBatch,
+    ToStream,
 };
 use crate::expr::{assert_input_ref, ExprImpl};
 use crate::optimizer::property::WithSchema;
