--- conflicted
+++ resolved
@@ -41,10 +41,6 @@
         let ctx = logical.base.ctx.clone();
         let input = logical.input();
         let pk_indices = logical.base.pk_indices.to_vec();
-<<<<<<< HEAD
-        let dist = input.distribution().clone();
-        let base = PlanBase::new_stream(ctx, logical.schema().clone(), pk_indices, dist);
-=======
         let i2o = LogicalProject::i2o_col_mapping(logical.input().schema().len(), logical.exprs());
         let distribution = match input.distribution() {
             Distribution::HashShard(dists) => {
@@ -60,7 +56,6 @@
             dist => dist.clone(),
         };
         let base = PlanBase::new_stream(ctx, logical.schema().clone(), pk_indices, distribution);
->>>>>>> 73559dea
         StreamProject { logical, base }
     }
 }
