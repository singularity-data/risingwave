--- conflicted
+++ resolved
@@ -95,13 +95,5 @@
         expected_map.insert("v4".to_string(), DataType::Float32);
         expected_map.insert("v5".to_string(), DataType::Float64);
         assert_eq!(columns, expected_map);
-<<<<<<< HEAD
-
-        // Client should be shut down before meta stops. Otherwise it will get stuck in
-        // `join_handle.await` in `meta.stop()` because of graceful shutdown.
-        frontend.observer_join_handle.abort();
-        meta.stop().await;
-=======
->>>>>>> ccd54fae
     }
 }