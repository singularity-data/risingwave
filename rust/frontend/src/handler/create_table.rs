// Copyright 2022 Singularity Data
//
// Licensed under the Apache License, Version 2.0 (the "License");
// you may not use this file except in compliance with the License.
// You may obtain a copy of the License at
//
// http://www.apache.org/licenses/LICENSE-2.0
//
// Unless required by applicable law or agreed to in writing, software
// distributed under the License is distributed on an "AS IS" BASIS,
// WITHOUT WARRANTIES OR CONDITIONS OF ANY KIND, either express or implied.
// See the License for the specific language governing permissions and
// limitations under the License.

use std::cell::RefCell;
use std::rc::Rc;

use itertools::Itertools;
use pgwire::pg_response::{PgResponse, StatementType};
use risingwave_common::catalog::{ColumnDesc, ColumnId, TableId};
use risingwave_common::error::Result;
use risingwave_common::types::DataType;
use risingwave_common::util::sort_util::OrderType;
use risingwave_pb::catalog::source::Info;
use risingwave_pb::catalog::{Source as ProstSource, Table as ProstTable, TableSourceInfo};
use risingwave_pb::plan::{ColumnCatalog, ColumnDesc as ProstColumnDesc};
use risingwave_sqlparser::ast::{ColumnDef, ObjectName};

use crate::binder::expr::bind_data_type;
use crate::binder::Binder;
use crate::optimizer::plan_node::{StreamExchange, StreamMaterialize, StreamSource};
use crate::optimizer::property::{Direction, Distribution, FieldOrder};
use crate::optimizer::PlanRef;
use crate::session::QueryContext;

pub const ROWID_NAME: &str = "_row_id";

pub async fn handle_create_table(
    context: QueryContext,
    table_name: ObjectName,
    columns: Vec<ColumnDef>,
) -> Result<PgResponse> {
    let session = context.session_ctx.clone();

    let (schema_name, table_name) = Binder::resolve_table_name(table_name)?;
    let (database_id, schema_id) = session
        .env()
        .catalog_reader()
        .read_guard()
        .check_relation_name_duplicated(session.database(), &schema_name, &table_name)?;

    let column_descs = {
        let mut column_descs = Vec::with_capacity(columns.len() + 1);
        column_descs.push(ColumnDesc {
            data_type: DataType::Int64,
            column_id: ColumnId::new(0),
            name: ROWID_NAME.to_string(),
            field_descs: vec![],
            type_name: "".to_string(),
        });
        for (i, column) in columns.into_iter().enumerate() {
            column_descs.push(ColumnDesc {
                data_type: bind_data_type(&column.data_type)?,
                column_id: ColumnId::new((i + 1) as i32),
                name: column.name.value,
                field_descs: vec![],
                type_name: "".to_string(),
            });
        }
        column_descs
    };

    let columns_catalog = column_descs
        .into_iter()
        .enumerate()
        .map(|(i, c)| ColumnCatalog {
            column_desc: ProstColumnDesc {
                column_type: c.data_type.to_protobuf().into(),
                column_id: c.column_id.get_id(),
                name: c.name,
            }
            .into(),
            is_hidden: i == 0,
        })
        .collect_vec();

    let source = ProstSource {
        id: TableId::placeholder().table_id(),
        schema_id,
        database_id,
        name: table_name.clone(),
        info: Info::TableSource(TableSourceInfo {
            columns: columns_catalog.clone(),
        })
        .into(),
    };

    let plan = {
        let context = Rc::new(RefCell::new(context));

        let source_node = StreamSource::create(context.clone(), vec![0], source.clone());

        let exchange_node =
            { StreamExchange::new(source_node.into(), Distribution::HashShard(vec![0])) };

        let materialize_node = {
            StreamMaterialize::new(
                context,
                exchange_node.into(),
                vec![
                    // RowId column as key
                    FieldOrder {
                        index: 0,
                        direct: Direction::Asc,
                    },
                ],
                columns_catalog
                    .iter()
                    .map(|x| x.column_desc.as_ref().unwrap().column_id.into())
                    .collect(),
            )
        };

        (Rc::new(materialize_node) as PlanRef).to_stream_prost()
    };

    let json_plan = serde_json::to_string_pretty(&plan).unwrap();
    log::debug!("name={}, plan=\n{}", table_name, json_plan);

<<<<<<< HEAD
=======
    let columns = column_descs
        .into_iter()
        .enumerate()
        .map(|(i, c)| ColumnCatalog {
            column_desc: ProstColumnDesc {
                column_type: c.data_type.to_protobuf().into(),
                column_id: c.column_id.get_id(),
                name: c.name,
                ..Default::default()
            }
            .into(),
            is_hidden: i == 0,
        })
        .collect_vec();

    let source = ProstSource {
        id: TableId::placeholder().table_id(),
        schema_id,
        database_id,
        name: table_name.clone(),
        info: Info::TableSource(TableSourceInfo {
            columns: columns.clone(),
        })
        .into(),
    };

>>>>>>> 2fe4a2f0
    let table = ProstTable {
        id: TableId::placeholder().table_id(),
        schema_id,
        database_id,
        name: table_name,
        columns: columns_catalog,
        pk_column_ids: vec![0],
        pk_orders: vec![OrderType::Ascending.to_prost() as i32],
        dependent_relations: vec![],
        optional_associated_source_id: None,
    };
    let catalog_writer = session.env().catalog_writer();
    catalog_writer
        .create_materialized_source(source, table, plan)
        .await?;

    Ok(PgResponse::new(
        StatementType::CREATE_TABLE,
        0,
        vec![],
        vec![],
    ))
}

#[cfg(test)]
mod tests {
    use std::collections::HashMap;

    use risingwave_common::catalog::{DEFAULT_DATABASE_NAME, DEFAULT_SCHEMA_NAME};
    use risingwave_common::types::DataType;

    use super::*;
    use crate::test_utils::LocalFrontend;

    #[tokio::test]
    async fn test_create_table_handler() {
        let sql = "create table t (v1 smallint, v2 int, v3 bigint, v4 float, v5 double);";
        let frontend = LocalFrontend::new(Default::default()).await;
        frontend.run_sql(sql).await.unwrap();

        let session = frontend.session_ref();
        let catalog_reader = session.env().catalog_reader();

        // Check source exists.
        let source = catalog_reader
            .read_guard()
            .get_source_by_name(DEFAULT_DATABASE_NAME, DEFAULT_SCHEMA_NAME, "t")
            .unwrap()
            .clone();
        assert_eq!(source.name, "t");

        // Check table exists.
        let table = catalog_reader
            .read_guard()
            .get_table_by_name(DEFAULT_DATABASE_NAME, DEFAULT_SCHEMA_NAME, "t")
            .unwrap()
            .clone();
        assert_eq!(table.name(), "t");

        let columns = table
            .columns()
            .iter()
            .map(|col| (col.name(), col.data_type().clone()))
            .collect::<HashMap<&str, DataType>>();

        let expected_columns = maplit::hashmap! {
            ROWID_NAME => DataType::Int64,
            "v1" => DataType::Int16,
            "v2" => DataType::Int32,
            "v3" => DataType::Int64,
            "v4" => DataType::Float64,
            "v5" => DataType::Float64,
        };

        assert_eq!(columns, expected_columns);
    }
}<|MERGE_RESOLUTION|>--- conflicted
+++ resolved
@@ -127,35 +127,6 @@
     let json_plan = serde_json::to_string_pretty(&plan).unwrap();
     log::debug!("name={}, plan=\n{}", table_name, json_plan);
 
-<<<<<<< HEAD
-=======
-    let columns = column_descs
-        .into_iter()
-        .enumerate()
-        .map(|(i, c)| ColumnCatalog {
-            column_desc: ProstColumnDesc {
-                column_type: c.data_type.to_protobuf().into(),
-                column_id: c.column_id.get_id(),
-                name: c.name,
-                ..Default::default()
-            }
-            .into(),
-            is_hidden: i == 0,
-        })
-        .collect_vec();
-
-    let source = ProstSource {
-        id: TableId::placeholder().table_id(),
-        schema_id,
-        database_id,
-        name: table_name.clone(),
-        info: Info::TableSource(TableSourceInfo {
-            columns: columns.clone(),
-        })
-        .into(),
-    };
-
->>>>>>> 2fe4a2f0
     let table = ProstTable {
         id: TableId::placeholder().table_id(),
         schema_id,
