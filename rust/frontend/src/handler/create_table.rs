--- conflicted
+++ resolved
@@ -55,28 +55,16 @@
             data_type: DataType::Int64,
             column_id: ColumnId::new(0),
             name: ROWID_NAME.to_string(),
-<<<<<<< HEAD
-            column_type: Some(DataType::Int32.to_protobuf()),
-            ..Default::default()
-        }),
-        is_hidden: true,
-    }))
-    .chain(columns.into_iter().enumerate().map(|(idx, col)| {
-        Ok(ColumnCatalog {
-            column_desc: Some(ColumnDesc {
-                column_id: (idx + 1) as i32,
-                name: col.name.to_string(),
-                column_type: Some(bind_data_type(&col.data_type)?.to_protobuf()),
-                ..Default::default()
-            }),
-            is_hidden: false,
-=======
+            field_descs: vec![],
+            type_name: "".to_string(),
         });
         for (i, column) in columns.into_iter().enumerate() {
             column_descs.push(ColumnDesc {
                 data_type: bind_data_type(&column.data_type)?,
                 column_id: ColumnId::new((i + 1) as i32),
                 name: column.name.value,
+                field_descs: vec![],
+                type_name: "".to_string(),
             });
         }
         column_descs
@@ -139,6 +127,7 @@
                 column_type: c.data_type.to_protobuf().into(),
                 column_id: c.column_id.get_id(),
                 name: c.name,
+                ..Default::default()
             }
             .into(),
             is_hidden: i == 0,
@@ -152,7 +141,6 @@
         name: table_name.clone(),
         info: Info::TableSource(TableSourceInfo {
             columns: columns.clone(),
->>>>>>> 9cb2dcb8
         })
         .into(),
     };
