--- conflicted
+++ resolved
@@ -8,11 +8,8 @@
 pub mod create_table;
 pub mod drop_table;
 mod explain;
-<<<<<<< HEAD
 pub mod show_table;
-=======
 pub mod util;
->>>>>>> 6cbaf20e
 
 pub(super) async fn handle(session: &SessionImpl, stmt: Statement) -> Result<PgResponse> {
     let context = QueryContext::new(session.ctx.clone());
@@ -29,7 +26,7 @@
             drop_table::handle_drop_table(context, table_object_name).await
         }
         Statement::ShowTable { table_name } => {
-            show_table::handle_show_table(session, table_name).await
+            show_table::handle_show_table(context, table_name).await
         }
         _ => Err(ErrorCode::NotImplementedError(format!("Unhandled ast: {:?}", stmt)).into()),
     }
