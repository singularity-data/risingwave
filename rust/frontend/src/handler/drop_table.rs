use pgwire::pg_response::{PgResponse, StatementType};
use risingwave_common::error::Result;
use risingwave_sqlparser::ast::ObjectName;

use crate::catalog::catalog_service::DEFAULT_SCHEMA_NAME;
use crate::session::RwSession;

pub async fn handle_drop_table(session: &RwSession, table_name: ObjectName) -> Result<PgResponse> {
    let str_table_name = table_name.to_string();

    let catalog_mgr = session.env().catalog_mgr();
    catalog_mgr
        .drop_table(session.database(), DEFAULT_SCHEMA_NAME, &str_table_name)
        .await?;

    Ok(PgResponse::new(
        StatementType::DROP_TABLE,
        0,
        vec![],
        vec![],
    ))
}

#[cfg(test)]
mod tests {

    use crate::catalog::catalog_service::{DEFAULT_DATABASE_NAME, DEFAULT_SCHEMA_NAME};
    use crate::test_utils::LocalFrontend;

    #[tokio::test]
    async fn test_drop_table_handler() {
        let sql_create_table = "create table t (v1 smallint);";
        let sql_drop_table = "drop table t;";
        let frontend = LocalFrontend::new().await;
        frontend.run_sql(sql_create_table).await.unwrap();
        frontend.run_sql(sql_drop_table).await.unwrap();

        let catalog_manager = frontend.session().env().catalog_mgr();

        assert!(catalog_manager
            .get_table(DEFAULT_DATABASE_NAME, DEFAULT_SCHEMA_NAME, "t")
            .is_none());
<<<<<<< HEAD

        // Client should be shut down before meta stops. Otherwise it will get stuck in
        // `join_handle.await` in `meta.stop()` because of graceful shutdown.
        frontend.observer_join_handle.abort();
        meta.stop().await;
=======
>>>>>>> ccd54fae
    }
}<|MERGE_RESOLUTION|>--- conflicted
+++ resolved
@@ -40,13 +40,5 @@
         assert!(catalog_manager
             .get_table(DEFAULT_DATABASE_NAME, DEFAULT_SCHEMA_NAME, "t")
             .is_none());
-<<<<<<< HEAD
-
-        // Client should be shut down before meta stops. Otherwise it will get stuck in
-        // `join_handle.await` in `meta.stop()` because of graceful shutdown.
-        frontend.observer_join_handle.abort();
-        meta.stop().await;
-=======
->>>>>>> ccd54fae
     }
 }