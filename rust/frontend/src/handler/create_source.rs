use std::collections::HashMap;
use std::iter;

// Copyright 2022 Singularity Data
//
// Licensed under the Apache License, Version 2.0 (the "License");
// you may not use this file except in compliance with the License.
// You may obtain a copy of the License at
//
// http://www.apache.org/licenses/LICENSE-2.0
//
// Unless required by applicable law or agreed to in writing, software
// distributed under the License is distributed on an "AS IS" BASIS,
// WITHOUT WARRANTIES OR CONDITIONS OF ANY KIND, either express or implied.
// See the License for the specific language governing permissions and
// limitations under the License.
use pgwire::pg_response::{PgResponse, StatementType};
use risingwave_common::catalog::DEFAULT_SCHEMA_NAME;
use risingwave_common::error::Result;
use risingwave_common::types::DataType;
use risingwave_pb::catalog::source::Info;
use risingwave_pb::catalog::{Source as ProstSource, StreamSourceInfo};
use risingwave_pb::plan::{
    ColumnCatalog, ColumnDesc as ProstColumnDesc, ColumnDesc, RowFormatType,
};
use risingwave_source::ProtobufParser;
use risingwave_sqlparser::ast::{CreateSourceStatement, ProtobufSchema, SourceSchema};

use crate::binder::expr::bind_data_type;
use crate::handler::create_table::ROWID_NAME;
use crate::session::QueryContext;

fn extract_protobuf_table_schema(
    schema: &ProtobufSchema,
) -> Result<(StreamSourceInfo, Vec<ProstColumnDesc>)> {
    let parser = ProtobufParser::new(&schema.row_schema_location.0, &schema.message_name.0)?;
    let column_descs = parser.map_to_columns()?;
    let info = StreamSourceInfo {
        // append_only: true,
        row_format: RowFormatType::Protobuf as i32,
        row_schema_location: schema.row_schema_location.0.clone(),
        ..Default::default()
    };

    Ok((info, column_descs))
}

pub(super) async fn handle_create_source(
    context: QueryContext,
    stmt: CreateSourceStatement,
) -> Result<PgResponse> {
    let session = context.session_ctx;
    // fix: there is no schema name?
    let schema_name = DEFAULT_SCHEMA_NAME;
    let source_name = stmt.source_name.value.clone();

    let columns = stmt.columns;

    let column_catalogs = iter::once(Ok(ColumnCatalog {
        column_desc: Some(ColumnDesc {
            column_id: 0,
            name: ROWID_NAME.to_string(),
            column_type: Some(DataType::Int32.to_protobuf()),
            field_descs: vec![],
            type_name: "".to_string(),
        }),
        is_hidden: true,
    }))
    .chain(columns.into_iter().enumerate().map(|(idx, col)| {
        Ok(ColumnCatalog {
            column_desc: Some(ColumnDesc {
                column_id: (idx + 1) as i32,
                name: col.name.to_string(),
                column_type: Some(bind_data_type(&col.data_type)?.to_protobuf()),
                field_descs: vec![],
                type_name: "".to_string(),
            }),
            is_hidden: false,
        })
    }))
    .collect::<Result<_>>()?;

    let (database_id, schema_id) = session
        .env()
        .catalog_reader()
        .read_guard()
<<<<<<< HEAD
        .check_relation_name(session.database(), schema_name, &source_name)?;
=======
        .check_relation_name_duplicated(session.database(), schema_name, &source_name)?;

>>>>>>> 22080d12
    let (source, _columns) = match &stmt.source_schema {
        SourceSchema::Protobuf(protobuf_schema) => extract_protobuf_table_schema(protobuf_schema)?,
        SourceSchema::Json => (
            StreamSourceInfo {
                properties: HashMap::from(stmt.with_properties),
                row_format: RowFormatType::Json as i32,
                row_schema_location: "".to_string(),
                row_id_index: 0,
                columns: column_catalogs,
                pk_column_ids: vec![0],
            },
            vec![],
        ),
    };
    let catalog_writer = session.env().catalog_writer();
    catalog_writer
        .create_source(ProstSource {
            id: 0,
            schema_id,
            database_id,
            name: source_name.clone(),
            info: Some(Info::StreamSource(source)),
        })
        .await?;

    Ok(PgResponse::new(
        StatementType::CREATE_SOURCE,
        0,
        vec![],
        vec![],
    ))
}

// TODO: with a good MockMeta and then we can open the tests.
// #[cfg(test)]
// mod tests {
//     use std::collections::HashMap;
//     use std::io::Write;

//     use risingwave_common::types::DataType;
//     use tempfile::NamedTempFile;

//     use crate::catalog::table_catalog::ROWID_NAME;
//     use crate::test_utils::LocalFrontend;

//     /// Returns the file.
//     /// (`NamedTempFile` will automatically delete the file when it goes out of scope.)
//     fn create_proto_file() -> NamedTempFile {
//         static PROTO_FILE_DATA: &str = r#"
//     syntax = "proto3";
//     package test;
//     message TestRecord {
//         int32 id = 1;
//         string city = 3;
//         int64 zipcode = 4;
//         float rate = 5;
//     }"#;
//         let temp_file = tempfile::Builder::new()
//             .prefix("temp")
//             .suffix(".proto")
//             .rand_bytes(5)
//             .tempfile()
//             .unwrap();
//         let mut file = temp_file.as_file();
//         file.write_all(PROTO_FILE_DATA.as_ref()).unwrap();
//         temp_file
//     }

//     #[tokio::test]
//     async fn handle_create_source() {
//         let proto_file = create_proto_file();
//         let sql = format!(
//             r#"CREATE SOURCE t
//     WITH ('kafka.topic' = 'abc', 'kafka.servers' = 'localhost:1001')
//     ROW FORMAT PROTOBUF MESSAGE '.test.TestRecord' ROW SCHEMA LOCATION 'file://{}'"#,
//             proto_file.path().to_str().unwrap()
//         );
//         let frontend = LocalFrontend::new().await;
//         frontend.run_sql(sql).await.unwrap();

//         let catalog_manager = frontend.session().env().catalog_mgr();
//         let table = catalog_manager.get_table("dev", "dev", "t").unwrap();
//         let columns = table
//             .columns()
//             .iter()
//             .map(|col| (col.name().into(), col.data_type()))
//             .collect::<HashMap<String, DataType>>();
//         let mut expected_map = HashMap::new();
//         expected_map.insert(ROWID_NAME.to_string(), DataType::Int64);
//         expected_map.insert("id".to_string(), DataType::Int32);
//         expected_map.insert("city".to_string(), DataType::Varchar);
//         expected_map.insert("zipcode".to_string(), DataType::Int64);
//         expected_map.insert("rate".to_string(), DataType::Float32);
//         assert_eq!(columns, expected_map);
//     }
// }<|MERGE_RESOLUTION|>--- conflicted
+++ resolved
@@ -84,12 +84,8 @@
         .env()
         .catalog_reader()
         .read_guard()
-<<<<<<< HEAD
-        .check_relation_name(session.database(), schema_name, &source_name)?;
-=======
         .check_relation_name_duplicated(session.database(), schema_name, &source_name)?;
 
->>>>>>> 22080d12
     let (source, _columns) = match &stmt.source_schema {
         SourceSchema::Protobuf(protobuf_schema) => extract_protobuf_table_schema(protobuf_schema)?,
         SourceSchema::Json => (
