--- conflicted
+++ resolved
@@ -212,6 +212,8 @@
                 ..Default::default()
             })
             .await?;
+        // TODO(zehua) Implement `catalog_version` in meta server.
+        let mut rx = self.catalog_updated_rx.clone();
         while self
             .catalog_cache
             .read()
@@ -219,9 +221,7 @@
             .get_database(db_name)
             .is_none()
         {
-            self.catalog_updated_rx
-                .to_owned()
-                .changed()
+            rx.changed()
                 .await
                 .map_err(|e| RwError::from(InternalError(e.to_string())))?;
         }
@@ -248,6 +248,8 @@
                 }),
             })
             .await?;
+        // TODO(zehua) Implement `catalog_version` in meta server.
+        let mut rx = self.catalog_updated_rx.clone();
         while self
             .catalog_cache
             .read()
@@ -255,9 +257,7 @@
             .get_schema(db_name, schema_name)
             .is_none()
         {
-            self.catalog_updated_rx
-                .to_owned()
-                .changed()
+            rx.changed()
                 .await
                 .map_err(|e| RwError::from(InternalError(e.to_string())))?;
         }
@@ -304,6 +304,8 @@
             },
         );
         self.meta_client.create_table(table.clone()).await?;
+        // TODO(zehua) Implement `catalog_version` in meta server.
+        let mut rx = self.catalog_updated_rx.clone();
         while self
             .catalog_cache
             .read()
@@ -311,9 +313,7 @@
             .get_table(db_name, schema_name, &table.table_name)
             .is_none()
         {
-            self.catalog_updated_rx
-                .to_owned()
-                .changed()
+            rx.changed()
                 .await
                 .map_err(|e| RwError::from(InternalError(e.to_string())))?;
         }
@@ -336,6 +336,8 @@
 
         let table_ref_id = TableRefId::from(&table_id);
         self.meta_client.drop_table(table_ref_id).await?;
+        // TODO(zehua) Implement `catalog_version` in meta server.
+        let mut rx = self.catalog_updated_rx.clone();
         while self
             .catalog_cache
             .read()
@@ -343,9 +345,7 @@
             .get_table(db_name, schema_name, table_name)
             .is_some()
         {
-            self.catalog_updated_rx
-                .to_owned()
-                .changed()
+            rx.changed()
                 .await
                 .map_err(|e| RwError::from(InternalError(e.to_string())))?;
         }
@@ -375,6 +375,8 @@
             schema_id,
         };
         self.meta_client.drop_schema(schema_ref_id).await?;
+        // TODO(zehua) Implement `catalog_version` in meta server.
+        let mut rx = self.catalog_updated_rx.clone();
         while self
             .catalog_cache
             .read()
@@ -382,9 +384,7 @@
             .get_schema(db_name, schema_name)
             .is_some()
         {
-            self.catalog_updated_rx
-                .to_owned()
-                .changed()
+            rx.changed()
                 .await
                 .map_err(|e| RwError::from(InternalError(e.to_string())))?;
         }
@@ -401,6 +401,8 @@
             .id() as i32;
         let database_ref_id = DatabaseRefId { database_id };
         self.meta_client.drop_database(database_ref_id).await?;
+        // TODO(zehua) Implement `catalog_version` in meta server.
+        let mut rx = self.catalog_updated_rx.clone();
         while self
             .catalog_cache
             .read()
@@ -408,9 +410,7 @@
             .get_database(db_name)
             .is_some()
         {
-            self.catalog_updated_rx
-                .to_owned()
-                .changed()
+            rx.changed()
                 .await
                 .map_err(|e| RwError::from(InternalError(e.to_string())))?;
         }
@@ -465,21 +465,15 @@
     use risingwave_common::types::DataType;
     use risingwave_pb::meta::table::Info;
     use risingwave_pb::plan::{ColumnDesc, TableSourceInfo};
-<<<<<<< HEAD
+    use risingwave_rpc_client::MetaClient;
     use tokio::sync::watch;
-=======
-    use risingwave_rpc_client::MetaClient;
->>>>>>> ccd54fae
 
     use crate::catalog::catalog_service::{
         CatalogCache, CatalogConnector, DEFAULT_DATABASE_NAME, DEFAULT_SCHEMA_NAME,
     };
-<<<<<<< HEAD
     use crate::observer::observer_manager::{ObserverManager, UPDATE_FINISH_NOTIFICATION};
     use crate::scheduler::schedule::WorkerNodeManager;
-=======
     use crate::test_utils::FrontendMockMetaClient;
->>>>>>> ccd54fae
 
     fn create_test_table(test_table_name: &str, columns: Vec<(String, DataType)>) -> Table {
         let column_descs = columns
@@ -505,9 +499,7 @@
     #[tokio::test]
     async fn test_create_and_drop_table() {
         // Init meta and catalog.
-<<<<<<< HEAD
-        let meta = LocalMeta::start(12000).await;
-        let mut meta_client = meta.create_client().await;
+        let meta_client = MetaClient::mock(FrontendMockMetaClient::new().await);
 
         let (catalog_updated_tx, catalog_updated_rx) = watch::channel(UPDATE_FINISH_NOTIFICATION);
         let catalog_cache = Arc::new(RwLock::new(
@@ -524,17 +516,13 @@
 
         let observer_manager = ObserverManager::new(
             meta_client.clone(),
-            "127.0.0.1:12345".parse().unwrap(),
+            "127.0.0.1:12345".parse().unwrap(), // Random value, not used here.
             worker_node_manager,
             catalog_cache,
             catalog_updated_tx,
         )
         .await;
-        let observer_join_handle = observer_manager.start();
-=======
-        let meta_client = MetaClient::mock(FrontendMockMetaClient::new().await);
-        let catalog_mgr = CatalogConnector::new(meta_client.clone());
->>>>>>> ccd54fae
+        observer_manager.start();
 
         // Create db and schema.
         catalog_mgr
@@ -616,27 +604,7 @@
             .get_table(DEFAULT_DATABASE_NAME, DEFAULT_SCHEMA_NAME, test_table_name)
             .is_none());
         // Ensure the db has been dropped from meta.
-<<<<<<< HEAD
-        meta_client
-            .catalog_client
-            .get_catalog(req.clone())
-            .await
-            .unwrap()
-            .get_ref()
-            .catalog
-            .as_ref()
-            .map(|catalog| {
-                assert_eq!(catalog.databases.len(), 0);
-            })
-            .unwrap();
-
-        // Client should be shut down before meta stops. Otherwise it will get stuck in
-        // `join_handle.await` in `meta.stop()` because of graceful shutdown.
-        observer_join_handle.abort();
-        meta.stop().await;
-=======
         let catalog = meta_client.get_catalog().await.unwrap();
         assert_eq!(catalog.databases.len(), 0);
->>>>>>> ccd54fae
     }
 }