--- conflicted
+++ resolved
@@ -62,6 +62,8 @@
     ) -> Result<()>;
 
     async fn create_source(&self, source: ProstSource) -> Result<()>;
+
+    async fn drop_materialized_source(&self, source_id: u32, table_id: TableId) -> Result<()>;
 }
 
 #[derive(Clone)]
@@ -108,7 +110,6 @@
         self.wait_version(version).await
     }
 
-<<<<<<< HEAD
     // TODO: maybe here to pass a materialize plan node
     async fn create_materialized_view(&self, table: ProstTable) -> Result<()> {
         let (_, version) = self
@@ -119,31 +120,20 @@
                     ..Default::default()
                 },
             )
-=======
-    pub async fn create_materialized_source(
-        &self,
-        source: ProstSource,
-        table: ProstTable,
-        plan: StreamNode,
-    ) -> Result<()> {
-        let (_, _, version) = self
-            .meta_client
-            .create_materialized_source(source, table, plan)
->>>>>>> c6abb067
             .await?;
         self.wait_version(version).await
     }
 
-<<<<<<< HEAD
     async fn create_source(&self, source: ProstSource) -> Result<()> {
         let (_id, version) = self.meta_client.create_source(source).await?;
-=======
-    pub async fn drop_materialized_source(&self, source_id: u32, table_id: TableId) -> Result<()> {
+        self.wait_version(version).await
+    }
+
+    async fn drop_materialized_source(&self, source_id: u32, table_id: TableId) -> Result<()> {
         let version = self
             .meta_client
             .drop_materialized_source(source_id, table_id)
             .await?;
->>>>>>> c6abb067
         self.wait_version(version).await
     }
 }
