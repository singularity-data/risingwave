--- conflicted
+++ resolved
@@ -12,11 +12,7 @@
 // WITHOUT WARRANTIES OR CONDITIONS OF ANY KIND, either express or implied.
 // See the License for the specific language governing permissions and
 // limitations under the License.
-<<<<<<< HEAD
-//
 use std::cmp::max;
-=======
->>>>>>> 73559dea
 use std::fmt::Debug;
 use std::vec;
 
@@ -61,24 +57,10 @@
         (self.map, self.target_size)
     }
 
-<<<<<<< HEAD
-    pub fn with_target_upper(map: Vec<Option<usize>>, target_upper: Option<usize>) -> Self {
-        let max_target = map.iter().filter_map(|x| *x).max_by_key(|x| *x);
-        match (target_upper, max_target) {
-            (None, None) => {}
-            (Some(_), None) => {}
-            (None, Some(_)) => panic!(),
-            (Some(target_upper), Some(max_target)) => assert!(max_target <= target_upper),
-        }
-        Self { map, target_upper }
-    }
-
-=======
     pub fn identical_map(target_size: usize) -> Self {
         let map = (0..target_size).into_iter().map(Some).collect();
         Self::new(map)
     }
->>>>>>> 73559dea
     /// Create a partial mapping which maps range `(0..source_num)` to range
     /// `(offset..offset+source_num)`.
     ///
@@ -177,9 +159,6 @@
         for tar in &mut map {
             *tar = tar.and_then(|index| following.try_map(index));
         }
-<<<<<<< HEAD
-        Self::with_target_upper(map, max(self.target_upper(), following.target_upper()))
-=======
         Self::with_target_size(map, following.target_size())
     }
 
@@ -203,14 +182,12 @@
             map[src] = Some(dst);
         }
         Self::with_target_size(map, target_size)
->>>>>>> 73559dea
     }
 
     /// inverse the mapping, if a target corresponds more than one source, it will choose any one as
     /// it inverse mapping's target
     #[must_use]
     pub fn inverse(&self) -> Self {
-<<<<<<< HEAD
         let source_num = match self.target_upper() {
             Some(target_upper) => target_upper + 1,
             None => 0,
@@ -220,13 +197,6 @@
             map[dst] = Some(src);
         }
         Self::with_target_upper(map, self.source_upper())
-=======
-        let mut map = vec![None; self.target_size()];
-        for (src, dst) in self.mapping_pairs() {
-            map[dst] = Some(src);
-        }
-        Self::with_target_size(map, self.source_size())
->>>>>>> 73559dea
     }
 
     /// return iter of (src, dst) order by src
@@ -251,27 +221,9 @@
         self.target_size
     }
 
-<<<<<<< HEAD
-    pub fn source_upper(&self) -> Option<usize> {
-        Self::range_size_to_upper(self.map.len())
-    }
-
-    pub fn upper_to_range_size(upper: Option<usize>) -> usize {
-        match upper {
-            Some(upper) => upper + 1,
-            None => 0,
-        }
-    }
-    pub fn range_size_to_upper(size: usize) -> Option<usize> {
-        match size {
-            0 => None,
-            x => Some(x - 1),
-        }
-=======
     /// Returns the size of the source range. Source index is in the range `(0..source_size)`.
     pub fn source_size(&self) -> usize {
         self.map.len()
->>>>>>> 73559dea
     }
 
     pub fn is_empty(&self) -> bool {
@@ -318,20 +270,20 @@
 impl Debug for ColIndexMapping {
     fn fmt(&self, f: &mut std::fmt::Formatter<'_>) -> std::fmt::Result {
         write!(
-            f,
-<<<<<<< HEAD
-            "ColIndexMapping(source_upper:{:?}, target_upper:{:?}, mapping:{})",
-            self.source_upper(),
-            self.target_upper(),
-=======
-            "ColIndexMapping(source_size:{}, target_size:{}, mapping:{})",
-            self.source_size(),
-            self.target_size(),
->>>>>>> 73559dea
-            self.mapping_pairs()
-                .map(|(src, dst)| format!("{}->{}", src, dst))
-                .join(",")
-        )
+                    f,
+        <<<<<<< HEAD
+                    "ColIndexMapping(source_upper:{:?}, target_upper:{:?}, mapping:{})",
+                    self.source_upper(),
+                    self.target_upper(),
+        =======
+                    "ColIndexMapping(source_size:{}, target_size:{}, mapping:{})",
+                    self.source_size(),
+                    self.target_size(),
+        >>>>>>> main
+                    self.mapping_pairs()
+                        .map(|(src, dst)| format!("{}->{}", src, dst))
+                        .join(",")
+                )
     }
 }
 
