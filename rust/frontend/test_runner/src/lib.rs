// Copyright 2022 Singularity Data
//
// Licensed under the Apache License, Version 2.0 (the "License");
// you may not use this file except in compliance with the License.
// You may obtain a copy of the License at
//
// http://www.apache.org/licenses/LICENSE-2.0
//
// Unless required by applicable law or agreed to in writing, software
// distributed under the License is distributed on an "AS IS" BASIS,
// WITHOUT WARRANTIES OR CONDITIONS OF ANY KIND, either express or implied.
// See the License for the specific language governing permissions and
// limitations under the License.
//

//! Data-driven tests.
#![feature(let_chains)]

mod resolve_id;
use std::cell::RefCell;
use std::rc::Rc;

use anyhow::{anyhow, Result};
pub use resolve_id::*;
use risingwave_frontend::binder::{Binder, BoundStatement};
use risingwave_frontend::handler::{create_table, drop_table};
use risingwave_frontend::optimizer::PlanRef;
use risingwave_frontend::planner::Planner;
use risingwave_frontend::session::{QueryContext, QueryContextRef};
use risingwave_frontend::test_utils::LocalFrontend;
use risingwave_frontend::FrontendOpts;
use risingwave_sqlparser::ast::{ObjectName, Statement};
use risingwave_sqlparser::parser::Parser;
use serde::{Deserialize, Serialize};

#[serde_with::skip_serializing_none]
#[derive(Clone, Debug, PartialEq, Serialize, Deserialize, Default)]
#[serde(deny_unknown_fields)]
pub struct TestCase {
    /// Id of the test case, used in before.
    pub id: Option<String>,

    /// Before running the SQL statements, the test runner will execute the specified test cases
    pub before: Option<Vec<String>>,

    /// The resolved statements of the before ids
    #[serde(skip_serializing)]
    before_statements: Option<Vec<String>>,

    /// The SQL statements
    pub sql: String,

    /// The original logical plan
    pub logical_plan: Option<String>,

    /// Logical plan with optimization `.gen_optimized_logical_plan()`
    pub optimized_logical_plan: Option<String>,

    /// Distributed batch plan `.gen_dist_batch_query_plan()`
    pub batch_plan: Option<String>,

    /// Proto JSON of generated batch plan
    pub batch_plan_proto: Option<String>,

    /// Create MV plan `.gen_create_mv_plan()`
    pub stream_plan: Option<String>,

    /// Proto JSON of generated stream plan
    pub stream_plan_proto: Option<String>,

    /// Error of binder
    pub binder_error: Option<String>,

    /// Error of planner
    pub planner_error: Option<String>,

    /// Error of optimizer
    pub optimizer_error: Option<String>,
}

#[serde_with::skip_serializing_none]
#[derive(Debug, PartialEq, Serialize, Deserialize, Default)]
#[serde(deny_unknown_fields)]
pub struct TestCaseResult {
    /// The original logical plan
    pub logical_plan: Option<String>,

    /// Logical plan with optimization `.gen_optimized_logical_plan()`
    pub optimized_logical_plan: Option<String>,

    /// Distributed batch plan `.gen_dist_batch_query_plan()`
    pub batch_plan: Option<String>,

    /// Proto JSON of generated batch plan
    pub batch_plan_proto: Option<String>,

    /// Create MV plan `.gen_create_mv_plan()`
    pub stream_plan: Option<String>,

    /// Proto JSON of generated stream plan
    pub stream_plan_proto: Option<String>,

    /// Error of binder
    pub binder_error: Option<String>,

    /// Error of planner
    pub planner_error: Option<String>,

    /// Error of optimizer
    pub optimizer_error: Option<String>,
}

impl TestCaseResult {
    /// Convert a result to test case
    pub fn as_test_case(self, original_test_case: &TestCase) -> TestCase {
        TestCase {
            id: original_test_case.id.clone(),
            before: original_test_case.before.clone(),
            sql: original_test_case.sql.to_string(),
            before_statements: original_test_case.before_statements.clone(),
            logical_plan: self.logical_plan,
            optimized_logical_plan: self.optimized_logical_plan,
            batch_plan: self.batch_plan,
            stream_plan: self.stream_plan,
            stream_plan_proto: self.stream_plan_proto,
            batch_plan_proto: self.batch_plan_proto,
            planner_error: self.planner_error,
            optimizer_error: self.optimizer_error,
            binder_error: self.binder_error,
        }
    }
}

impl TestCase {
    /// Run the test case, and return the expected output.
    pub async fn run(&self, do_check_result: bool) -> Result<TestCaseResult> {
        let frontend = LocalFrontend::new(FrontendOpts::default()).await;
        let session = frontend.session_ref();

        let mut result = None;

        let placeholder_empty_vec = vec![];

        for sql in self
            .before_statements
            .as_ref()
            .unwrap_or(&placeholder_empty_vec)
            .iter()
            .chain(std::iter::once(&self.sql))
        {
            let statements = Parser::parse_sql(sql).unwrap();

            for stmt in statements {
                let context = QueryContext::new(session.clone());
                match stmt.clone() {
                    Statement::Query(_) | Statement::Insert { .. } | Statement::Delete { .. } => {
                        if result.is_some() {
                            panic!("two queries in one test case");
                        }
                        let ret = self.apply_query(&stmt, Rc::new(RefCell::new(context)))?;
                        if do_check_result {
                            check_result(self, &ret)?;
                        }
                        result = Some(ret);
                    }
                    Statement::CreateTable { name, columns, .. } => {
                        create_table::handle_create_table(context, name, columns).await?;
                    }
                    Statement::Drop(drop_statement) => {
                        let table_object_name = ObjectName(vec![drop_statement.name]);
                        drop_table::handle_drop_table(context, table_object_name).await?;
                    }
                    _ => return Err(anyhow!("Unsupported statement type")),
                }
            }
        }

        Ok(result.unwrap_or_default())
    }

    fn apply_query(&self, stmt: &Statement, context: QueryContextRef) -> Result<TestCaseResult> {
        let session = context.borrow().session_ctx.clone();
        let mut ret = TestCaseResult::default();

        let bound = {
            let mut binder = Binder::new(
                session.env().catalog_reader().read_guard(),
                session.database().to_string(),
            );
            match binder.bind(stmt.clone()) {
                Ok(bound) => bound,
                Err(err) => {
                    ret.binder_error = Some(err.to_string());
                    return Ok(ret);
                }
            }
        };

<<<<<<< HEAD
        let mut logical_plan = match Planner::new(context).plan(bound) {
=======
        let order;
        let column_descs;

        if let BoundStatement::Query(ref q) = bound {
            order = Some(q.order.clone());
            column_descs = Some(q.gen_create_mv_column_desc());
        } else {
            order = None;
            column_descs = None;
        }

        let logical_plan = match Planner::new(context).plan(bound) {
>>>>>>> 6c7d625f
            Ok(logical_plan) => {
                if self.logical_plan.is_some() {
                    ret.logical_plan = Some(explain_plan(&logical_plan.clone().as_subplan()));
                }
                logical_plan
            }
            Err(err) => {
                ret.planner_error = Some(err.to_string());
                return Ok(ret);
            }
        };

        // Only generate optimized_logical_plan if it is specified in test case
        if self.optimized_logical_plan.is_some() {
            ret.optimized_logical_plan =
                Some(explain_plan(&logical_plan.gen_optimized_logical_plan()));
        }

        if self.batch_plan.is_some() || self.batch_plan_proto.is_some() {
            let batch_plan = logical_plan.gen_dist_batch_query_plan();

            // Only generate batch_plan if it is specified in test case
            if self.batch_plan.is_some() {
                ret.batch_plan = Some(explain_plan(&batch_plan));
            }

            // Only generate batch_plan_proto if it is specified in test case
            if self.batch_plan_proto.is_some() {
                ret.batch_plan_proto = Some(serde_json::to_string_pretty(
                    &batch_plan.to_batch_prost_identity(false),
                )?);
            }
        }

        if self.stream_plan.is_some() || self.stream_plan_proto.is_some() {
            let stream_plan = logical_plan.gen_create_mv_plan(
                order.ok_or_else(|| anyhow!("order not found"))?,
                column_descs
                    .ok_or_else(|| anyhow!("column_descs not found"))?
                    .into_iter()
                    .map(|x| x.column_id)
                    .collect(),
            );

            // Only generate stream_plan if it is specified in test case
            if self.stream_plan.is_some() {
                ret.stream_plan = Some(explain_plan(&stream_plan));
            }

            // Only generate stream_plan_proto if it is specified in test case
            if self.stream_plan_proto.is_some() {
                ret.stream_plan_proto = Some(serde_json::to_string_pretty(
                    &stream_plan.to_stream_prost_identity(false),
                )?);
            }
        }

        Ok(ret)
    }
}

fn explain_plan(plan: &PlanRef) -> String {
    plan.explain_to_string().expect("failed to explain")
}

fn check_result(expected: &TestCase, actual: &TestCaseResult) -> Result<()> {
    check_err("binder", &expected.binder_error, &actual.binder_error)?;
    check_err("planner", &expected.planner_error, &actual.planner_error)?;
    check_err(
        "optimizer",
        &expected.optimizer_error,
        &actual.optimizer_error,
    )?;
    check_option_plan_eq("logical_plan", &expected.logical_plan, &actual.logical_plan)?;
    check_option_plan_eq(
        "optimized_logical_plan",
        &expected.optimized_logical_plan,
        &actual.optimized_logical_plan,
    )?;
    check_option_plan_eq("batch_plan", &expected.batch_plan, &actual.batch_plan)?;
    check_option_plan_eq("stream_plan", &expected.stream_plan, &actual.stream_plan)?;
    check_option_plan_eq(
        "stream_plan_proto",
        &expected.stream_plan_proto,
        &actual.stream_plan_proto,
    )?;
    check_option_plan_eq(
        "batch_plan_proto",
        &expected.batch_plan_proto,
        &actual.batch_plan_proto,
    )?;

    Ok(())
}

fn check_option_plan_eq(
    ctx: &str,
    expected_plan: &Option<String>,
    actual_plan: &Option<String>,
) -> Result<()> {
    match (expected_plan, actual_plan) {
        (Some(expected_plan), Some(actual_plan)) => check_plan_eq(ctx, expected_plan, actual_plan),
        (None, None) => Ok(()),
        (None, Some(_)) => Ok(()),
        (Some(expected_plan), None) => Err(anyhow!(
            "Expected {}:\n{},\nbut failure occurred or no statement executed.",
            ctx,
            *expected_plan
        )),
    }
}

fn check_plan_eq(ctx: &str, expected: &String, actual: &String) -> Result<()> {
    if expected.trim() != actual.trim() {
        Err(anyhow!(
            "Expected {}:\n{}\nActual {}:\n{}",
            ctx,
            expected,
            ctx,
            actual,
        ))
    } else {
        Ok(())
    }
}

/// Compare the error with the expected error, fail if they are mismatched.
fn check_err(ctx: &str, expected_err: &Option<String>, actual_err: &Option<String>) -> Result<()> {
    match (expected_err, actual_err) {
        (None, None) => Ok(()),
        (None, Some(e)) => Err(anyhow!("unexpected {} error: {}", ctx, e)),
        (Some(e), None) => Err(anyhow!(
            "expected {} error: {}, but there's no error during execution",
            ctx,
            e
        )),
        (Some(l), Some(r)) => {
            let expected_err = l.trim().to_string();
            let actual_err = r.trim().to_string();
            if expected_err == actual_err {
                Ok(())
            } else {
                return Err(anyhow!(
                    "Expected {context} error: {}\n  Actual {context} error: {}",
                    expected_err,
                    actual_err,
                    context = ctx
                ));
            }
        }
    }
}

pub async fn run_test_file(file_name: &str, file_content: &str) {
    println!("-- running {} --", file_name);

    let mut failed_num = 0;
    let cases: Vec<TestCase> = serde_yaml::from_str(file_content).unwrap();
    let cases = resolve_testcase_id(cases).expect("failed to resolve");

    for c in cases {
        if let Err(e) = c.run(true).await {
            println!("\nTest case failed, the input SQL:\n{}\n{}", c.sql, e);
            failed_num += 1;
        }
    }
    if failed_num > 0 {
        println!("\n");
        panic!("{} test cases failed", failed_num);
    }
}<|MERGE_RESOLUTION|>--- conflicted
+++ resolved
@@ -196,9 +196,6 @@
             }
         };
 
-<<<<<<< HEAD
-        let mut logical_plan = match Planner::new(context).plan(bound) {
-=======
         let order;
         let column_descs;
 
@@ -210,8 +207,7 @@
             column_descs = None;
         }
 
-        let logical_plan = match Planner::new(context).plan(bound) {
->>>>>>> 6c7d625f
+        let mut logical_plan = match Planner::new(context).plan(bound) {
             Ok(logical_plan) => {
                 if self.logical_plan.is_some() {
                     ret.logical_plan = Some(explain_plan(&logical_plan.clone().as_subplan()));
