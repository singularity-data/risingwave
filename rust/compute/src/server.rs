--- conflicted
+++ resolved
@@ -55,16 +55,13 @@
         .await
         .unwrap();
 
-<<<<<<< HEAD
     let mut sub_tasks: Vec<(JoinHandle<()>, UnboundedSender<()>)> =
         vec![MetaClient::start_heartbeat_loop(
             meta_client.clone(),
             Duration::from_millis(opts.heartbeat_interval as u64),
         )];
 
-=======
     let registry = prometheus::Registry::new();
->>>>>>> 6cbaf20e
     // Initialize state store.
     let state_store_metrics = Arc::new(StateStoreMetrics::new(registry.clone()));
     let storage_config = Arc::new(config.storage.clone());
@@ -84,14 +81,8 @@
             hummock.inner().storage.local_version_manager().clone(),
             hummock.inner().storage.hummock_meta_client().clone(),
             hummock.inner().storage.sstable_store(),
-<<<<<<< HEAD
-            stats,
+            state_store_metrics
         ));
-=======
-            state_store_metrics,
-        );
-        compactor_handle = Some((compactor_join_handle, compactor_shutdown_sender));
->>>>>>> 6cbaf20e
     }
 
     let streaming_metrics = Arc::new(StreamingMetrics::new(registry.clone()));
