--- conflicted
+++ resolved
@@ -135,18 +135,11 @@
     let stream_config = Arc::new(config.streaming.clone());
     let stream_env = StreamEnvironment::new(
         source_mgr,
-<<<<<<< HEAD
         client_addr.clone(),
         stream_config,
         worker_id,
         state_store,
-=======
-        addr,
-        stream_config,
-        worker_id,
-        state_store,
         shutdown_send.clone(),
->>>>>>> 76f7db76
     );
 
     // Boot the runtime gRPC services.
