mod column;
mod schema;

<<<<<<< HEAD
pub use column::*;
=======
use core::fmt;

>>>>>>> 93e53f84
pub use schema::*;

pub enum CatalogId {
    DatabaseId(DatabaseId),
    SchemaId(SchemaId),
    TableId(TableId),
}

#[derive(Clone, Debug, Default, Hash, PartialOrd, PartialEq, Eq)]
pub struct DatabaseId {
    database_id: i32,
}

impl DatabaseId {
    pub fn new(database_id: i32) -> Self {
        DatabaseId { database_id }
    }
}

#[derive(Clone, Debug, Default, Hash, PartialOrd, PartialEq, Eq)]
pub struct SchemaId {
    database_ref_id: DatabaseId,
    schema_id: i32,
}

impl SchemaId {
    pub fn new(database_ref_id: DatabaseId, schema_id: i32) -> Self {
        SchemaId {
            database_ref_id,
            schema_id,
        }
    }
}

#[derive(Clone, Copy, Debug, Default, Hash, PartialOrd, PartialEq, Eq)]
pub struct TableId {
    pub table_id: u32,
}
impl TableId {
    pub fn new(table_id: u32) -> Self {
        TableId { table_id }
    }

    pub fn table_id(&self) -> u32 {
        self.table_id
    }
}
impl fmt::Display for TableId {
    fn fmt(&self, f: &mut fmt::Formatter) -> fmt::Result {
        write!(f, "{}", self.table_id,)
    }
}

// TODO: replace boilerplate code
impl From<&Option<risingwave_pb::plan::DatabaseRefId>> for DatabaseId {
    fn from(option: &Option<risingwave_pb::plan::DatabaseRefId>) -> Self {
        match option {
            Some(pb) => DatabaseId {
                database_id: pb.database_id,
            },
            None => DatabaseId {
                database_id: Default::default(),
            },
        }
    }
}

// TODO: replace boilerplate code
impl From<&Option<risingwave_pb::plan::SchemaRefId>> for SchemaId {
    fn from(option: &Option<risingwave_pb::plan::SchemaRefId>) -> Self {
        match option {
            Some(pb) => SchemaId {
                database_ref_id: DatabaseId::from(&pb.database_ref_id),
                schema_id: pb.schema_id,
            },
            None => {
                let pb = risingwave_pb::plan::SchemaRefId::default();
                SchemaId {
                    database_ref_id: DatabaseId::from(&pb.database_ref_id),
                    schema_id: pb.schema_id,
                }
            }
        }
    }
}

// TODO: replace boilerplate code
impl From<&Option<risingwave_pb::plan::TableRefId>> for TableId {
    fn from(option: &Option<risingwave_pb::plan::TableRefId>) -> Self {
        match option {
            Some(pb) => TableId {
                table_id: pb.table_id as u32,
            },
            None => {
                let pb = risingwave_pb::plan::TableRefId::default();
                TableId {
                    table_id: pb.table_id as u32,
                }
            }
        }
    }
}

// TODO: replace boilerplate code
impl From<&DatabaseId> for risingwave_pb::plan::DatabaseRefId {
    fn from(database_id: &DatabaseId) -> Self {
        risingwave_pb::plan::DatabaseRefId {
            database_id: database_id.database_id,
        }
    }
}

// TODO: replace boilerplate code
impl From<&SchemaId> for risingwave_pb::plan::SchemaRefId {
    fn from(schema_id: &SchemaId) -> Self {
        risingwave_pb::plan::SchemaRefId {
            database_ref_id: Some(risingwave_pb::plan::DatabaseRefId::from(
                &schema_id.database_ref_id,
            )),
            schema_id: schema_id.schema_id,
        }
    }
}

// TODO: replace boilerplate code
impl From<&TableId> for risingwave_pb::plan::TableRefId {
    fn from(table_id: &TableId) -> Self {
        risingwave_pb::plan::TableRefId {
            schema_ref_id: None,
            table_id: table_id.table_id as i32,
        }
    }
}

#[cfg(test)]
mod tests {
    use risingwave_pb::plan::{DatabaseRefId, SchemaRefId, TableRefId};

    use crate::catalog::{DatabaseId, SchemaId, TableId};

    fn generate_database_id_pb() -> DatabaseRefId {
        DatabaseRefId { database_id: 32 }
    }

    fn generate_schema_id_pb() -> SchemaRefId {
        SchemaRefId {
            schema_id: 48,
            ..Default::default()
        }
    }

    fn generate_table_id_pb() -> TableRefId {
        TableRefId {
            schema_ref_id: None,
            table_id: 67,
        }
    }

    #[test]
    fn test_database_id_from_pb() {
        let database_id = generate_database_id_pb();
        assert_eq!(32, database_id.database_id);
    }

    #[test]
    fn test_schema_id_from_pb() {
        let schema_id = SchemaId {
            database_ref_id: DatabaseId {
                database_id: generate_database_id_pb().database_id,
            },
            schema_id: generate_schema_id_pb().schema_id,
        };

        let expected_schema_id = SchemaId {
            database_ref_id: DatabaseId { database_id: 32 },
            schema_id: 48,
        };

        assert_eq!(expected_schema_id, schema_id);
    }

    #[test]
    fn test_table_id_from_pb() {
        let table_id: TableId = TableId {
            table_id: generate_table_id_pb().table_id as u32,
        };

        let expected_table_id = TableId { table_id: 67 };

        assert_eq!(expected_table_id, table_id);
    }
}<|MERGE_RESOLUTION|>--- conflicted
+++ resolved
@@ -1,12 +1,9 @@
 mod column;
 mod schema;
 
-<<<<<<< HEAD
 pub use column::*;
-=======
 use core::fmt;
 
->>>>>>> 93e53f84
 pub use schema::*;
 
 pub enum CatalogId {
