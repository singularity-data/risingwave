--- conflicted
+++ resolved
@@ -94,12 +94,8 @@
             values,
             array_type: ArrayType::Decimal as i32,
             struct_array_data: None,
-<<<<<<< HEAD
             list_array_data: None,
-        })
-=======
-        }
->>>>>>> 9f426a43
+        }
     }
 
     fn null_bitmap(&self) -> &Bitmap {
