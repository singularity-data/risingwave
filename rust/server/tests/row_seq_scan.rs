use std::sync::Arc;

extern crate risingwave;
extern crate risingwave_batch;

use risingwave_batch::executor::{Executor, RowSeqScanExecutor};
use risingwave_common::array::{Array, Row};
use risingwave_common::catalog::{Field, Schema};
use risingwave_common::error::Result;
use risingwave_common::types::DataType;
use risingwave_common::util::sort_util::OrderType;
use risingwave_storage::memory::MemoryStateStore;
use risingwave_storage::Keyspace;
use risingwave_stream::executor::{MViewTable, ManagedMViewState};

#[tokio::test]
async fn test_row_seq_scan() -> Result<()> {
    // In this test we test if the memtable can be correctly scanned for K-V pair insertions.
    let state_store = MemoryStateStore::new();
    let keyspace = Keyspace::executor_root(state_store, 0x42);

    let schema = Schema::new(vec![
        Field::unnamed(DataType::Int32), // pk
        Field::unnamed(DataType::Int32),
        Field::unnamed(DataType::Int64),
    ]);
    let pk_columns = vec![0];
    let orderings = vec![OrderType::Ascending];
    let mut state = ManagedMViewState::new(
        keyspace.clone(),
        schema.clone(),
        pk_columns.clone(),
        orderings.clone(),
    );

    let table = Arc::new(MViewTable::new(
        keyspace.clone(),
        schema.clone(),
        pk_columns.clone(),
        orderings,
    ));

<<<<<<< HEAD
    let mut executor = RowSeqScanExecutor::new(table, vec![0, 1], 1, true);
=======
    let mut executor =
        RowSeqScanExecutor::new(table, vec![0, 1], 1, "RowSeqScanExecutor".to_string());
>>>>>>> c5c82e6e

    let epoch: u64 = 0;
    state.put(
        Row(vec![Some(1_i32.into())]),
        Row(vec![
            Some(1_i32.into()),
            Some(4_i32.into()),
            Some(7_i64.into()),
        ]),
    );
    state.put(
        Row(vec![Some(2_i32.into())]),
        Row(vec![
            Some(2_i32.into()),
            Some(5_i32.into()),
            Some(8_i64.into()),
        ]),
    );
    state.flush(epoch).await.unwrap();

    executor.open().await.unwrap();
    assert_eq!(executor.schema().fields().len(), 2);

    let res_chunk = executor.next().await?.unwrap();
    assert_eq!(res_chunk.dimension(), 2);
    assert_eq!(
        res_chunk
            .column_at(0)?
            .array()
            .as_int32()
            .iter()
            .collect::<Vec<_>>(),
        vec![Some(1)]
    );
    assert_eq!(
        res_chunk
            .column_at(1)?
            .array()
            .as_int32()
            .iter()
            .collect::<Vec<_>>(),
        vec![Some(4)]
    );

    let res_chunk2 = executor.next().await?.unwrap();
    assert_eq!(res_chunk2.dimension(), 2);
    assert_eq!(
        res_chunk2
            .column_at(0)?
            .array()
            .as_int32()
            .iter()
            .collect::<Vec<_>>(),
        vec![Some(2)]
    );
    assert_eq!(
        res_chunk2
            .column_at(1)?
            .array()
            .as_int32()
            .iter()
            .collect::<Vec<_>>(),
        vec![Some(5)]
    );
    executor.close().await.unwrap();
    Ok(())
}<|MERGE_RESOLUTION|>--- conflicted
+++ resolved
@@ -40,12 +40,8 @@
         orderings,
     ));
 
-<<<<<<< HEAD
-    let mut executor = RowSeqScanExecutor::new(table, vec![0, 1], 1, true);
-=======
     let mut executor =
-        RowSeqScanExecutor::new(table, vec![0, 1], 1, "RowSeqScanExecutor".to_string());
->>>>>>> c5c82e6e
+        RowSeqScanExecutor::new(table, vec![0, 1], 1, true, "RowSeqScanExecutor".to_string());
 
     let epoch: u64 = 0;
     state.put(
