// Copyright 2022 Singularity Data
//
// Licensed under the Apache License, Version 2.0 (the "License");
// you may not use this file except in compliance with the License.
// You may obtain a copy of the License at
//
// http://www.apache.org/licenses/LICENSE-2.0
//
// Unless required by applicable law or agreed to in writing, software
// distributed under the License is distributed on an "AS IS" BASIS,
// WITHOUT WARRANTIES OR CONDITIONS OF ANY KIND, either express or implied.
// See the License for the specific language governing permissions and
// limitations under the License.

use risingwave_common::array::{
    Array, BoolArray, DecimalArray, I32Array, IntervalArray, NaiveDateArray, NaiveDateTimeArray,
    Utf8Array,
};
use risingwave_common::error::ErrorCode::InternalError;
use risingwave_common::error::Result;
use risingwave_common::types::*;
use risingwave_pb::expr::expr_node::Type;

use crate::expr::template::BinaryExpression;
use crate::expr::BoxedExpression;
use crate::vector_op::arithmetic_op::*;
use crate::vector_op::cmp::*;
use crate::vector_op::extract::{extract_from_date, extract_from_timestamp};
use crate::vector_op::like::like_default;
use crate::vector_op::position::position;
use crate::vector_op::round::round_digits;
use crate::vector_op::tumble::{tumble_start_date, tumble_start_date_time};

/// A placeholder function that returns bool in [`gen_binary_expr_atm`]
pub fn cmp_placeholder<T1, T2, T3>(_l: T1, _r: T2) -> Result<bool> {
    Err(InternalError("The function is not supported".to_string()).into())
}

/// This macro helps create arithmetic expression.
/// It receive all the combinations of `gen_binary_expr` and generate corresponding match cases
/// In [], the parameters are for constructing new expression
/// * $l: left expression
/// * $r: right expression
/// * ret: return array type
/// In ()*, the parameters are for generating match cases
/// * $i1: left array type
/// * $i2: right array type
/// * $cast: The cast type in that the operation will calculate
/// * $The scalar function for expression, it's a generic function and specialized by the type of
///   `$i1, $i2, $cast`
macro_rules! gen_atm_impl {
    ([$l:expr, $r:expr, $ret:expr], $( { $i1:tt, $i2:tt, $cast:tt, $func:ident },)*) => {
        match ($l.return_type(), $r.return_type()) {
            $(
                ($i1! { type_match_pattern }, $i2! { type_match_pattern }) => {
                    Box::new(
                        BinaryExpression::<
                            $i1! { type_array },
                            $i2! { type_array },
                            $cast! { type_array },
                            _
                        >::new(
                            $l,
                            $r,
                            $ret,
                            $func::< <$i1! { type_array } as Array>::OwnedItem, <$i2! { type_array } as Array>::OwnedItem, <$cast! { type_array } as Array>::OwnedItem>,
                        )
                    )
                },
            )*
            _ => {
                unimplemented!("The expression ({:?}, {:?}, {:?}) using vectorized expression framework is not supported yet!", $l.return_type(), $r.return_type(), $ret)
            }
        }
    };
}

/// This macro helps create comparison expression. Its output array is a bool array
/// Similar to `gen_atm_impl`.
macro_rules! gen_cmp_impl {
    ([$l:expr, $r:expr, $ret:expr], $( { $i1:tt, $i2:tt, $cast:tt, $func:ident} ),*) => {
        match ($l.return_type(), $r.return_type()) {
            $(
                ($i1! { type_match_pattern }, $i2! { type_match_pattern }) => {
                    Box::new(
                        BinaryExpression::<
                            $i1! { type_array },
                            $i2! { type_array },
                            BoolArray,
                            _
                        >::new(
                            $l,
                            $r,
                            $ret,
                            $func::<
                                <$i1! { type_array } as Array>::OwnedItem,
                                <$i2! { type_array } as Array>::OwnedItem,
                                <$cast! { type_array } as Array>::OwnedItem
                            >,
                        )
                    )
                }
            ),*
            _ => {
                unimplemented!("The expression ({:?}, {:?}) using vectorized expression framework is not supported yet!", $l.return_type(), $r.return_type())
            }
        }
    };
}

/// Based on the data type of `$l`, `$r`, `$ret`, return corresponding expression struct with scalar
/// function inside.
/// * `$l`: left expression
/// * `$r`: right expression
/// * `$ret`: returned expression
/// * `macro`: a macro helps create expression
/// * `general_f`: generic cmp function (require a common ``TryInto`` type for two input).
/// * `str_f`: cmp function between str
macro_rules! gen_binary_expr_cmp {
    ($macro:ident, $general_f:ident, $str_f:ident, $l:expr, $r:expr, $ret:expr) => {
        match ($l.return_type(), $r.return_type()) {
            (DataType::Varchar, DataType::Varchar) => {
                Box::new(BinaryExpression::<Utf8Array, Utf8Array, BoolArray, _>::new(
                    $l, $r, $ret, $str_f,
                ))
            }
            (DataType::Varchar, DataType::Char) => {
                Box::new(BinaryExpression::<Utf8Array, Utf8Array, BoolArray, _>::new(
                    $l, $r, $ret, $str_f,
                ))
            }
            (DataType::Char, DataType::Char) => {
                Box::new(BinaryExpression::<Utf8Array, Utf8Array, BoolArray, _>::new(
                    $l, $r, $ret, $str_f,
                ))
            }
            _ => {
                $macro! {
                    [$l, $r, $ret],
                    { int16, int16, int16, $general_f },
                    { int16, int32, int32, $general_f },
                    { int16, int64, int64, $general_f },
                    { int16, float32, float64, $general_f },
                    { int16, float64, float64, $general_f },
                    { int32, int16, int32, $general_f },
                    { int32, int32, int32, $general_f },
                    { int32, int64, int64, $general_f },
                    { int32, float32, float64, $general_f },
                    { int32, float64, float64, $general_f },
                    { int64, int16,int64, $general_f },
                    { int64, int32,int64, $general_f },
                    { int64, int64, int64, $general_f },
                    { int64, float32, float64 , $general_f},
                    { int64, float64, float64, $general_f },
                    { float32, int16, float64, $general_f },
                    { float32, int32, float64, $general_f },
                    { float32, int64, float64 , $general_f},
                    { float32, float32, float32, $general_f },
                    { float32, float64, float64, $general_f },
                    { float64, int16, float64, $general_f },
                    { float64, int32, float64, $general_f },
                    { float64, int64, float64, $general_f },
                    { float64, float32, float64, $general_f },
                    { float64, float64, float64, $general_f },
                    { decimal, int16, decimal, $general_f },
                    { decimal, int32, decimal, $general_f },
                    { decimal, int64, decimal, $general_f },
                    { decimal, float32, float64, $general_f },
                    { decimal, float64, float64, $general_f },
                    { int16, decimal, decimal, $general_f },
                    { int32, decimal, decimal, $general_f },
                    { int64, decimal, decimal, $general_f },
                    { decimal, decimal, decimal, $general_f },
                    { float32, decimal, float64, $general_f },
                    { float64, decimal, float64, $general_f },
                    { timestamp, timestamp, timestamp, $general_f },
                    { date, date, date, $general_f },
                    { boolean, boolean, boolean, $general_f },
                    { timestamp, date, timestamp, $general_f },
                    { date, timestamp, timestamp, $general_f }
                }
            }
        }
    };
}

/// `gen_binary_expr_atm` is similar to `gen_binary_expr_cmp`.
///  `atm` means arithmetic here.
/// They are differentiate cuz one type may not support atm and cmp at the same time. For example,
/// Varchar can support compare but not arithmetic.
/// * `general_f`: generic atm function (require a common ``TryInto`` type for two input)
/// * `interval_date_f`: atm function between interval and date
/// * `interval_date_f`: atm function between date and interval
macro_rules! gen_binary_expr_atm {
    (
        $macro:ident,
<<<<<<< HEAD
        $general_f:ident,
        $timestamp_timestamp_f:ident,
        $date_date_f:ident,
        $interval_date_f:ident,
        $date_interval_f:ident,
        $interval_interval_f:ident,
=======
>>>>>>> 8573cfa9
        $l:expr,
        $r:expr,
        $ret:expr,
        {
            $(General => $general_f:ident,)?
            $((Timestamp, Timestamp) => $timestamp_timestamp_f:ident,)?
            $((Date, Date) => $date_date_f:ident,)?
            $((Interval, Date) => $interval_date_f:ident,)?
            $((Date, Interval) => $date_interval_f:ident,)?
            $((Interval, Interval) => $interval_interval_f:ident,)?
        } $(,)?
    ) => {
        $macro! {
            [$l, $r, $ret],
            $({ int16, int16, int16, $general_f },)?
            $({ int16, int32, int32, $general_f },)?
            $({ int16, int64, int64, $general_f },)?
            $({ int16, float32, float64, $general_f },)?
            $({ int16, float64, float64, $general_f },)?
            $({ int32, int16, int32, $general_f },)?
            $({ int32, int32, int32, $general_f },)?
            $({ int32, int64, int64, $general_f },)?
            $({ int32, float32, float64, $general_f },)?
            $({ int32, float64, float64, $general_f },)?
            $({ int64, int16,int64, $general_f },)?
            $({ int64, int32,int64, $general_f },)?
            $({ int64, int64, int64, $general_f },)?
            $({ int64, float32, float64 , $general_f},)?
            $({ int64, float64, float64, $general_f },)?
            $({ float32, int16, float64, $general_f },)?
            $({ float32, int32, float64, $general_f },)?
            $({ float32, int64, float64 , $general_f},)?
            $({ float32, float32, float32, $general_f },)?
            $({ float32, float64, float64, $general_f },)?
            $({ float64, int16, float64, $general_f },)?
            $({ float64, int32, float64, $general_f },)?
            $({ float64, int64, float64, $general_f },)?
            $({ float64, float32, float64, $general_f },)?
            $({ float64, float64, float64, $general_f },)?
            $({ decimal, int16, decimal, $general_f },)?
            $({ decimal, int32, decimal, $general_f },)?
            $({ decimal, int64, decimal, $general_f },)?
            $({ decimal, float32, decimal, $general_f },)?
            $({ decimal, float64, decimal, $general_f },)?
            $({ int16, decimal, decimal, $general_f },)?
            $({ int32, decimal, decimal, $general_f },)?
            $({ int64, decimal, decimal, $general_f },)?
            $({ decimal, decimal, decimal, $general_f },)?
            $({ float32, decimal, float64, $general_f },)?
            $({ float64, decimal, float64, $general_f },)?
            $({ timestamp, timestamp, interval, $timestamp_timestamp_f },)?
            $({ date, date, int32, $date_date_f },)?
            $({ date, interval, timestamp, $date_interval_f },)?
            $({ interval, date, timestamp, $interval_date_f },)?
        }
    };
}

fn build_extract_expr(ret: DataType, l: BoxedExpression, r: BoxedExpression) -> BoxedExpression {
    match r.return_type() {
        DataType::Date => Box::new(
            BinaryExpression::<Utf8Array, NaiveDateArray, DecimalArray, _>::new(
                l,
                r,
                ret,
                extract_from_date,
            ),
        ),
        DataType::Timestamp => Box::new(BinaryExpression::<
            Utf8Array,
            NaiveDateTimeArray,
            DecimalArray,
            _,
        >::new(l, r, ret, extract_from_timestamp)),
        _ => {
            unimplemented!("Extract ( {:?} ) is not supported yet!", r.return_type())
        }
    }
}

pub fn new_binary_expr(
    expr_type: Type,
    ret: DataType,
    l: BoxedExpression,
    r: BoxedExpression,
) -> BoxedExpression {
    use crate::expr::data_types::*;

    match expr_type {
        Type::Equal => {
            gen_binary_expr_cmp! {gen_cmp_impl, general_eq, str_eq, l, r, ret}
        }
        Type::NotEqual => {
            gen_binary_expr_cmp! {gen_cmp_impl, general_ne, str_ne, l, r, ret}
        }
        Type::LessThan => {
            gen_binary_expr_cmp! {gen_cmp_impl, general_lt, str_lt, l, r, ret}
        }
        Type::GreaterThan => {
            gen_binary_expr_cmp! {gen_cmp_impl, general_gt, str_gt, l, r, ret}
        }
        Type::GreaterThanOrEqual => {
            gen_binary_expr_cmp! {gen_cmp_impl, general_ge, str_ge, l, r, ret}
        }
        Type::LessThanOrEqual => {
            gen_binary_expr_cmp! {gen_cmp_impl, general_le, str_le, l, r, ret}
        }
        Type::Add => {
            gen_binary_expr_atm! {
                gen_atm_impl,
                l, r, ret,
                {
                    General => general_add,
                    (Interval, Date) => interval_date_add,
                    (Date, Interval) => date_interval_add,
                    (Interval, Interval) => general_add,
                },
            }
        }
        Type::Subtract => {
            gen_binary_expr_atm! {
                gen_atm_impl,
                l, r, ret,
                {
                    General => general_sub,
                    (Timestamp, Timestamp) => timestamp_timestamp_sub,
                    (Date, Date) => date_date_sub,
                    (Date, Interval) => date_interval_sub,
                    (Interval, Interval) => general_sub,
                },
            }
        }
        Type::Multiply => {
            gen_binary_expr_atm! {
                gen_atm_impl,
                l, r, ret,
                {
                    General => general_mul,
                },
            }
        }
        Type::Divide => {
            gen_binary_expr_atm! {
                gen_atm_impl,
                l, r, ret,
                {
                    General => general_div,
                },
            }
        }
        Type::Modulus => {
            gen_binary_expr_atm! {
                gen_atm_impl,
                l, r, ret,
                {
                    General => general_mod,
                },
            }
        }
        Type::Extract => build_extract_expr(ret, l, r),
        Type::RoundDigit => Box::new(
            BinaryExpression::<DecimalArray, I32Array, DecimalArray, _>::new(
                l,
                r,
                ret,
                round_digits,
            ),
        ),
        Type::Position => Box::new(BinaryExpression::<Utf8Array, Utf8Array, I32Array, _>::new(
            l, r, ret, position,
        )),
        Type::TumbleStart => new_tumble_start(l, r, ret),
        tp => {
            unimplemented!(
                "The expression {:?} using vectorized expression framework is not supported yet!",
                tp
            )
        }
    }
}

fn new_tumble_start(
    expr_ia1: BoxedExpression,
    expr_ia2: BoxedExpression,
    return_type: DataType,
) -> BoxedExpression {
    match expr_ia1.return_type() {
        DataType::Date => Box::new(BinaryExpression::<
            NaiveDateArray,
            IntervalArray,
            NaiveDateArray,
            _,
        >::new(
            expr_ia1, expr_ia2, return_type, tumble_start_date
        )),
        DataType::Timestamp => Box::new(BinaryExpression::<
            NaiveDateTimeArray,
            IntervalArray,
            NaiveDateTimeArray,
            _,
        >::new(
            expr_ia1, expr_ia2, return_type, tumble_start_date_time
        )),
        _ => unimplemented!(
            "tumble_start is not supported for {:?}",
            expr_ia1.return_type()
        ),
    }
}

pub fn new_like_default(
    expr_ia1: BoxedExpression,
    expr_ia2: BoxedExpression,
    return_type: DataType,
) -> BoxedExpression {
    Box::new(BinaryExpression::<Utf8Array, Utf8Array, BoolArray, _>::new(
        expr_ia1,
        expr_ia2,
        return_type,
        like_default,
    ))
}

#[cfg(test)]
mod tests {
    use chrono::NaiveDate;
    use risingwave_common::array::column::Column;
    use risingwave_common::array::interval_array::IntervalArray;
    use risingwave_common::array::*;
    use risingwave_common::types::{
        Decimal, IntervalUnit, NaiveDateTimeWrapper, NaiveDateWrapper, Scalar,
    };
    use risingwave_pb::data::data_type::TypeName;
    use risingwave_pb::expr::expr_node::Type;

    use super::super::*;
    use crate::expr::test_utils::make_expression;
    use crate::vector_op::arithmetic_op::{date_interval_add, date_interval_sub};

    #[test]
    fn test_binary() {
        test_binary_i32::<I32Array, _>(|x, y| x + y, Type::Add);
        test_binary_i32::<I32Array, _>(|x, y| x - y, Type::Subtract);
        test_binary_i32::<I32Array, _>(|x, y| x * y, Type::Multiply);
        test_binary_i32::<I32Array, _>(|x, y| x / y, Type::Divide);
        test_binary_i32::<BoolArray, _>(|x, y| x == y, Type::Equal);
        test_binary_i32::<BoolArray, _>(|x, y| x != y, Type::NotEqual);
        test_binary_i32::<BoolArray, _>(|x, y| x > y, Type::GreaterThan);
        test_binary_i32::<BoolArray, _>(|x, y| x >= y, Type::GreaterThanOrEqual);
        test_binary_i32::<BoolArray, _>(|x, y| x < y, Type::LessThan);
        test_binary_i32::<BoolArray, _>(|x, y| x <= y, Type::LessThanOrEqual);
        test_binary_decimal::<DecimalArray, _>(|x, y| x + y, Type::Add);
        test_binary_decimal::<DecimalArray, _>(|x, y| x - y, Type::Subtract);
        test_binary_decimal::<DecimalArray, _>(|x, y| x * y, Type::Multiply);
        test_binary_decimal::<DecimalArray, _>(|x, y| x / y, Type::Divide);
        test_binary_decimal::<BoolArray, _>(|x, y| x == y, Type::Equal);
        test_binary_decimal::<BoolArray, _>(|x, y| x != y, Type::NotEqual);
        test_binary_decimal::<BoolArray, _>(|x, y| x > y, Type::GreaterThan);
        test_binary_decimal::<BoolArray, _>(|x, y| x >= y, Type::GreaterThanOrEqual);
        test_binary_decimal::<BoolArray, _>(|x, y| x < y, Type::LessThan);
        test_binary_decimal::<BoolArray, _>(|x, y| x <= y, Type::LessThanOrEqual);
        test_binary_interval::<NaiveDateTimeArray, _>(
            |x, y| {
                date_interval_add::<NaiveDateWrapper, IntervalUnit, NaiveDateTimeWrapper>(x, y)
                    .unwrap()
            },
            Type::Add,
        );
        test_binary_interval::<NaiveDateTimeArray, _>(
            |x, y| {
                date_interval_sub::<NaiveDateWrapper, IntervalUnit, NaiveDateTimeWrapper>(x, y)
                    .unwrap()
            },
            Type::Subtract,
        );
    }

    fn test_binary_i32<A, F>(f: F, kind: Type)
    where
        A: Array,
        for<'a> &'a A: std::convert::From<&'a ArrayImpl>,
        for<'a> <A as Array>::RefItem<'a>: PartialEq,
        F: Fn(i32, i32) -> <A as Array>::OwnedItem,
    {
        let mut lhs = Vec::<Option<i32>>::new();
        let mut rhs = Vec::<Option<i32>>::new();
        let mut target = Vec::<Option<<A as Array>::OwnedItem>>::new();
        for i in 0..100 {
            if i % 2 == 0 {
                lhs.push(Some(i));
                rhs.push(None);
                target.push(None);
            } else if i % 3 == 0 {
                lhs.push(Some(i));
                rhs.push(Some(i + 1));
                target.push(Some(f(i, i + 1)));
            } else if i % 5 == 0 {
                lhs.push(Some(i + 1));
                rhs.push(Some(i));
                target.push(Some(f(i + 1, i)));
            } else {
                lhs.push(Some(i));
                rhs.push(Some(i));
                target.push(Some(f(i, i)));
            }
        }

        let col1 = Column::new(
            I32Array::from_slice(&lhs)
                .map(|x| Arc::new(x.into()))
                .unwrap(),
        );
        let col2 = Column::new(
            I32Array::from_slice(&rhs)
                .map(|x| Arc::new(x.into()))
                .unwrap(),
        );
        let data_chunk = DataChunk::builder().columns(vec![col1, col2]).build();
        let expr = make_expression(kind, &[TypeName::Int32, TypeName::Int32], &[0, 1]);
        let vec_executor = build_from_prost(&expr).unwrap();
        let res = vec_executor.eval(&data_chunk).unwrap();
        let arr: &A = res.as_ref().into();
        for (idx, item) in arr.iter().enumerate() {
            let x = target[idx].as_ref().map(|x| x.as_scalar_ref());
            assert_eq!(x, item);
        }
    }

    fn test_binary_interval<A, F>(f: F, kind: Type)
    where
        A: Array,
        for<'a> &'a A: std::convert::From<&'a ArrayImpl>,
        for<'a> <A as Array>::RefItem<'a>: PartialEq,
        F: Fn(NaiveDateWrapper, IntervalUnit) -> <A as Array>::OwnedItem,
    {
        let mut lhs = Vec::<Option<NaiveDateWrapper>>::new();
        let mut rhs = Vec::<Option<IntervalUnit>>::new();
        let mut target = Vec::<Option<<A as Array>::OwnedItem>>::new();
        for i in 0..100 {
            if i % 2 == 0 {
                rhs.push(Some(IntervalUnit::from_ymd(0, i, i)));
                lhs.push(None);
                target.push(None);
            } else {
                rhs.push(Some(IntervalUnit::from_ymd(0, i, i)));
                lhs.push(Some(NaiveDateWrapper::new(
                    NaiveDate::from_num_days_from_ce(i),
                )));
                target.push(Some(f(
                    NaiveDateWrapper::new(NaiveDate::from_num_days_from_ce(i)),
                    IntervalUnit::from_ymd(0, i, i),
                )));
            }
        }

        let col1 = Column::new(
            NaiveDateArray::from_slice(&lhs)
                .map(|x| Arc::new(x.into()))
                .unwrap(),
        );
        let col2 = Column::new(
            IntervalArray::from_slice(&rhs)
                .map(|x| Arc::new(x.into()))
                .unwrap(),
        );
        let data_chunk = DataChunk::builder().columns(vec![col1, col2]).build();
        let expr = make_expression(kind, &[TypeName::Date, TypeName::Interval], &[0, 1]);
        let vec_executor = build_from_prost(&expr).unwrap();
        let res = vec_executor.eval(&data_chunk).unwrap();
        let arr: &A = res.as_ref().into();
        for (idx, item) in arr.iter().enumerate() {
            let x = target[idx].as_ref().map(|x| x.as_scalar_ref());
            assert_eq!(x, item);
        }
    }

    fn test_binary_decimal<A, F>(f: F, kind: Type)
    where
        A: Array,
        for<'a> &'a A: std::convert::From<&'a ArrayImpl>,
        for<'a> <A as Array>::RefItem<'a>: PartialEq,
        F: Fn(Decimal, Decimal) -> <A as Array>::OwnedItem,
    {
        let mut lhs = Vec::<Option<Decimal>>::new();
        let mut rhs = Vec::<Option<Decimal>>::new();
        let mut target = Vec::<Option<<A as Array>::OwnedItem>>::new();
        for i in 0..100 {
            if i % 2 == 0 {
                lhs.push(Some(i.into()));
                rhs.push(None);
                target.push(None);
            } else if i % 3 == 0 {
                lhs.push(Some(i.into()));
                rhs.push(Some((i + 1).into()));
                target.push(Some(f((i).into(), (i + 1).into())));
            } else if i % 5 == 0 {
                lhs.push(Some((i + 1).into()));
                rhs.push(Some((i).into()));
                target.push(Some(f((i + 1).into(), (i).into())));
            } else {
                lhs.push(Some((i).into()));
                rhs.push(Some((i).into()));
                target.push(Some(f((i).into(), (i).into())));
            }
        }

        let col1 = Column::new(
            DecimalArray::from_slice(&lhs)
                .map(|x| Arc::new(x.into()))
                .unwrap(),
        );
        let col2 = Column::new(
            DecimalArray::from_slice(&rhs)
                .map(|x| Arc::new(x.into()))
                .unwrap(),
        );
        let data_chunk = DataChunk::builder().columns(vec![col1, col2]).build();
        let expr = make_expression(kind, &[TypeName::Decimal, TypeName::Decimal], &[0, 1]);
        let vec_executor = build_from_prost(&expr).unwrap();
        let res = vec_executor.eval(&data_chunk).unwrap();
        let arr: &A = res.as_ref().into();
        for (idx, item) in arr.iter().enumerate() {
            let x = target[idx].as_ref().map(|x| x.as_scalar_ref());
            assert_eq!(x, item);
        }
    }
}<|MERGE_RESOLUTION|>--- conflicted
+++ resolved
@@ -194,15 +194,6 @@
 macro_rules! gen_binary_expr_atm {
     (
         $macro:ident,
-<<<<<<< HEAD
-        $general_f:ident,
-        $timestamp_timestamp_f:ident,
-        $date_date_f:ident,
-        $interval_date_f:ident,
-        $date_interval_f:ident,
-        $interval_interval_f:ident,
-=======
->>>>>>> 8573cfa9
         $l:expr,
         $r:expr,
         $ret:expr,
