--- conflicted
+++ resolved
@@ -32,11 +32,8 @@
         table: Arc<dyn ScannableTable>,
         column_ids: Vec<i32>,
         chunk_size: usize,
-<<<<<<< HEAD
         primary: bool,
-=======
         identity: String,
->>>>>>> c5c82e6e
     ) -> Self {
         // Currently row_id for table_v2 is totally a mess, we override this function to match the
         // behavior of column ids of mviews.
@@ -85,11 +82,8 @@
             table,
             column_ids,
             Self::DEFAULT_CHUNK_SIZE,
-<<<<<<< HEAD
             source.task_id.task_id == 0,
-=======
             source.plan_node().get_identity().clone(),
->>>>>>> c5c82e6e
         )))
     }
 }
