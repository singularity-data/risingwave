use std::iter::once;
use std::sync::Arc;

use risingwave_common::array::column::Column;
use risingwave_common::array::{
    ArrayBuilder, ArrayImpl, DataChunk, I64ArrayBuilder, Op, PrimitiveArrayBuilder, StreamChunk,
};
use risingwave_common::catalog::{Field, Schema, TableId};
use risingwave_common::error::{ErrorCode, Result, RwError};
use risingwave_common::types::DataType;
use risingwave_pb::plan::plan_node::NodeBody;
use risingwave_source::SourceManagerRef;

use super::BoxedExecutor;
use crate::executor::{BoxedExecutorBuilder, Executor, ExecutorBuilder};

/// `InsertExecutor` implements table insertion with values from its child executor.
pub struct InsertExecutor {
    /// target table id
    table_id: TableId,
    source_manager: SourceManagerRef,
    worker_id: u32,

    child: BoxedExecutor,
    executed: bool,
    schema: Schema,
    identity: String,
}

impl InsertExecutor {
    pub fn new(
        table_id: TableId,
        source_manager: SourceManagerRef,
        child: BoxedExecutor,
        worker_id: u32,
    ) -> Self {
        Self {
            table_id,
            source_manager,
            worker_id,
            child,
            executed: false,
            schema: Schema {
                fields: vec![Field::unnamed(DataType::Int64)],
            },
            identity: "InsertExecutor".to_string(),
        }
    }
}

#[async_trait::async_trait]
impl Executor for InsertExecutor {
    async fn open(&mut self) -> Result<()> {
        self.child.open().await?;
        info!("Insert executor");
        Ok(())
    }

    // TODO: refactor this function since we only have `TableV2` now.
    async fn next(&mut self) -> Result<Option<DataChunk>> {
        if self.executed {
            return Ok(None);
        }

        let source_desc = self.source_manager.get_source(&self.table_id)?;
        let source = source_desc.source.as_table_v2();

        let mut rows_inserted = 0;
        while let Some(child_chunk) = self.child.next().await? {
            let len = child_chunk.capacity();
            assert!(child_chunk.visibility().is_none());

            // add row-id column as first column
            let mut builder = I64ArrayBuilder::new(len).unwrap();
            for _ in 0..len {
                builder
                    .append(Some(source.next_row_id(self.worker_id)))
                    .unwrap();
            }

            let rowid_column = once(Column::new(Arc::new(ArrayImpl::from(
                builder.finish().unwrap(),
            ))));
            let child_columns = child_chunk.columns().iter().map(|c| c.to_owned());

            // put row id column to the last to match the behavior of mview
            let columns = child_columns.chain(rowid_column).collect();
            let chunk = StreamChunk::new(vec![Op::Insert; len], columns, None);

            source.write_chunk(chunk).await?;
            rows_inserted += len;
        }

        // create ret value
        {
            let mut array_builder = PrimitiveArrayBuilder::<i64>::new(1)?;
            array_builder.append(Some(rows_inserted as i64))?;

            let array = array_builder.finish()?;
            let ret_chunk = DataChunk::builder()
                .columns(vec![Column::new(Arc::new(array.into()))])
                .build();

            self.executed = true;
            Ok(Some(ret_chunk))
        }
    }

    async fn close(&mut self) -> Result<()> {
        self.child.close().await?;
        info!("Cleaning insert executor.");
        Ok(())
    }

    fn schema(&self) -> &Schema {
        &self.schema
    }

    fn identity(&self) -> &str {
        &self.identity
    }
}

impl BoxedExecutorBuilder for InsertExecutor {
    fn new_boxed_executor(source: &ExecutorBuilder) -> Result<BoxedExecutor> {
        let insert_node = try_match_expand!(
            source.plan_node().get_node_body().unwrap(),
            NodeBody::Insert
        )?;

        let table_id = TableId::from(&insert_node.table_ref_id);

        let proto_child = source.plan_node.get_children().get(0).ok_or_else(|| {
            RwError::from(ErrorCode::InternalError(String::from(
                "Child interpreting error",
            )))
        })?;
        let child = source.clone_for_plan(proto_child).build()?;

        Ok(Box::new(Self::new(
            table_id,
            source.global_batch_env().source_manager_ref(),
            child,
            source.global_batch_env().worker_id(),
        )))
    }
}

#[cfg(test)]
mod tests {
    use std::ops::Bound;
    use std::sync::Arc;

    use risingwave_common::array::{Array, I64Array};
<<<<<<< HEAD
    use risingwave_common::catalog::{ColumnId, Field, Schema, SchemaId};
=======
    use risingwave_common::catalog::{Field, Schema};
>>>>>>> 93e53f84
    use risingwave_common::column_nonnull;
    use risingwave_common::types::DataType;
    use risingwave_source::{
        MemSourceManager, Source, SourceManager, StreamSourceReader, TableV2ReaderContext,
    };
    use risingwave_storage::memory::MemoryStateStore;
    use risingwave_storage::table::{SimpleTableManager, TableManager};
    use risingwave_storage::*;

    use super::*;
    use crate::executor::test_utils::MockExecutor;
    use crate::*;

    #[tokio::test]
    async fn test_insert_executor_for_table_v2() -> Result<()> {
        let table_manager = Arc::new(SimpleTableManager::with_in_memory_store());
        let source_manager = Arc::new(MemSourceManager::new());
        let store = MemoryStateStore::new();

        // Schema for mock executor.
        let schema = Schema {
            fields: vec![
                Field::unnamed(DataType::Int64),
                Field::unnamed(DataType::Int64),
            ],
        };
        let mut mock_executor = MockExecutor::new(schema.clone());

        // Schema of first table
        let schema = Schema {
            fields: vec![
                Field::unnamed(DataType::Decimal),
                Field::unnamed(DataType::Decimal),
                Field::unnamed(DataType::Decimal),
            ],
        };

        let table_columns: Vec<_> = schema
            .fields
            .iter()
            .enumerate()
            .map(|(i, f)| TableColumnDesc {
                data_type: f.data_type.clone(),
                column_id: ColumnId::from(i as i32), // use column index as column id
                name: f.name.clone(),
            })
            .collect();

        let col1 = column_nonnull! { I64Array, [1, 3, 5, 7, 9] };
        let col2 = column_nonnull! { I64Array, [2, 4, 6, 8, 10] };
        let data_chunk: DataChunk = DataChunk::builder().columns(vec![col1, col2]).build();
        mock_executor.add(data_chunk.clone());

        // Create the first table.
        let table_id = TableId::new(0);
        let table = table_manager
            .create_table_v2(&table_id, table_columns.to_vec())
            .await?;
        source_manager.create_table_source_v2(&table_id, table)?;

        // Create reader
        let source_desc = source_manager.get_source(&table_id)?;
        let source = source_desc.source.as_table_v2();
        let mut reader = source.stream_reader(
            TableV2ReaderContext,
            vec![ColumnId::from(0), ColumnId::from(1), ColumnId::from(2)],
        )?;

        let mut insert_executor =
            InsertExecutor::new(table_id, source_manager.clone(), Box::new(mock_executor), 0);
        insert_executor.open().await.unwrap();
        let fields = &insert_executor.schema().fields;
        assert_eq!(fields[0].data_type, DataType::Int64);
        let result = insert_executor.next().await?.unwrap();
        insert_executor.close().await.unwrap();
        assert_eq!(
            result
                .column_at(0)
                .array()
                .as_int64()
                .iter()
                .collect::<Vec<_>>(),
            vec![Some(5)] // inserted rows
        );

        reader.open().await?;
        let chunk = reader.next().await?;

        assert_eq!(
            chunk.columns()[0]
                .array()
                .as_int64()
                .iter()
                .collect::<Vec<_>>(),
            vec![Some(1), Some(3), Some(5), Some(7), Some(9)]
        );

        assert_eq!(
            chunk.columns()[1]
                .array()
                .as_int64()
                .iter()
                .collect::<Vec<_>>(),
            vec![Some(2), Some(4), Some(6), Some(8), Some(10)]
        );

        assert_eq!(
            chunk.columns()[2]
                .array()
                .as_int64()
                .iter()
                .collect::<Vec<_>>(),
            vec![Some(0), Some(1), Some(2), Some(3), Some(4)]
        );

        // There's nothing in store since `TableSourceV2` has no side effect.
        // Data will be materialized in associated streaming task.
        let epoch = u64::MAX;
        let full_range = (Bound::<Vec<u8>>::Unbounded, Bound::<Vec<u8>>::Unbounded);
        let store_content = store.scan(full_range, None, epoch).await?;
        assert!(store_content.is_empty());

        Ok(())
    }
}<|MERGE_RESOLUTION|>--- conflicted
+++ resolved
@@ -152,11 +152,7 @@
     use std::sync::Arc;
 
     use risingwave_common::array::{Array, I64Array};
-<<<<<<< HEAD
-    use risingwave_common::catalog::{ColumnId, Field, Schema, SchemaId};
-=======
-    use risingwave_common::catalog::{Field, Schema};
->>>>>>> 93e53f84
+    use risingwave_common::catalog::{ColumnId, Field, Schema};
     use risingwave_common::column_nonnull;
     use risingwave_common::types::DataType;
     use risingwave_source::{
