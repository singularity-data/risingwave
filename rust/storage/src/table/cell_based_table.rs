--- conflicted
+++ resolved
@@ -124,38 +124,10 @@
             .keyspace
             .get(&key.clone(), epoch)
             .await
-<<<<<<< HEAD
-            .unwrap();
-        let column_id = column.column_id.get_id() as usize;
-        let mut cell_based_row_deserializer = CellBasedRowDeserializer::new(vec![column.clone()]);
-        let pk_and_row = cell_based_row_deserializer
-            .deserialize(&key, state_store_get_res.unwrap().as_bytes())?;
-        match pk_and_row {
-            Some(pk_row) => {
-                return Ok(Some(pk_row.1.index(column_id).clone()));
-            }
-            None => Ok(None),
-        }
-    }
-
-    pub async fn get_row(&self, pk: Row, column: &[ColumnDesc], epoch: u64) -> Result<Row> {
-        let arrange_key_buf = serialize_pk(&pk, self.pk_serializer.as_ref().unwrap())?;
-        let key = Bytes::from(arrange_key_buf);
-        let state_store_get_res = self
-            .keyspace
-            .state_store()
-            .get(&key.clone(), epoch)
-            .await
-            .unwrap();
-        let mut cell_based_row_deserializer = CellBasedRowDeserializer::new(column.to_vec());
-        let pk_and_row = cell_based_row_deserializer
-            .deserialize(&key, state_store_get_res.unwrap().as_bytes())?;
-        Ok(pk_and_row.map(|(_pk, row)| row).unwrap())
-=======
             .map_err(|err| ErrorCode::InternalError(err.to_string()))?;
 
         if let Some(state_store_get_res) = state_store_get_res {
-            let mut de = value_encoding::Deserializer::new(state_store_get_res);
+            let mut de = value_encoding::Deserializer::new(state_store_get_res.to_bytes());
             let cell = deserialize_cell(&mut de, &self.schema.fields[*column_index].data_type)?;
             Ok(Some(cell))
         } else {
@@ -183,7 +155,7 @@
                 .map_err(|err| ErrorCode::InternalError(err.to_string()))?;
             let column_index = self.column_id_to_column_index.get(&get_column_id).unwrap();
             if let Some(state_store_get_res) = state_store_get_res {
-                let mut de = value_encoding::Deserializer::new(state_store_get_res);
+                let mut de = value_encoding::Deserializer::new(state_store_get_res.to_bytes());
                 let cell = deserialize_cell(&mut de, &self.schema.fields[*column_index].data_type)?;
                 row.push(cell);
             } else {
@@ -191,7 +163,6 @@
             }
         }
         Ok(Row::new(row))
->>>>>>> a8cefdc8
     }
 
     pub async fn insert_row(
@@ -311,12 +282,6 @@
 
         let column_index = self.column_id_to_column_index.get(&column_id).unwrap();
         // TODO(MrCroxx): More efficient encoding is needed.
-        let xxx = &[
-            &serialize_pk(&pk, self.pk_serializer.as_ref().unwrap())?[..],
-            &serialize_column_id(&column_id)?,
-        ]
-        .concat();
-        println!("get_for_test key = {:?}", xxx);
         let buf = self
             .keyspace
             .get(
@@ -329,7 +294,6 @@
             )
             .await
             .map_err(|err| ErrorCode::InternalError(err.to_string()))?;
-        println!("get_value = {:?}", buf);
         if let Some(buf) = buf {
             let mut de = value_encoding::Deserializer::new(buf.to_bytes());
             let cell = deserialize_cell(&mut de, &self.schema.fields[*column_index].data_type)?;
