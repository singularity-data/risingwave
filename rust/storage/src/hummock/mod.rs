// Copyright 2022 Singularity Data
//
// Licensed under the Apache License, Version 2.0 (the "License");
// you may not use this file except in compliance with the License.
// You may obtain a copy of the License at
//
// http://www.apache.org/licenses/LICENSE-2.0
//
// Unless required by applicable law or agreed to in writing, software
// distributed under the License is distributed on an "AS IS" BASIS,
// WITHOUT WARRANTIES OR CONDITIONS OF ANY KIND, either express or implied.
// See the License for the specific language governing permissions and
// limitations under the License.

//! Hummock is the state store of the streaming system.
use std::fmt;
use std::future::Future;
use std::ops::RangeBounds;
use std::sync::Arc;

use bytes::Bytes;
use itertools::Itertools;

mod block_cache;
pub use block_cache::*;
mod sstable;
use risingwave_common::error::Result;
pub use sstable::*;
pub mod compactor;
mod conflict_detector;
mod error;
pub mod hummock_meta_client;
mod iterator;
pub mod key;
pub mod key_range;
pub mod local_version_manager;
pub mod mock;
mod shared_buffer;
#[cfg(test)]
mod snapshot_tests;
mod sstable_store;
#[cfg(test)]
mod state_store_tests;
#[cfg(test)]
mod test_utils;
mod utils;
mod vacuum;
pub mod value;
mod version_cmp;

pub use error::*;
use risingwave_common::config::StorageConfig;
use risingwave_pb::hummock::LevelType;
use value::*;

use self::iterator::{
    BoxedHummockIterator, ConcatIterator, DirectedUserIterator, HummockIterator, MergeIterator,
    ReverseMergeIterator, UserIterator,
};
use self::key::{key_with_epoch, user_key, FullKey};
pub use self::sstable_store::*;
use self::utils::{bloom_filter_sstables, range_overlap};
use super::monitor::StateStoreMetrics;
use crate::hummock::hummock_meta_client::HummockMetaClient;
use crate::hummock::iterator::ReverseUserIterator;
use crate::hummock::local_version_manager::LocalVersionManager;
use crate::hummock::shared_buffer::shared_buffer_manager::SharedBufferManager;
use crate::hummock::utils::validate_epoch;
<<<<<<< HEAD
use crate::storage_value::{value_to_user_value, StorageValue};
use crate::store::{collect_from_iter, *};
=======
use crate::storage_value::StorageValue;
use crate::store::*;
>>>>>>> d584e139
use crate::{define_state_store_associated_type, StateStore, StateStoreIter};

pub type HummockTTL = u64;
pub type HummockSSTableId = u64;
pub type HummockRefCount = u64;
pub type HummockVersionId = u64;
pub type HummockContextId = u32;
pub type HummockEpoch = u64;
pub const INVALID_EPOCH: HummockEpoch = 0;
pub const INVALID_VERSION_ID: HummockVersionId = 0;
pub const FIRST_VERSION_ID: HummockVersionId = 1;

/// Hummock is the state store backend.
#[derive(Clone)]
pub struct HummockStorage {
    options: Arc<StorageConfig>,

    local_version_manager: Arc<LocalVersionManager>,

    hummock_meta_client: Arc<dyn HummockMetaClient>,

    sstable_store: SstableStoreRef,

    /// Manager for immutable shared buffers
    shared_buffer_manager: Arc<SharedBufferManager>,

    /// Statistics
    stats: Arc<StateStoreMetrics>,
}

impl HummockStorage {
    /// Creates a [`HummockStorage`] with default stats. Should only be used by tests.
    pub async fn with_default_stats(
        options: Arc<StorageConfig>,
        sstable_store: SstableStoreRef,
        local_version_manager: Arc<LocalVersionManager>,
        hummock_meta_client: Arc<dyn HummockMetaClient>,
        hummock_metrics: Arc<StateStoreMetrics>,
    ) -> HummockResult<Self> {
        Self::new(
            options,
            sstable_store,
            local_version_manager,
            hummock_meta_client,
            hummock_metrics,
        )
        .await
    }

    /// Creates a [`HummockStorage`].
    pub async fn new(
        options: Arc<StorageConfig>,
        sstable_store: SstableStoreRef,
        local_version_manager: Arc<LocalVersionManager>,
        hummock_meta_client: Arc<dyn HummockMetaClient>,
        // TODO: separate `HummockStats` from `StateStoreMetrics`.
        stats: Arc<StateStoreMetrics>,
    ) -> HummockResult<Self> {
        let shared_buffer_manager = Arc::new(SharedBufferManager::new(
            options.clone(),
            local_version_manager.clone(),
            sstable_store.clone(),
            stats.clone(),
            hummock_meta_client.clone(),
        ));

        LocalVersionManager::start_workers(
            local_version_manager.clone(),
            hummock_meta_client.clone(),
            shared_buffer_manager.clone(),
        );
        // Ensure at least one available version in cache.
        local_version_manager.wait_epoch(HummockEpoch::MIN).await?;

        let instance = Self {
            options: options.clone(),
            local_version_manager,
            hummock_meta_client,
            sstable_store,
            shared_buffer_manager,
            stats,
        };
        Ok(instance)
    }

    fn get_builder(options: &StorageConfig) -> SSTableBuilder {
        SSTableBuilder::new(SSTableBuilderOptions {
            capacity: options.sstable_size as usize,
            block_capacity: options.block_size as usize,
            restart_interval: DEFAULT_RESTART_INTERVAL,
            bloom_false_positive: options.bloom_false_positive,
            // TODO: Make this configurable.
            compression_algorithm: CompressionAlgorithm::None,
        })
    }

    pub fn hummock_meta_client(&self) -> &Arc<dyn HummockMetaClient> {
        &self.hummock_meta_client
    }

    pub fn options(&self) -> &Arc<StorageConfig> {
        &self.options
    }

    pub fn sstable_store(&self) -> SstableStoreRef {
        self.sstable_store.clone()
    }

    pub fn local_version_manager(&self) -> &Arc<LocalVersionManager> {
        &self.local_version_manager
    }

    pub fn shared_buffer_manager(&self) -> &SharedBufferManager {
        &self.shared_buffer_manager
    }
}

impl fmt::Debug for HummockStorage {
    fn fmt(&self, _f: &mut fmt::Formatter<'_>) -> fmt::Result {
        todo!()
    }
}

impl StateStore for HummockStorage {
    type Iter<'a> = HummockStateStoreIter<'a>;
    define_state_store_associated_type!();

    /// Gets the value of a specified `key`.
    /// The result is based on a snapshot corresponding to the given `epoch`.
    ///
    /// If `Ok(Some())` is returned, the key is found. If `Ok(None)` is returned,
    /// the key is not found. If `Err()` is returned, the searching for the key
    /// failed due to other non-EOF errors.
    fn get<'a>(&'a self, key: &'a [u8], epoch: u64) -> Self::GetFuture<'_> {
        async move {
            let mut table_iters: Vec<BoxedHummockIterator> = Vec::new();

            let version = self.local_version_manager.get_version()?;
            // check epoch validity
            validate_epoch(version.safe_epoch(), epoch)?;

            // Query shared buffer. Return the value without iterating SSTs if found
            if let Some(v) = self
                .shared_buffer_manager
                .get(key, (version.max_committed_epoch() + 1)..=epoch)
            {
                self.stats.get_shared_buffer_hit_counts.inc();
                return Ok(v.into_put_value().map(value_to_user_value));
            }

            let mut table_counts = 0;
            for level in &version.levels() {
                match level.level_type() {
                    LevelType::Overlapping => {
                        let tables = bloom_filter_sstables(
                            self.local_version_manager
                                .pick_few_tables(&level.table_ids)
                                .await?,
                            key,
                            self.stats.clone(),
                        )?;
                        table_counts += tables.len();
                        table_iters.extend(tables.into_iter().map(|table| {
                            Box::new(SSTableIterator::new(table, self.sstable_store.clone()))
                                as BoxedHummockIterator
                        }))
                    }
                    LevelType::Nonoverlapping => {
                        let tables = bloom_filter_sstables(
                            self.local_version_manager
                                .pick_few_tables(&level.table_ids)
                                .await?,
                            key,
                            self.stats.clone(),
                        )?;
                        table_counts += tables.len();
                        table_iters.push(Box::new(ConcatIterator::new(
                            tables,
                            self.sstable_store.clone(),
                        )))
                    }
                }
            }

            self.stats
                .iter_merge_sstable_counts
                .observe(table_counts as f64);
            let mut it = MergeIterator::new(table_iters, self.stats.clone());

            // Use `MergeIterator` to seek for the key with the latest version to
            // get the latest key.
            it.seek(&key_with_epoch(key.to_vec(), epoch)).await?;

            // Iterator has sought passed the borders.
            if !it.is_valid() {
                return Ok(None);
            }

            // Iterator gets us the key, we tell if it's the key we want
            // or key next to it.
            let value = match user_key(it.key()) == key {
                true => it
                    .value()
                    .into_put_value()
                    .map(|x| value_to_user_value(Bytes::copy_from_slice(x))),
                false => None,
            };

            Ok(value)
        }
    }

    fn scan<R, B>(
        &self,
        key_range: R,
        limit: Option<usize>,
        epoch: u64,
    ) -> Self::ScanFuture<'_, R, B>
    where
        R: RangeBounds<B> + Send,
        B: AsRef<[u8]> + Send,
    {
        async move {
            let mut iter = self.iter(key_range, epoch).await?;
            let mut kvs = Vec::with_capacity(limit.unwrap_or_default());

            for _ in 0..limit.unwrap_or(usize::MAX) {
                match iter.next().await? {
                    Some(kv) => kvs.push(kv),
                    None => break,
                }
            }

            Ok(kvs)
        }
    }

    fn reverse_scan<R, B>(
        &self,
        key_range: R,
        limit: Option<usize>,
        epoch: u64,
    ) -> Self::ReverseScanFuture<'_, R, B>
    where
        R: RangeBounds<B> + Send,
        B: AsRef<[u8]> + Send,
    {
        async move {
            let mut iter = self.reverse_iter(key_range, epoch).await?;
            let mut kvs = Vec::with_capacity(limit.unwrap_or_default());

            for _ in 0..limit.unwrap_or(usize::MAX) {
                match iter.next().await? {
                    Some(kv) => kvs.push(kv),
                    None => break,
                }
            }

            Ok(kvs)
        }
    }

    /// Writes a batch to storage. The batch should be:
    /// * Ordered. KV pairs will be directly written to the table, so it must be ordered.
    /// * Locally unique. There should not be two or more operations on the same key in one write
    ///   batch.
    /// * Globally unique. The streaming operators should ensure that different operators won't
    ///   operate on the same key. The operator operating on one keyspace should always wait for all
    ///   changes to be committed before reading and writing new keys to the engine. That is because
    ///   that the table with lower epoch might be committed after a table with higher epoch has
    ///   been committed. If such case happens, the outcome is non-predictable.
    fn ingest_batch(
        &self,
        kv_pairs: Vec<(Bytes, StorageValue)>,
        epoch: u64,
    ) -> Self::IngestBatchFuture<'_> {
        async move {
            let batch = kv_pairs
                .into_iter()
                .map(|(key, value)| {
                    (
                        Bytes::from(FullKey::from_user_key(key.to_vec(), epoch).into_inner()),
                        value.into(),
                    )
                })
                .collect_vec();
            self.shared_buffer_manager.write_batch(batch, epoch)?;

            if !self.options.async_checkpoint_enabled {
                self.shared_buffer_manager.sync(Some(epoch)).await?;
            }
            Ok(())
        }
    }

    /// Replicates a batch to shared buffer, without uploading to the storage backend.
    fn replicate_batch(
        &self,
        kv_pairs: Vec<(Bytes, StorageValue)>,
        epoch: u64,
    ) -> Self::ReplicateBatchFuture<'_> {
        async move {
            let batch = kv_pairs
                .into_iter()
                .map(|(key, value)| {
                    (
                        Bytes::from(FullKey::from_user_key(key.to_vec(), epoch).into_inner()),
                        value.into(),
                    )
                })
                .collect_vec();
            self.shared_buffer_manager
                .replicate_remote_batch(batch, epoch)?;

            Ok(())
        }
    }

    /// Returns an iterator that scan from the begin key to the end key
    /// The result is based on a snapshot corresponding to the given `epoch`.
    fn iter<R, B>(&self, key_range: R, epoch: u64) -> Self::IterFuture<'_, R, B>
    where
        R: RangeBounds<B> + Send,
        B: AsRef<[u8]> + Send,
    {
        async move {
            let version = self.local_version_manager.get_version()?;
            // Check epoch validity
            validate_epoch(version.safe_epoch(), epoch)?;

            // Filter out tables that overlap with given `key_range`
            let tables = self.local_version_manager.tables(&version.levels()).await?;
            let tables_count = tables.len();
            let overlapped_sstable_iters = tables
                .into_iter()
                .filter(|t| {
                    let table_start = user_key(t.meta.smallest_key.as_slice());
                    let table_end = user_key(t.meta.largest_key.as_slice());
                    range_overlap(&key_range, table_start, table_end, false)
                })
                .map(|t| {
                    Box::new(SSTableIterator::new(t, self.sstable_store.clone()))
                        as BoxedHummockIterator
                })
                .collect_vec();

            let mi = if version.max_committed_epoch() < epoch {
                // Take shared buffers into consideration if the read epoch is above the max
                // committed epoch
                let overlapped_shared_buffer_iters = self
                    .shared_buffer_manager
                    .iters(&key_range, (version.max_committed_epoch() + 1)..=epoch)
                    .into_iter()
                    .map(|i| Box::new(i) as BoxedHummockIterator);
                MergeIterator::new(
                    overlapped_shared_buffer_iters.chain(overlapped_sstable_iters),
                    self.stats.clone(),
                )
            } else {
                self.stats
                    .iter_merge_sstable_counts
                    .observe(tables_count as f64);
                MergeIterator::new(overlapped_sstable_iters, self.stats.clone())
            };

            // TODO: avoid this clone
            let mut user_iter = DirectedUserIterator::Forward(UserIterator::new(
                mi,
                (
                    key_range.start_bound().map(|b| b.as_ref().to_owned()),
                    key_range.end_bound().map(|b| b.as_ref().to_owned()),
                ),
                epoch,
                Some(version),
            ));

            user_iter.rewind().await?;
            Ok(HummockStateStoreIter::new(user_iter))
        }
    }

    /// Returns a reversed iterator that scans from the end key to the begin key
    /// The result is based on a snapshot corresponding to the given `epoch`.
    fn reverse_iter<R, B>(&self, key_range: R, epoch: u64) -> Self::ReverseIterFuture<'_, R, B>
    where
        R: RangeBounds<B> + Send,
        B: AsRef<[u8]> + Send,
    {
        async move {
            let version = self.local_version_manager.get_version()?;
            // Check epoch validity
            validate_epoch(version.safe_epoch(), epoch)?;

            // Filter out tables that overlap with given `key_range`
            let overlapped_sstable_iters = self
                .local_version_manager
                .tables(&version.levels())
                .await?
                .into_iter()
                .filter(|t| {
                    let table_start = user_key(t.meta.smallest_key.as_slice());
                    let table_end = user_key(t.meta.largest_key.as_slice());
                    range_overlap(&key_range, table_start, table_end, true)
                })
                .map(|t| {
                    Box::new(ReverseSSTableIterator::new(t, self.sstable_store.clone()))
                        as BoxedHummockIterator
                })
                .collect_vec();

            let reverse_merge_iterator = if version.max_committed_epoch() < epoch {
                // Take shared buffers into consideration if the read epoch is above the max
                // committed epoch
                let overlapped_shared_buffer_iters = self
                    .shared_buffer_manager
                    .reverse_iters(&key_range, (version.max_committed_epoch() + 1)..=epoch)
                    .into_iter()
                    .map(|i| Box::new(i) as BoxedHummockIterator);
                ReverseMergeIterator::new(
                    overlapped_shared_buffer_iters.chain(overlapped_sstable_iters),
                    self.stats.clone(),
                )
            } else {
                ReverseMergeIterator::new(overlapped_sstable_iters, self.stats.clone())
            };

            // TODO: avoid this clone
            let mut reverse_user_iter =
                DirectedUserIterator::Backward(ReverseUserIterator::new_with_epoch(
                    reverse_merge_iterator,
                    (
                        key_range.end_bound().map(|b| b.as_ref().to_owned()),
                        key_range.start_bound().map(|b| b.as_ref().to_owned()),
                    ),
                    epoch,
                    Some(version),
                ));

            reverse_user_iter.rewind().await?;
            Ok(HummockStateStoreIter::new(reverse_user_iter))
        }
    }

    fn wait_epoch(&self, epoch: u64) -> Self::WaitEpochFuture<'_> {
        async move { Ok(self.local_version_manager.wait_epoch(epoch).await?) }
    }

    fn sync(&self, epoch: Option<u64>) -> Self::SyncFuture<'_> {
        async move {
            self.shared_buffer_manager.sync(epoch).await?;
            Ok(())
        }
    }
}

pub struct HummockStateStoreIter<'a> {
    inner: DirectedUserIterator<'a>,
}

impl<'a> HummockStateStoreIter<'a> {
    fn new(inner: DirectedUserIterator<'a>) -> Self {
        Self { inner }
    }
}

impl<'a> StateStoreIter for HummockStateStoreIter<'a> {
    // TODO: directly return `&[u8]` to user instead of `Bytes`.
<<<<<<< HEAD
    type Item = (Bytes, Bytes);

    async fn next(&mut self) -> Result<Option<Self::Item>> {
        let iter = &mut self.inner;

        if iter.is_valid() {
            let kv = (
                Bytes::copy_from_slice(iter.key()),
                Bytes::copy_from_slice(iter.value()),
            );
            iter.next().await?;
            Ok(Some(kv))
        } else {
            Ok(None)
=======
    type Item = (Bytes, StorageValue);
    type NextFuture<'b> = impl Future<Output = Result<Option<Self::Item>>> where Self:'b;
    fn next(&mut self) -> Self::NextFuture<'_> {
        async move {
            let iter = &mut self.inner;

            if iter.is_valid() {
                let kv = (
                    Bytes::copy_from_slice(iter.key()),
                    StorageValue::from(Bytes::copy_from_slice(iter.value())),
                );
                iter.next().await?;
                Ok(Some(kv))
            } else {
                Ok(None)
            }
>>>>>>> d584e139
        }
    }
}<|MERGE_RESOLUTION|>--- conflicted
+++ resolved
@@ -66,13 +66,8 @@
 use crate::hummock::local_version_manager::LocalVersionManager;
 use crate::hummock::shared_buffer::shared_buffer_manager::SharedBufferManager;
 use crate::hummock::utils::validate_epoch;
-<<<<<<< HEAD
 use crate::storage_value::{value_to_user_value, StorageValue};
-use crate::store::{collect_from_iter, *};
-=======
-use crate::storage_value::StorageValue;
 use crate::store::*;
->>>>>>> d584e139
 use crate::{define_state_store_associated_type, StateStore, StateStoreIter};
 
 pub type HummockTTL = u64;
@@ -540,23 +535,7 @@
 
 impl<'a> StateStoreIter for HummockStateStoreIter<'a> {
     // TODO: directly return `&[u8]` to user instead of `Bytes`.
-<<<<<<< HEAD
     type Item = (Bytes, Bytes);
-
-    async fn next(&mut self) -> Result<Option<Self::Item>> {
-        let iter = &mut self.inner;
-
-        if iter.is_valid() {
-            let kv = (
-                Bytes::copy_from_slice(iter.key()),
-                Bytes::copy_from_slice(iter.value()),
-            );
-            iter.next().await?;
-            Ok(Some(kv))
-        } else {
-            Ok(None)
-=======
-    type Item = (Bytes, StorageValue);
     type NextFuture<'b> = impl Future<Output = Result<Option<Self::Item>>> where Self:'b;
     fn next(&mut self) -> Self::NextFuture<'_> {
         async move {
@@ -565,14 +544,13 @@
             if iter.is_valid() {
                 let kv = (
                     Bytes::copy_from_slice(iter.key()),
-                    StorageValue::from(Bytes::copy_from_slice(iter.value())),
+                    Bytes::copy_from_slice(iter.value()),
                 );
                 iter.next().await?;
                 Ok(Some(kv))
             } else {
                 Ok(None)
             }
->>>>>>> d584e139
         }
     }
 }