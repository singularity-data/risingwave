--- conflicted
+++ resolved
@@ -70,16 +70,6 @@
                 use risingwave_pb::hummock::checksum::Algorithm as ChecksumAlg;
 
                 use crate::hummock::{HummockOptions, HummockStorage};
-<<<<<<< HEAD
-                // TODO: initialize those settings in a yaml file or command line instead of
-                // hard-coding (#2165).
-                let object_client = Arc::new(
-                    S3ObjectStore::new_with_minio(minio.strip_prefix("hummock+").unwrap()).await,
-                );
-                let remote_dir = "hummock_001";
-                let sstable_store =
-                    Arc::new(SstableStore::new(object_client, remote_dir.to_string()));
-=======
 
                 let object_store = match hummock {
                     s3 if s3.starts_with("hummock+s3://") => Arc::new(
@@ -95,11 +85,10 @@
                     }
                 };
 
-                let sstable_manager = Arc::new(SstableStore::new(
+                let sstable_store = Arc::new(SstableStore::new(
                     object_store,
                     config.data_directory.to_string(),
                 ));
->>>>>>> c7b006a3
                 let inner = HummockStateStore::new(
                     HummockStorage::new(
                         HummockOptions {
@@ -128,33 +117,10 @@
 
             "in_memory" | "in-memory" => StateStoreImpl::shared_in_memory_store(),
 
-<<<<<<< HEAD
-                let remote_dir = "hummock_001";
-                let sstable_store = Arc::new(SstableStore::new(s3_store, remote_dir.to_string()));
-                let inner = HummockStateStore::new(
-                    HummockStorage::new(
-                        HummockOptions {
-                            sstable_size: 256 * (1 << 20),
-                            block_size: 64 * (1 << 10),
-                            bloom_false_positive: 0.1,
-                            remote_dir: remote_dir.to_string(),
-                            checksum_algo: ChecksumAlg::Crc32c,
-                        },
-                        sstable_store.clone(),
-                        Arc::new(LocalVersionManager::new(sstable_store)),
-                        Arc::new(RpcHummockMetaClient::new(meta_client, stats.clone())),
-                        stats.clone(),
-                    )
-                    .await
-                    .map_err(RwError::from)?,
-                );
-                StateStoreImpl::HummockStateStore(inner.monitored(stats))
-=======
             tikv if tikv.starts_with("tikv") => {
                 let inner =
                     TikvStateStore::new(vec![tikv.strip_prefix("tikv://").unwrap().to_string()]);
                 StateStoreImpl::TikvStateStore(inner.monitored(stats))
->>>>>>> c7b006a3
             }
 
             rocksdb if rocksdb.starts_with("rocksdb_local://") => {
