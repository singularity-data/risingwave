use std::collections::{BTreeMap, HashMap};
use std::sync::Arc;
use std::time::Instant;

use itertools::Itertools;
use log::{debug, info};
use risingwave_common::catalog::TableId;
use risingwave_common::error::{Result, ToRwResult};
use risingwave_common::{ensure, gen_error, try_match_expand};
use risingwave_pb::common::{ActorInfo, WorkerNode};
use risingwave_pb::meta::table_fragments::State;
use risingwave_pb::plan::TableRefId;
use risingwave_pb::stream_plan::stream_node::Node;
use risingwave_pb::stream_plan::StreamNode;
use risingwave_pb::stream_service::{
    BroadcastActorInfoTableRequest, BuildActorsRequest, UpdateActorsRequest,
};
use uuid::Uuid;

use crate::barrier::{BarrierManagerRef, Command};
use crate::cluster::StoredClusterManager;
use crate::manager::{MetaSrvEnv, StreamClientsRef};
use crate::model::TableFragments;
use crate::stream::{FragmentManagerRef, ScheduleCategory, Scheduler};

pub type StreamManagerRef = Arc<StreamManager>;

pub struct StreamManager {
    fragment_manager_ref: FragmentManagerRef,

    barrier_manager_ref: BarrierManagerRef,
    scheduler: Scheduler,
    clients: StreamClientsRef,
}

impl StreamManager {
    pub async fn new(
        env: MetaSrvEnv,
        fragment_manager_ref: FragmentManagerRef,
        barrier_manager_ref: BarrierManagerRef,
        cluster_manager: Arc<StoredClusterManager>,
    ) -> Result<Self> {
        Ok(Self {
            fragment_manager_ref,
            barrier_manager_ref,
            scheduler: Scheduler::new(ScheduleCategory::RoundRobin, cluster_manager),
            clients: env.stream_clients_ref(),
        })
    }

    /// Lookup [`table_ref_id`] required by [`ChainNode`]. After fragmented, there is at most one
    /// [`ChainNode`] per actor.
    fn search_chain_table_ref_ids(&self, stream_node: &StreamNode) -> Option<TableRefId> {
        if let Node::ChainNode(chain) = stream_node.node.as_ref().unwrap() {
            return Some(chain.table_ref_id.clone().unwrap());
        }
        for child in &stream_node.input {
            if let Some(table_ref_id) = self.search_chain_table_ref_ids(child) {
                return Some(table_ref_id);
            }
        }
        None
    }

<<<<<<< HEAD
    async fn lookup_actor_ids(
=======
    async fn lookup_actor_ids(&self, table_ref_ids: Vec<TableRefId>) -> Result<HashMap<i32, u32>> {
        // TODO(MrCroxx): We can get all table related actor ids in one request.
        let mut result = HashMap::default();
        for table_ref_id in table_ref_ids {
            // TODO(MrCroxx): A create materialized view plan will be split into multiple stages.
            // Currently, we simply assume that MView lays on the actor with min actor id. We need
            // an interface in [`StreamMetaManager`] to query the actor id of the MView
            // node.
            let table_actors = self.smm.get_table_actors(&table_ref_id).await?;
            result.insert(
                table_ref_id.table_id,
                *table_actors.actor_ids.iter().min().unwrap(),
            );
        }
        Ok(result)
    }

    fn update_chain_upstream_actor_ids(
>>>>>>> 1174d1af
        &self,
        table_ref_ids: Vec<TableRefId>,
        table_sink_map: &mut HashMap<i32, u32>,
    ) -> Result<()> {
        for table_ref_id in table_ref_ids {
            let table_id = table_ref_id.table_id;
            if let std::collections::hash_map::Entry::Vacant(e) = table_sink_map.entry(table_id) {
                // TODO(august): Currently we assume table only have one actor for MView layer.
                let sink_actors = try_match_expand!(
                    self.fragment_manager_ref
                        .get_table_sink_actor_ids(&TableId::from(&Some(table_ref_id)))
                        .await,
                    Ok
                )?;
                ensure!(!sink_actors.is_empty());
                e.insert(*sink_actors.get(0).unwrap());
            }
        }
        Ok(())
    }

    /// Create materialized view, it works as follows:
    /// 1. schedule the actors to nodes in the cluster.
    /// 2. broadcast the actor info table.
    /// 3. notify related nodes to update and build the actors.
    /// 4. store related meta data.
    pub async fn create_materialized_view(
        &self,
<<<<<<< HEAD
        mut table_fragments: TableFragments,
    ) -> Result<()> {
        let _table_id = table_fragments.table_id();
        let mut actors = table_fragments.actors();
        let actor_ids = table_fragments.actor_ids();
        let source_actor_ids = table_fragments.source_actor_ids();
        // Fill `upstream_actor_id` of [`ChainNode`].
        let mut table_sink_map = HashMap::default();
        for actor in &mut actors {
            let stream_node = actor.nodes.as_mut().unwrap();
            let table_ref_ids = self.search_chain_table_ref_ids(stream_node);
            self.lookup_actor_ids(table_ref_ids, &mut table_sink_map)
                .await?;
        }
        table_fragments.update_chain_upstream_actor_ids(&table_sink_map)?;
=======
        table_id: &TableRefId,
        mut actors: Vec<StreamActor>,
        source_actor_ids: Vec<u32>,
    ) -> Result<()> {
        // TODO(MrCroxx): refine this mess after mv on mv can RUN.

        // actor id (with chain node) => table ref id required by chain node
        let chain_actors = actors
            .iter()
            .map(|actor| {
                (
                    actor.actor_id,
                    self.search_chain_table_ref_ids(actor.nodes.as_ref().unwrap()),
                )
            })
            .filter(|(_, o)| o.is_some())
            .map(|(actor_id, o)| (actor_id, o.unwrap()))
            .collect_vec();
        // table id => actor id that table locates
        let table_actor_map = self
            .lookup_actor_ids(
                chain_actors
                    .iter()
                    .map(|(_, table_ref_id)| table_ref_id.clone())
                    .collect_vec(),
            )
            .await?;
        // Fill `upstream_actor_id` of [`ChainNode`].
        for actor in &mut actors {
            self.update_chain_upstream_actor_ids(actor.nodes.as_mut().unwrap(), &table_actor_map);
        }
        let up_down_ids = chain_actors
            .iter()
            .map(|(actor_id, table_ref_id)| {
                (
                    *table_actor_map
                        .get(&table_ref_id.table_id)
                        .expect("table id not exists"),
                    *actor_id,
                )
            })
            .collect_vec();
>>>>>>> 1174d1af

        // Divide all actors into source and non-source actors.
        let non_source_actor_ids = actor_ids
            .clone()
            .into_iter()
            .filter(|id| !source_actor_ids.contains(id))
            .collect::<Vec<_>>();

        let nodes = self
            .scheduler
            .schedule(&non_source_actor_ids, &source_actor_ids)
            .await?;

        // Re-sort actors by `non_source_actor_ids`::`source_actor_ids`.
        let mut sorted_actor_ids = non_source_actor_ids.clone();
        sorted_actor_ids.extend(source_actor_ids.iter().cloned());

        let mut node_actors_map = HashMap::new();
        let mut actor_locations = BTreeMap::new();
        for (node, actor) in nodes.iter().zip_eq(sorted_actor_ids) {
            node_actors_map
                .entry(node.get_id())
                .or_insert_with(Vec::new)
                .push(actor);
            actor_locations.insert(actor, node.get_id());
        }

        table_fragments.set_locations(actor_locations);
        let actor_map = table_fragments.actor_map();

        let node_map = nodes
            .iter()
            .map(|n| (n.get_id(), n.clone()))
            .collect::<HashMap<u32, WorkerNode>>();

<<<<<<< HEAD
        let actor_info = nodes
=======
        let actor_map = actors
            .iter()
            .map(|f| (f.actor_id, f.clone()))
            .collect::<HashMap<u32, StreamActor>>();

        let actor_infos = nodes
>>>>>>> 1174d1af
            .iter()
            .zip_eq(actor_ids.clone())
            .map(|(n, f)| ActorInfo {
                actor_id: f,
                host: n.host.clone(),
            })
            .collect::<Vec<_>>();

        let actor_info_map = actor_infos
            .iter()
            .map(|info| (info.actor_id, info.clone()))
            .collect::<HashMap<u32, ActorInfo>>();

        let dispatches = up_down_ids
            .iter()
            .map(|(up_id, down_id)| {
                (
                    *up_id,
                    vec![actor_info_map
                        .get(down_id)
                        .expect("downstream actor info not exist")
                        .clone()],
                )
            })
            .collect::<HashMap<u32, Vec<ActorInfo>>>();

        let mut actor_locations = Vec::with_capacity(actors.len());

        for (node_id, actors) in node_actors_map {
            let node = node_map.get(&node_id).unwrap();

            let client = self.clients.get(node).await?;
            client
                .to_owned()
                .broadcast_actor_info_table(BroadcastActorInfoTableRequest {
                    info: actor_infos.clone(),
                })
                .await
                .to_rw_result_with(format!("failed to connect to {}", node_id))?;

            let stream_actors = actors
                .iter()
                .map(|f| actor_map.get(f).cloned().unwrap())
                .collect::<Vec<_>>();

            let request_id = Uuid::new_v4().to_string();
            debug!("[{}]update actors: {:?}", request_id, actors);
            client
                .to_owned()
                .update_actors(UpdateActorsRequest {
                    request_id,
                    actors: stream_actors,
                })
                .await
                .to_rw_result_with(format!("failed to connect to {}", node_id))?;

            let request_id = Uuid::new_v4().to_string();
            debug!("[{}]build actors: {:?}", request_id, actors);
            client
                .to_owned()
                .build_actors(BuildActorsRequest {
                    request_id,
                    actor_id: actors,
                })
                .await
                .to_rw_result_with(format!("failed to connect to {}", node_id))?;
<<<<<<< HEAD
=======

            actor_locations.push(ActorLocation {
                node: Some(node.clone()),
                actors: stream_actors,
            });
>>>>>>> 1174d1af
        }
        // TODO: should be triggered by barrier manager when migrate MV create to barrier cmd, and
        //  `update_state` should also moves to fragment_manager to keep consistency.
        table_fragments.update_state(State::Created);

<<<<<<< HEAD
        self.fragment_manager_ref
            .add_table_fragments(table_fragments)
=======
        self.barrier_manager_ref
            .run_command(Command::CreateMaterializedView {
                table_id: table_id.clone(),
                table_actors: TableActors {
                    table_ref_id: Some(table_id.clone()),
                    actor_ids,
                },
                actor_locations,
                dispatches,
            })
>>>>>>> 1174d1af
            .await?;

        Ok(())
    }

    /// Droping materialized view is done by barrier manager. Check
    /// [`Command::DropMaterializedView`] for details.
    pub async fn drop_materialized_view(&self, table_id: &TableRefId) -> Result<()> {
        self.barrier_manager_ref
            .run_command(Command::DropMaterializedView(table_id.clone()))
            .await?;

        Ok(())
    }

    /// Flush means waiting for the next barrier to finish.
    pub async fn flush(&self) -> Result<()> {
        let start = Instant::now();

        info!("start barrier flush");
        self.barrier_manager_ref.wait_for_next_barrier().await?;

        let elapsed = Instant::now().duration_since(start);
        info!("barrier flushed in {:?}", elapsed);

        Ok(())
    }
}

#[cfg(test)]
mod tests {
    use std::collections::HashSet;
    use std::net::SocketAddr;
    use std::sync::{Arc, Mutex};
    use std::thread::sleep;
    use std::time::Duration;

    use risingwave_common::error::{tonic_err, ErrorCode};
    use risingwave_pb::common::{HostAddress, WorkerType};
    use risingwave_pb::meta::table_fragments::fragment::FragmentType;
    use risingwave_pb::meta::table_fragments::Fragment;
    use risingwave_pb::stream_plan::stream_node::Node;
    use risingwave_pb::stream_plan::*;
    use risingwave_pb::stream_service::stream_service_server::{
        StreamService, StreamServiceServer,
    };
    use risingwave_pb::stream_service::{
        BroadcastActorInfoTableResponse, BuildActorsResponse, DropActorsRequest,
        DropActorsResponse, InjectBarrierRequest, InjectBarrierResponse, UpdateActorsResponse,
    };
    use tokio::sync::mpsc::UnboundedSender;
    use tokio::task::JoinHandle;
    use tonic::{Request, Response, Status};

    use super::*;
    use crate::barrier::BarrierManager;
    use crate::manager::MetaSrvEnv;
    use crate::stream::FragmentManager;

    struct FakeFragmentState {
        actor_streams: Mutex<HashMap<u32, StreamActor>>,
        actor_ids: Mutex<HashSet<u32>>,
        actor_infos: Mutex<HashMap<u32, HostAddress>>,
    }

    struct FakeStreamService {
        inner: Arc<FakeFragmentState>,
    }

    #[async_trait::async_trait]
    impl StreamService for FakeStreamService {
        async fn update_actors(
            &self,
            request: Request<UpdateActorsRequest>,
        ) -> std::result::Result<Response<UpdateActorsResponse>, Status> {
            let req = request.into_inner();
            let mut guard = self.inner.actor_streams.lock().unwrap();
            for actor in req.get_actors() {
                guard.insert(actor.get_actor_id(), actor.clone());
            }

            Ok(Response::new(UpdateActorsResponse { status: None }))
        }

        async fn build_actors(
            &self,
            request: Request<BuildActorsRequest>,
        ) -> std::result::Result<Response<BuildActorsResponse>, Status> {
            let req = request.into_inner();
            let mut guard = self.inner.actor_ids.lock().unwrap();
            for id in req.get_actor_id() {
                guard.insert(*id);
            }

            Ok(Response::new(BuildActorsResponse {
                request_id: "".to_string(),
                status: None,
            }))
        }

        async fn broadcast_actor_info_table(
            &self,
            request: Request<BroadcastActorInfoTableRequest>,
        ) -> std::result::Result<Response<BroadcastActorInfoTableResponse>, Status> {
            let req = request.into_inner();
            let mut guard = self.inner.actor_infos.lock().unwrap();
            for info in req.get_info() {
                guard.insert(
                    info.get_actor_id(),
                    info.get_host().map_err(tonic_err)?.clone(),
                );
            }

            Ok(Response::new(BroadcastActorInfoTableResponse {
                status: None,
            }))
        }

        async fn drop_actors(
            &self,
            _request: Request<DropActorsRequest>,
        ) -> std::result::Result<Response<DropActorsResponse>, Status> {
            panic!("not implemented")
        }

        async fn inject_barrier(
            &self,
            _request: Request<InjectBarrierRequest>,
        ) -> std::result::Result<Response<InjectBarrierResponse>, Status> {
            panic!("not implemented")
        }
    }

    struct MockServices {
        stream_manager: StreamManager,
        fragment_manager: FragmentManagerRef,
        state: Arc<FakeFragmentState>,
        join_handle: JoinHandle<()>,
        shutdown_tx: UnboundedSender<()>,
    }

    impl MockServices {
        async fn start(host: &str, port: u16) -> Result<Self> {
            let addr = SocketAddr::new(host.parse().unwrap(), port);
            let state = Arc::new(FakeFragmentState {
                actor_streams: Mutex::new(HashMap::new()),
                actor_ids: Mutex::new(HashSet::new()),
                actor_infos: Mutex::new(HashMap::new()),
            });
            let fake_service = FakeStreamService {
                inner: state.clone(),
            };

            let (shutdown_tx, mut shutdown_rx) = tokio::sync::mpsc::unbounded_channel::<()>();
            let stream_srv = StreamServiceServer::new(fake_service);
            let join_handle = tokio::spawn(async move {
                tonic::transport::Server::builder()
                    .add_service(stream_srv)
                    .serve_with_shutdown(addr, async move {
                        shutdown_rx.recv().await;
                    })
                    .await
                    .unwrap();
            });
            sleep(Duration::from_secs(1));

            let env = MetaSrvEnv::for_test().await;
            let cluster_manager = Arc::new(StoredClusterManager::new(env.clone()).await?);
            cluster_manager
                .add_worker_node(
                    HostAddress {
                        host: host.to_string(),
                        port: port as i32,
                    },
                    WorkerType::ComputeNode,
                )
                .await?;

            let fragment_manager = Arc::new(FragmentManager::new(env.clone()).await?);

            let barrier_manager_ref = Arc::new(BarrierManager::new(
                env.clone(),
                cluster_manager.clone(),
                fragment_manager.clone(),
                env.epoch_generator_ref(),
            ));

            let stream_manager = StreamManager::new(
                env.clone(),
<<<<<<< HEAD
                fragment_manager.clone(),
                barrier_manager_ref,
=======
                meta_manager.clone(),
                barrier_manager_ref.clone(),
>>>>>>> 1174d1af
                cluster_manager.clone(),
            )
            .await?;

            // TODO: join barrier service back to local thread
            tokio::spawn(async move { barrier_manager_ref.run().await.unwrap() });

            Ok(Self {
                stream_manager,
                fragment_manager,
                state,
                join_handle,
                shutdown_tx,
            })
        }

        async fn stop(self) {
            self.shutdown_tx.send(()).unwrap();
            self.join_handle.await.unwrap();
        }
    }

    #[tokio::test(flavor = "multi_thread")]
    async fn test_create_materialized_view() -> Result<()> {
        let services = MockServices::start("127.0.0.1", 12345).await?;

        let table_ref_id = TableRefId {
            schema_ref_id: None,
            table_id: 0,
        };
<<<<<<< HEAD
        let table_id = TableId::from(&Some(table_ref_id.clone()));

=======
>>>>>>> 1174d1af
        let actors = (0..5)
            .map(|i| StreamActor {
                actor_id: i,
                // A dummy node to avoid panic.
                nodes: Some(risingwave_pb::stream_plan::StreamNode {
                    node: Some(risingwave_pb::stream_plan::stream_node::Node::MviewNode(
                        risingwave_pb::stream_plan::MViewNode {
                            table_ref_id: Some(table_ref_id.clone()),
                            ..Default::default()
                        },
                    )),
                    node_id: 1,
                    ..Default::default()
                }),
                ..Default::default()
            })
            .collect::<Vec<_>>();

        let mut fragments = BTreeMap::default();
        fragments.insert(
            0,
            Fragment {
                fragment_id: 0,
                fragment_type: FragmentType::Sink as i32,
                actors: actors.clone(),
            },
        );
        let table_fragments = TableFragments::new(table_id.clone(), fragments);

        services
            .stream_manager
<<<<<<< HEAD
            .create_materialized_view(table_fragments)
=======
            .create_materialized_view(&table_ref_id, actors.clone(), vec![])
>>>>>>> 1174d1af
            .await?;

        for actor in actors {
            assert_eq!(
                services
                    .state
                    .actor_streams
                    .lock()
                    .unwrap()
                    .get(&actor.get_actor_id())
                    .cloned()
                    .unwrap(),
                actor
            );
            assert!(services
                .state
                .actor_ids
                .lock()
                .unwrap()
                .contains(&actor.get_actor_id()));
            assert_eq!(
                services
                    .state
                    .actor_infos
                    .lock()
                    .unwrap()
                    .get(&actor.get_actor_id())
                    .cloned()
                    .unwrap(),
                HostAddress {
                    host: "127.0.0.1".to_string(),
                    port: 12345,
                }
            );
        }

        let sink_actor_ids = services
            .fragment_manager
            .get_table_sink_actor_ids(&table_id)
            .await?;
        let actor_ids = services
            .fragment_manager
            .get_table_actor_ids(&table_id)
            .await?;
        assert_eq!(sink_actor_ids, (0..5).collect::<Vec<u32>>());
        assert_eq!(actor_ids, (0..5).collect::<Vec<u32>>());

        services.stop().await;
        Ok(())
    }

    #[tokio::test(flavor = "multi_thread")]
    async fn test_create_materialized_view_on_materialized_view() -> Result<()> {
        let services = MockServices::start("127.0.0.1", 12346).await?;

        let table_ref_id_1 = TableRefId {
            schema_ref_id: None,
            table_id: 1,
        };
        let table_id_1 = TableId::from(&Some(table_ref_id_1.clone()));
        let table_ref_id_2 = TableRefId {
            schema_ref_id: None,
            table_id: 2,
        };
        let table_id_2 = TableId::from(&Some(table_ref_id_2.clone()));

        let mut fragments_1 = BTreeMap::default();
        fragments_1.insert(
            0,
            Fragment {
                fragment_id: 0,
                fragment_type: FragmentType::Sink as i32,
                actors: vec![StreamActor {
                    actor_id: 1,
                    nodes: Some(StreamNode {
                        node_id: 1,
                        node: Some(Node::MviewNode(MViewNode {
                            table_ref_id: Some(table_ref_id_1.clone()),
                            ..Default::default()
                        })),
                        ..Default::default()
                    }),
                    ..Default::default()
                }],
            },
        );

        let mut fragments_2 = BTreeMap::default();
        fragments_2.insert(
            1,
            Fragment {
                fragment_id: 1,
                fragment_type: FragmentType::Sink as i32,
                actors: vec![StreamActor {
                    actor_id: 2,
                    nodes: Some(StreamNode {
                        node_id: 2,
                        node: Some(Node::MviewNode(MViewNode {
                            table_ref_id: Some(table_ref_id_2.clone()),
                            ..Default::default()
                        })),
                        input: vec![StreamNode {
                            node_id: 3,
                            node: Some(Node::ChainNode(ChainNode {
                                table_ref_id: Some(table_ref_id_1.clone()),
                                upstream_actor_id: 0,
                                ..Default::default()
                            })),
                            ..Default::default()
                        }],
                        ..Default::default()
                    }),
                    ..Default::default()
                }],
            },
        );

        let table_fragments_1 = TableFragments::new(table_id_1.clone(), fragments_1);
        services
            .stream_manager
<<<<<<< HEAD
            .create_materialized_view(table_fragments_1)
=======
            .create_materialized_view(&table_ref_id_1, vec![actor_1], vec![])
>>>>>>> 1174d1af
            .await?;

        let table_fragments_2 = TableFragments::new(table_id_2.clone(), fragments_2);
        services
            .stream_manager
<<<<<<< HEAD
            .create_materialized_view(table_fragments_2)
=======
            .create_materialized_view(&table_ref_id_2, vec![actor_2], vec![])
>>>>>>> 1174d1af
            .await?;

        let stored_actor_2 = services
            .state
            .actor_streams
            .lock()
            .unwrap()
            .get(&2)
            .cloned()
            .unwrap();
        if let Node::ChainNode(chain) = stored_actor_2
            .nodes
            .as_ref()
            .unwrap()
            .input
            .get(0)
            .unwrap()
            .node
            .as_ref()
            .unwrap()
        {
            assert_eq!(chain.upstream_actor_id, 1);
        } else {
            return Err(ErrorCode::UnknownError("chain node is expected".to_owned()).into());
        }

        services.stop().await;
        Ok(())
    }
}<|MERGE_RESOLUTION|>--- conflicted
+++ resolved
@@ -1,3 +1,4 @@
+use std::collections::hash_map::Entry;
 use std::collections::{BTreeMap, HashMap};
 use std::sync::Arc;
 use std::time::Instant;
@@ -8,7 +9,6 @@
 use risingwave_common::error::{Result, ToRwResult};
 use risingwave_common::{ensure, gen_error, try_match_expand};
 use risingwave_pb::common::{ActorInfo, WorkerNode};
-use risingwave_pb::meta::table_fragments::State;
 use risingwave_pb::plan::TableRefId;
 use risingwave_pb::stream_plan::stream_node::Node;
 use risingwave_pb::stream_plan::StreamNode;
@@ -62,45 +62,22 @@
         None
     }
 
-<<<<<<< HEAD
     async fn lookup_actor_ids(
-=======
-    async fn lookup_actor_ids(&self, table_ref_ids: Vec<TableRefId>) -> Result<HashMap<i32, u32>> {
-        // TODO(MrCroxx): We can get all table related actor ids in one request.
-        let mut result = HashMap::default();
-        for table_ref_id in table_ref_ids {
-            // TODO(MrCroxx): A create materialized view plan will be split into multiple stages.
-            // Currently, we simply assume that MView lays on the actor with min actor id. We need
-            // an interface in [`StreamMetaManager`] to query the actor id of the MView
-            // node.
-            let table_actors = self.smm.get_table_actors(&table_ref_id).await?;
-            result.insert(
-                table_ref_id.table_id,
-                *table_actors.actor_ids.iter().min().unwrap(),
-            );
-        }
-        Ok(result)
-    }
-
-    fn update_chain_upstream_actor_ids(
->>>>>>> 1174d1af
         &self,
-        table_ref_ids: Vec<TableRefId>,
+        table_ref_id: &TableRefId,
         table_sink_map: &mut HashMap<i32, u32>,
     ) -> Result<()> {
-        for table_ref_id in table_ref_ids {
-            let table_id = table_ref_id.table_id;
-            if let std::collections::hash_map::Entry::Vacant(e) = table_sink_map.entry(table_id) {
-                // TODO(august): Currently we assume table only have one actor for MView layer.
-                let sink_actors = try_match_expand!(
-                    self.fragment_manager_ref
-                        .get_table_sink_actor_ids(&TableId::from(&Some(table_ref_id)))
-                        .await,
-                    Ok
-                )?;
-                ensure!(!sink_actors.is_empty());
-                e.insert(*sink_actors.get(0).unwrap());
-            }
+        let table_id = table_ref_id.table_id;
+        if let Entry::Vacant(e) = table_sink_map.entry(table_id) {
+            // TODO(MrCroxx): Currently we assume table only have one actor for MView layer.
+            let sink_actors = try_match_expand!(
+                self.fragment_manager_ref
+                    .get_table_sink_actor_ids(&TableId::from(&Some(table_ref_id.clone())))
+                    .await,
+                Ok
+            )?;
+            ensure!(!sink_actors.is_empty());
+            e.insert(*sink_actors.get(0).unwrap());
         }
         Ok(())
     }
@@ -112,66 +89,37 @@
     /// 4. store related meta data.
     pub async fn create_materialized_view(
         &self,
-<<<<<<< HEAD
         mut table_fragments: TableFragments,
     ) -> Result<()> {
-        let _table_id = table_fragments.table_id();
+        // TODO(MrCroxx): refine this mess after mv on mv can RUN.
         let mut actors = table_fragments.actors();
         let actor_ids = table_fragments.actor_ids();
         let source_actor_ids = table_fragments.source_actor_ids();
+
         // Fill `upstream_actor_id` of [`ChainNode`].
         let mut table_sink_map = HashMap::default();
+        let mut chain_actors = vec![];
         for actor in &mut actors {
             let stream_node = actor.nodes.as_mut().unwrap();
-            let table_ref_ids = self.search_chain_table_ref_ids(stream_node);
-            self.lookup_actor_ids(table_ref_ids, &mut table_sink_map)
-                .await?;
+            let table_ref_id = self.search_chain_table_ref_ids(stream_node);
+            if let Some(table_ref_id) = table_ref_id {
+                self.lookup_actor_ids(&table_ref_id, &mut table_sink_map)
+                    .await?;
+                chain_actors.push((actor.actor_id, table_ref_id));
+            }
         }
         table_fragments.update_chain_upstream_actor_ids(&table_sink_map)?;
-=======
-        table_id: &TableRefId,
-        mut actors: Vec<StreamActor>,
-        source_actor_ids: Vec<u32>,
-    ) -> Result<()> {
-        // TODO(MrCroxx): refine this mess after mv on mv can RUN.
-
-        // actor id (with chain node) => table ref id required by chain node
-        let chain_actors = actors
-            .iter()
-            .map(|actor| {
-                (
-                    actor.actor_id,
-                    self.search_chain_table_ref_ids(actor.nodes.as_ref().unwrap()),
-                )
-            })
-            .filter(|(_, o)| o.is_some())
-            .map(|(actor_id, o)| (actor_id, o.unwrap()))
-            .collect_vec();
-        // table id => actor id that table locates
-        let table_actor_map = self
-            .lookup_actor_ids(
-                chain_actors
-                    .iter()
-                    .map(|(_, table_ref_id)| table_ref_id.clone())
-                    .collect_vec(),
-            )
-            .await?;
-        // Fill `upstream_actor_id` of [`ChainNode`].
-        for actor in &mut actors {
-            self.update_chain_upstream_actor_ids(actor.nodes.as_mut().unwrap(), &table_actor_map);
-        }
         let up_down_ids = chain_actors
             .iter()
             .map(|(actor_id, table_ref_id)| {
                 (
-                    *table_actor_map
+                    *table_sink_map
                         .get(&table_ref_id.table_id)
                         .expect("table id not exists"),
                     *actor_id,
                 )
             })
             .collect_vec();
->>>>>>> 1174d1af
 
         // Divide all actors into source and non-source actors.
         let non_source_actor_ids = actor_ids
@@ -207,27 +155,18 @@
             .map(|n| (n.get_id(), n.clone()))
             .collect::<HashMap<u32, WorkerNode>>();
 
-<<<<<<< HEAD
-        let actor_info = nodes
-=======
-        let actor_map = actors
-            .iter()
-            .map(|f| (f.actor_id, f.clone()))
-            .collect::<HashMap<u32, StreamActor>>();
-
         let actor_infos = nodes
->>>>>>> 1174d1af
             .iter()
             .zip_eq(actor_ids.clone())
-            .map(|(n, f)| ActorInfo {
-                actor_id: f,
+            .map(|(n, actor_id)| ActorInfo {
+                actor_id,
                 host: n.host.clone(),
             })
-            .collect::<Vec<_>>();
+            .collect_vec();
 
         let actor_info_map = actor_infos
             .iter()
-            .map(|info| (info.actor_id, info.clone()))
+            .map(|actor_info| (actor_info.actor_id, actor_info.clone()))
             .collect::<HashMap<u32, ActorInfo>>();
 
         let dispatches = up_down_ids
@@ -243,8 +182,6 @@
             })
             .collect::<HashMap<u32, Vec<ActorInfo>>>();
 
-        let mut actor_locations = Vec::with_capacity(actors.len());
-
         for (node_id, actors) in node_actors_map {
             let node = node_map.get(&node_id).unwrap();
 
@@ -259,7 +196,7 @@
 
             let stream_actors = actors
                 .iter()
-                .map(|f| actor_map.get(f).cloned().unwrap())
+                .map(|actor_id| actor_map.get(actor_id).cloned().unwrap())
                 .collect::<Vec<_>>();
 
             let request_id = Uuid::new_v4().to_string();
@@ -283,34 +220,17 @@
                 })
                 .await
                 .to_rw_result_with(format!("failed to connect to {}", node_id))?;
-<<<<<<< HEAD
-=======
-
-            actor_locations.push(ActorLocation {
-                node: Some(node.clone()),
-                actors: stream_actors,
-            });
->>>>>>> 1174d1af
-        }
-        // TODO: should be triggered by barrier manager when migrate MV create to barrier cmd, and
-        //  `update_state` should also moves to fragment_manager to keep consistency.
-        table_fragments.update_state(State::Created);
-
-<<<<<<< HEAD
+        }
+
+        // Add table fragments to meta store with state: `State::Creating`.
         self.fragment_manager_ref
-            .add_table_fragments(table_fragments)
-=======
+            .add_table_fragments(table_fragments.clone())
+            .await?;
         self.barrier_manager_ref
             .run_command(Command::CreateMaterializedView {
-                table_id: table_id.clone(),
-                table_actors: TableActors {
-                    table_ref_id: Some(table_id.clone()),
-                    actor_ids,
-                },
-                actor_locations,
+                table_fragments,
                 dispatches,
             })
->>>>>>> 1174d1af
             .await?;
 
         Ok(())
@@ -440,7 +360,10 @@
             &self,
             _request: Request<InjectBarrierRequest>,
         ) -> std::result::Result<Response<InjectBarrierResponse>, Status> {
-            panic!("not implemented")
+            Ok(Response::new(InjectBarrierResponse {
+                request_id: "".to_string(),
+                status: None,
+            }))
         }
     }
 
@@ -500,13 +423,8 @@
 
             let stream_manager = StreamManager::new(
                 env.clone(),
-<<<<<<< HEAD
                 fragment_manager.clone(),
-                barrier_manager_ref,
-=======
-                meta_manager.clone(),
                 barrier_manager_ref.clone(),
->>>>>>> 1174d1af
                 cluster_manager.clone(),
             )
             .await?;
@@ -537,11 +455,8 @@
             schema_ref_id: None,
             table_id: 0,
         };
-<<<<<<< HEAD
         let table_id = TableId::from(&Some(table_ref_id.clone()));
 
-=======
->>>>>>> 1174d1af
         let actors = (0..5)
             .map(|i| StreamActor {
                 actor_id: i,
@@ -573,11 +488,7 @@
 
         services
             .stream_manager
-<<<<<<< HEAD
             .create_materialized_view(table_fragments)
-=======
-            .create_materialized_view(&table_ref_id, actors.clone(), vec![])
->>>>>>> 1174d1af
             .await?;
 
         for actor in actors {
@@ -698,21 +609,13 @@
         let table_fragments_1 = TableFragments::new(table_id_1.clone(), fragments_1);
         services
             .stream_manager
-<<<<<<< HEAD
             .create_materialized_view(table_fragments_1)
-=======
-            .create_materialized_view(&table_ref_id_1, vec![actor_1], vec![])
->>>>>>> 1174d1af
             .await?;
 
         let table_fragments_2 = TableFragments::new(table_id_2.clone(), fragments_2);
         services
             .stream_manager
-<<<<<<< HEAD
             .create_materialized_view(table_fragments_2)
-=======
-            .create_materialized_view(&table_ref_id_2, vec![actor_2], vec![])
->>>>>>> 1174d1af
             .await?;
 
         let stored_actor_2 = services
