use std::cmp::max;
<<<<<<< HEAD
use std::collections::BTreeMap;
use std::ops::Deref;
=======
>>>>>>> 1174d1af
use std::sync::atomic::{AtomicU32, Ordering};
use std::sync::Arc;

use async_recursion::async_recursion;
use risingwave_common::array::RwError;
use risingwave_common::error::ErrorCode::InternalError;
use risingwave_common::error::Result;
<<<<<<< HEAD
use risingwave_pb::meta::table_fragments::fragment::FragmentType;
use risingwave_pb::meta::table_fragments::Fragment;
use risingwave_pb::stream_plan::stream_node::Node;
use risingwave_pb::stream_plan::StreamNode;
=======
use risingwave_pb::stream_plan::dispatcher::DispatcherType;
use risingwave_pb::stream_plan::stream_node::Node;
use risingwave_pb::stream_plan::{Dispatcher, StreamActor, StreamNode};
>>>>>>> 1174d1af

use crate::manager::{IdCategory, IdGeneratorManagerRef};
use crate::stream::graph::{
    StreamActorBuilder, StreamFragment, StreamFragmentGraph, StreamGraphBuilder,
};

const PARALLEL_DEGREE_LOW_BOUND: u32 = 4;

/// [`StreamFragmenter`] generates the proto for interconnected actors for a streaming pipeline.
pub struct StreamFragmenter {
    /// fragment id generator.
    // TODO: replace fragment id with IdGenerator, fragment id may need to store in MetaStore.
    next_fragment_id: AtomicU32,
    /// fragment graph field, transformed from input streaming plan.
    fragment_graph: StreamFragmentGraph,
    /// stream graph builder, to build streaming DAG.
    stream_graph: StreamGraphBuilder,

    /// id generator, used to generate actor id.
    id_gen_manager_ref: IdGeneratorManagerRef,
    /// worker count, used to init actor parallelization.
    worker_count: u32,
}

impl StreamFragmenter {
    pub fn new(id_gen_manager_ref: IdGeneratorManagerRef, worker_count: u32) -> Self {
        Self {
            next_fragment_id: AtomicU32::new(0),
            fragment_graph: StreamFragmentGraph::new(None),
            stream_graph: StreamGraphBuilder::new(),
            id_gen_manager_ref,
            worker_count,
        }
    }

    /// Build a stream graph in two steps:
    /// (1) Break the streaming plan into fragments with their dependency.
    /// (2) Duplicate each fragment as parallel actors.
    ///
    /// Return a pair of (1) all stream actors, and (2) the actor id of sources to be forcefully
    /// round-robin scheduled.
    pub async fn generate_graph(
        &mut self,
        stream_node: &StreamNode,
    ) -> Result<BTreeMap<u32, Fragment>> {
        self.generate_fragment_graph(stream_node)?;
        self.build_graph_from_fragment(self.fragment_graph.get_root_fragment(), vec![])
            .await?;

        let stream_graph = self.stream_graph.build()?;
        stream_graph
            .iter()
            .map(|(&fragment_id, actors)| {
                Ok::<_, RwError>((
                    fragment_id,
                    Fragment {
                        fragment_id,
                        fragment_type: self.fragment_graph.get_fragment_type_by_id(fragment_id)?
                            as i32,
                        actors: actors.clone(),
                    },
                ))
            })
            .collect::<Result<BTreeMap<u32, Fragment>>>()
    }

    /// Generate fragment DAG from input streaming plan by their dependency.
    fn generate_fragment_graph(&mut self, stream_node: &StreamNode) -> Result<()> {
        let mut root_fragment = self.new_stream_fragment(Arc::new(stream_node.clone()));
        let (is_singleton, is_source) = self.build_fragment(&root_fragment, stream_node)?;
        root_fragment.set_singleton(is_singleton);
        if is_source {
            root_fragment.set_as_table_source_fragment();
        }
        self.fragment_graph.add_root_fragment(root_fragment.clone());
        Ok(())
    }

    /// Build new fragment and link dependency with its parent fragment.
    /// Return two flags.
    /// The first flag indicates that whether the parent should be singleton.
    /// The second flag indicates that whether the parent is a source.
    // TODO: Should we store the concurrency in StreamFragment directly?
    fn build_fragment(
        &mut self,
        parent_fragment: &StreamFragment,
        stream_node: &StreamNode,
<<<<<<< HEAD
    ) -> Result<()> {
        let fragment_id = parent_fragment.get_fragment_id();
        if let Some(Node::MviewNode(_)) = stream_node.node {
            self.fragment_graph
                .set_fragment_type_by_id(fragment_id, FragmentType::Sink)?;
        }

=======
    ) -> Result<(bool, bool)> {
        let mut is_singleton = false;
        let mut is_source = false;
>>>>>>> 1174d1af
        for node in stream_node.get_input() {
            let (is_singleton1, is_source1) = match node.get_node()? {
                Node::ExchangeNode(exchange_node) => {
                    let mut child_fragment = self.new_stream_fragment(Arc::new(node.clone()));
                    let (child_is_singleton, child_is_source) =
                        self.build_fragment(&child_fragment, node)?;
                    child_fragment.set_singleton(child_is_singleton);
                    if child_is_source {
                        child_fragment.set_as_table_source_fragment();
                    }
                    self.fragment_graph.add_fragment(child_fragment.clone());
<<<<<<< HEAD
                    self.fragment_graph
                        .link_child(fragment_id, child_fragment.get_fragment_id());
                    self.build_fragment(&child_fragment, node)?;
                }
                Node::SourceNode(_) => {
                    self.fragment_graph
                        .set_fragment_type_by_id(fragment_id, FragmentType::Source)?;
                    self.build_fragment(parent_fragment, node)?;
=======
                    self.fragment_graph.link_child(
                        parent_fragment.get_fragment_id(),
                        child_fragment.get_fragment_id(),
                    );
                    (
                        exchange_node.get_dispatcher()?.get_type()? == DispatcherType::Simple,
                        false,
                    )
                }
                Node::SourceNode(_) => {
                    let (parent_is_singleton, _) = self.build_fragment(parent_fragment, node)?;
                    (parent_is_singleton, true)
>>>>>>> 1174d1af
                }
                Node::TopNNode(_) => {
                    let (_, child_is_source) = self.build_fragment(parent_fragment, node)?;
                    // TODO: Force singleton for TopN as a workaround.
                    // We should implement two phase TopN.
                    (true, child_is_source)
                }
                _ => self.build_fragment(parent_fragment, node)?,
            };
            is_singleton |= is_singleton1;
            is_source |= is_source1;
        }
        Ok((is_singleton, is_source))
    }

    fn new_stream_fragment(&self, node: Arc<StreamNode>) -> StreamFragment {
        StreamFragment::new(self.next_fragment_id.fetch_add(1, Ordering::Relaxed), node)
    }

    /// Generate actor id from id generator.
    async fn gen_actor_id(&self, interval: i32) -> Result<u32> {
        Ok(self
            .id_gen_manager_ref
            .generate_interval::<{ IdCategory::Actor }>(interval)
            .await? as u32)
    }

    /// Build stream graph from fragment graph recursively. Setup dispatcher in actor and generate
    /// actors by their parallelism.
    #[async_recursion]
    async fn build_graph_from_fragment(
        &mut self,
        current_fragment: StreamFragment,
        last_fragment_actors: Vec<u32>,
    ) -> Result<()> {
        let root_fragment = self.fragment_graph.get_root_fragment();
        let mut current_actor_ids = vec![];
        let current_fragment_id = current_fragment.get_fragment_id();
<<<<<<< HEAD
        if current_fragment_id == root_fragment.get_fragment_id() {
            // Fragment on the root, generate an actor without dispatcher.
            let actor_id = self.gen_actor_id(1).await?;
            let mut actor_builder =
                StreamActorBuilder::new(actor_id, current_fragment_id, current_fragment.get_node());
            // Set `Broadcast` dispatcher for root fragment (means no dispatcher).
            actor_builder.set_broadcast_dispatcher();

            // Add actor. No dependency needed.
            current_actor_ids.push(actor_id);
            self.stream_graph.add_actor(actor_builder);
            self.stream_graph.set_root_actor(actor_id);
=======
        let parallel_degree = if current_fragment.is_singleton() {
            1
        } else if self.fragment_graph.has_downstream(current_fragment_id) {
            // Fragment in the middle.
            // Generate one or multiple actors and connect them to the next fragment.
            // Currently, we assume the parallel degree is at least 4, and grows linearly with
            // more worker nodes added.
            max(self.worker_count * 2, PARALLEL_DEGREE_LOW_BOUND)
>>>>>>> 1174d1af
        } else {
            // Fragment on the source.
            self.worker_count
        };

        let node = current_fragment.get_node();
        let actor_ids = self.gen_actor_id(parallel_degree as i32).await?;
        let blackhole_dispatcher = Dispatcher {
            r#type: DispatcherType::Broadcast as i32,
            ..Default::default()
        };
        let dispatcher = if current_fragment_id == root_fragment.get_fragment_id() {
            &blackhole_dispatcher
        } else {
            match node.get_node()? {
                Node::ExchangeNode(exchange_node) => exchange_node.get_dispatcher()?,
                _ => {
                    return Err(RwError::from(InternalError(format!(
                        "{:?} should not found.",
                        node.get_node()
                    ))));
                }
<<<<<<< HEAD
            };
            for id in actor_ids..actor_ids + parallel_degree {
                let stream_node = node.deref().clone();
                let mut actor_builder =
                    StreamActorBuilder::new(id, current_fragment_id, Arc::new(stream_node));
                actor_builder.set_dispatcher(dispatcher.clone());
                self.stream_graph.add_actor(actor_builder);
                current_actor_ids.push(id);
=======
            }
        };
        for id in actor_ids..actor_ids + parallel_degree {
            let mut actor_builder = StreamActorBuilder::new(id, node.clone());
            actor_builder.set_dispatcher(dispatcher.clone());
            self.stream_graph.add_actor(actor_builder);
            current_actor_ids.push(id);

            // If the current fragment is table source, then add the id to the source id list.
            if current_fragment.is_table_source_fragment() {
                self.source_actor_ids.push(id);
>>>>>>> 1174d1af
            }
        }

        self.stream_graph
            .add_dependency(&current_actor_ids, &last_fragment_actors);

        // Recursively generating actors on the downstream level.
        if self.fragment_graph.has_downstream(current_fragment_id) {
            for fragment_id in self
                .fragment_graph
                .get_downstream_fragments(current_fragment_id)
                .unwrap()
            {
                self.build_graph_from_fragment(
                    self.fragment_graph.get_fragment_by_id(fragment_id).unwrap(),
                    current_actor_ids.clone(),
                )
                .await?;
            }
        };

        Ok(())
    }
}<|MERGE_RESOLUTION|>--- conflicted
+++ resolved
@@ -1,9 +1,5 @@
 use std::cmp::max;
-<<<<<<< HEAD
 use std::collections::BTreeMap;
-use std::ops::Deref;
-=======
->>>>>>> 1174d1af
 use std::sync::atomic::{AtomicU32, Ordering};
 use std::sync::Arc;
 
@@ -11,16 +7,11 @@
 use risingwave_common::array::RwError;
 use risingwave_common::error::ErrorCode::InternalError;
 use risingwave_common::error::Result;
-<<<<<<< HEAD
 use risingwave_pb::meta::table_fragments::fragment::FragmentType;
 use risingwave_pb::meta::table_fragments::Fragment;
-use risingwave_pb::stream_plan::stream_node::Node;
-use risingwave_pb::stream_plan::StreamNode;
-=======
 use risingwave_pb::stream_plan::dispatcher::DispatcherType;
 use risingwave_pb::stream_plan::stream_node::Node;
-use risingwave_pb::stream_plan::{Dispatcher, StreamActor, StreamNode};
->>>>>>> 1174d1af
+use risingwave_pb::stream_plan::{Dispatcher, StreamNode};
 
 use crate::manager::{IdCategory, IdGeneratorManagerRef};
 use crate::stream::graph::{
@@ -90,12 +81,14 @@
     /// Generate fragment DAG from input streaming plan by their dependency.
     fn generate_fragment_graph(&mut self, stream_node: &StreamNode) -> Result<()> {
         let mut root_fragment = self.new_stream_fragment(Arc::new(stream_node.clone()));
-        let (is_singleton, is_source) = self.build_fragment(&root_fragment, stream_node)?;
+        let (is_singleton, is_source) = self.build_fragment(&mut root_fragment, stream_node)?;
         root_fragment.set_singleton(is_singleton);
+
         if is_source {
-            root_fragment.set_as_table_source_fragment();
+            root_fragment.set_fragment_type(FragmentType::Source);
         }
         self.fragment_graph.add_root_fragment(root_fragment.clone());
+
         Ok(())
     }
 
@@ -106,42 +99,27 @@
     // TODO: Should we store the concurrency in StreamFragment directly?
     fn build_fragment(
         &mut self,
-        parent_fragment: &StreamFragment,
+        parent_fragment: &mut StreamFragment,
         stream_node: &StreamNode,
-<<<<<<< HEAD
-    ) -> Result<()> {
-        let fragment_id = parent_fragment.get_fragment_id();
+    ) -> Result<(bool, bool)> {
         if let Some(Node::MviewNode(_)) = stream_node.node {
-            self.fragment_graph
-                .set_fragment_type_by_id(fragment_id, FragmentType::Sink)?;
-        }
-
-=======
-    ) -> Result<(bool, bool)> {
+            parent_fragment.set_fragment_type(FragmentType::Sink);
+        }
+
         let mut is_singleton = false;
         let mut is_source = false;
->>>>>>> 1174d1af
+
         for node in stream_node.get_input() {
             let (is_singleton1, is_source1) = match node.get_node()? {
                 Node::ExchangeNode(exchange_node) => {
                     let mut child_fragment = self.new_stream_fragment(Arc::new(node.clone()));
                     let (child_is_singleton, child_is_source) =
-                        self.build_fragment(&child_fragment, node)?;
+                        self.build_fragment(&mut child_fragment, node)?;
                     child_fragment.set_singleton(child_is_singleton);
                     if child_is_source {
-                        child_fragment.set_as_table_source_fragment();
+                        child_fragment.set_fragment_type(FragmentType::Source);
                     }
                     self.fragment_graph.add_fragment(child_fragment.clone());
-<<<<<<< HEAD
-                    self.fragment_graph
-                        .link_child(fragment_id, child_fragment.get_fragment_id());
-                    self.build_fragment(&child_fragment, node)?;
-                }
-                Node::SourceNode(_) => {
-                    self.fragment_graph
-                        .set_fragment_type_by_id(fragment_id, FragmentType::Source)?;
-                    self.build_fragment(parent_fragment, node)?;
-=======
                     self.fragment_graph.link_child(
                         parent_fragment.get_fragment_id(),
                         child_fragment.get_fragment_id(),
@@ -154,7 +132,6 @@
                 Node::SourceNode(_) => {
                     let (parent_is_singleton, _) = self.build_fragment(parent_fragment, node)?;
                     (parent_is_singleton, true)
->>>>>>> 1174d1af
                 }
                 Node::TopNNode(_) => {
                     let (_, child_is_source) = self.build_fragment(parent_fragment, node)?;
@@ -193,20 +170,6 @@
         let root_fragment = self.fragment_graph.get_root_fragment();
         let mut current_actor_ids = vec![];
         let current_fragment_id = current_fragment.get_fragment_id();
-<<<<<<< HEAD
-        if current_fragment_id == root_fragment.get_fragment_id() {
-            // Fragment on the root, generate an actor without dispatcher.
-            let actor_id = self.gen_actor_id(1).await?;
-            let mut actor_builder =
-                StreamActorBuilder::new(actor_id, current_fragment_id, current_fragment.get_node());
-            // Set `Broadcast` dispatcher for root fragment (means no dispatcher).
-            actor_builder.set_broadcast_dispatcher();
-
-            // Add actor. No dependency needed.
-            current_actor_ids.push(actor_id);
-            self.stream_graph.add_actor(actor_builder);
-            self.stream_graph.set_root_actor(actor_id);
-=======
         let parallel_degree = if current_fragment.is_singleton() {
             1
         } else if self.fragment_graph.has_downstream(current_fragment_id) {
@@ -215,7 +178,6 @@
             // Currently, we assume the parallel degree is at least 4, and grows linearly with
             // more worker nodes added.
             max(self.worker_count * 2, PARALLEL_DEGREE_LOW_BOUND)
->>>>>>> 1174d1af
         } else {
             // Fragment on the source.
             self.worker_count
@@ -238,29 +200,13 @@
                         node.get_node()
                     ))));
                 }
-<<<<<<< HEAD
-            };
-            for id in actor_ids..actor_ids + parallel_degree {
-                let stream_node = node.deref().clone();
-                let mut actor_builder =
-                    StreamActorBuilder::new(id, current_fragment_id, Arc::new(stream_node));
-                actor_builder.set_dispatcher(dispatcher.clone());
-                self.stream_graph.add_actor(actor_builder);
-                current_actor_ids.push(id);
-=======
             }
         };
         for id in actor_ids..actor_ids + parallel_degree {
-            let mut actor_builder = StreamActorBuilder::new(id, node.clone());
+            let mut actor_builder = StreamActorBuilder::new(id, current_fragment_id, node.clone());
             actor_builder.set_dispatcher(dispatcher.clone());
             self.stream_graph.add_actor(actor_builder);
             current_actor_ids.push(id);
-
-            // If the current fragment is table source, then add the id to the source id list.
-            if current_fragment.is_table_source_fragment() {
-                self.source_actor_ids.push(id);
->>>>>>> 1174d1af
-            }
         }
 
         self.stream_graph
