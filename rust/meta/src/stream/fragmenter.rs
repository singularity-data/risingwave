use std::cmp::max;
use std::collections::BTreeMap;
use std::sync::Arc;

use async_recursion::async_recursion;
use risingwave_common::array::RwError;
use risingwave_common::error::ErrorCode::InternalError;
use risingwave_common::error::Result;
use risingwave_pb::meta::table_fragments::fragment::FragmentType;
use risingwave_pb::meta::table_fragments::Fragment;
use risingwave_pb::stream_plan::dispatcher::DispatcherType;
use risingwave_pb::stream_plan::stream_node::Node;
use risingwave_pb::stream_plan::{Dispatcher, StreamNode};

use crate::manager::{IdCategory, IdGeneratorManagerRef};
use crate::model::{ActorId, FragmentId};
use crate::stream::graph::{
    StreamActorBuilder, StreamFragment, StreamFragmentGraph, StreamGraphBuilder,
};

const PARALLEL_DEGREE_LOW_BOUND: u32 = 4;

/// [`StreamFragmenter`] generates the proto for interconnected actors for a streaming pipeline.
pub struct StreamFragmenter {
    /// fragment graph field, transformed from input streaming plan.
    fragment_graph: StreamFragmentGraph,
    /// stream graph builder, to build streaming DAG.
    stream_graph: StreamGraphBuilder,

    /// id generator, used to generate actor id.
    id_gen_manager_ref: IdGeneratorManagerRef,
    /// worker count, used to init actor parallelization.
    worker_count: u32,
}

impl StreamFragmenter {
    pub fn new(id_gen_manager_ref: IdGeneratorManagerRef, worker_count: u32) -> Self {
        Self {
            fragment_graph: StreamFragmentGraph::new(None),
            stream_graph: StreamGraphBuilder::new(),
            id_gen_manager_ref,
            worker_count,
        }
    }

    /// Build a stream graph in two steps:
    /// (1) Break the streaming plan into fragments with their dependency.
    /// (2) Duplicate each fragment as parallel actors.
    ///
    /// Return a pair of (1) all stream actors, and (2) the actor id of sources to be forcefully
    /// round-robin scheduled.
    pub async fn generate_graph(
        &mut self,
        stream_node: &StreamNode,
    ) -> Result<BTreeMap<FragmentId, Fragment>> {
        self.generate_fragment_graph(stream_node).await?;
        self.build_graph_from_fragment(self.fragment_graph.get_root_fragment(), vec![])
            .await?;

        let stream_graph = self.stream_graph.build()?;
        stream_graph
            .iter()
            .map(|(&fragment_id, actors)| {
                Ok::<_, RwError>((
                    fragment_id,
                    Fragment {
                        fragment_id,
                        fragment_type: self.fragment_graph.get_fragment_type_by_id(fragment_id)?
                            as i32,
                        actors: actors.clone(),
                    },
                ))
            })
            .collect::<Result<BTreeMap<_, _>>>()
    }

    /// Generate fragment DAG from input streaming plan by their dependency.
    async fn generate_fragment_graph(&mut self, stream_node: &StreamNode) -> Result<()> {
        let mut root_fragment = self
            .new_stream_fragment(Arc::new(stream_node.clone()))
            .await?;
        let (is_singleton, is_source) =
            self.build_fragment(&mut root_fragment, stream_node).await?;
        root_fragment.set_singleton(is_singleton);

        if is_source {
            root_fragment.set_fragment_type(FragmentType::Source);
        }
        self.fragment_graph.add_root_fragment(root_fragment.clone());

        Ok(())
    }

    /// Build new fragment and link dependency with its parent fragment.
    /// Return two flags.
    /// The first flag indicates that whether the parent should be singleton.
    /// The second flag indicates that whether the parent is a source.
    // TODO: Should we store the concurrency in StreamFragment directly?
    #[async_recursion]
    async fn build_fragment(
        &mut self,
        parent_fragment: &mut StreamFragment,
        stream_node: &StreamNode,
    ) -> Result<(bool, bool)> {
        if let Some(Node::MviewNode(_)) = stream_node.node {
            parent_fragment.set_fragment_type(FragmentType::Sink);
        }

        let mut is_singleton = false;
        let mut is_source = false;

        for node in stream_node.get_input() {
            let (is_singleton1, is_source1) = match node.get_node()? {
                Node::ExchangeNode(exchange_node) => {
                    let mut child_fragment =
                        self.new_stream_fragment(Arc::new(node.clone())).await?;
                    let (child_is_singleton, child_is_source) =
                        self.build_fragment(&mut child_fragment, node).await?;
                    child_fragment.set_singleton(child_is_singleton);
                    if child_is_source {
                        child_fragment.set_fragment_type(FragmentType::Source);
                    }
                    self.fragment_graph.add_fragment(child_fragment.clone());
                    self.fragment_graph.link_child(
                        parent_fragment.get_fragment_id(),
                        child_fragment.get_fragment_id(),
                    );
                    (
                        exchange_node.get_dispatcher()?.get_type()? == DispatcherType::Simple,
                        false,
                    )
                }
                Node::SourceNode(_) => {
                    let (parent_is_singleton, _) =
                        self.build_fragment(parent_fragment, node).await?;
                    (parent_is_singleton, true)
                }
                Node::TopNNode(_) => {
                    let (_, child_is_source) = self.build_fragment(parent_fragment, node).await?;
                    // TODO: Force singleton for TopN as a workaround.
                    // We should implement two phase TopN.
                    (true, child_is_source)
                }
<<<<<<< HEAD
                Node::ChainNode(_) => {
                    let (_, child_is_source) = self.build_fragment(parent_fragment, node)?;
                    // TODO: Force Chain to be singleton as a workaround.
                    // Remove this if parallel Chain is supported
                    (true, child_is_source)
                }
                _ => self.build_fragment(parent_fragment, node)?,
=======
                _ => self.build_fragment(parent_fragment, node).await?,
>>>>>>> 439ebc9b
            };
            is_singleton |= is_singleton1;
            is_source |= is_source1;
        }
        Ok((is_singleton, is_source))
    }

    async fn new_stream_fragment(&self, node: Arc<StreamNode>) -> Result<StreamFragment> {
        Ok(StreamFragment::new(self.gen_fragment_id().await?, node))
    }

    /// Generate fragment id for each fragment.
    async fn gen_fragment_id(&self) -> Result<FragmentId> {
        Ok(self
            .id_gen_manager_ref
            .generate::<{ IdCategory::Fragment }>()
            .await? as _)
    }

    /// Generate actor id from id generator.
    async fn gen_actor_id(&self, parallel_degree: u32) -> Result<ActorId> {
        Ok(self
            .id_gen_manager_ref
            .generate_interval::<{ IdCategory::Actor }>(parallel_degree as i32)
            .await? as _)
    }

    /// Build stream graph from fragment graph recursively. Setup dispatcher in actor and generate
    /// actors by their parallelism.
    #[async_recursion]
    async fn build_graph_from_fragment(
        &mut self,
        current_fragment: StreamFragment,
        last_fragment_actors: Vec<ActorId>,
    ) -> Result<()> {
        let root_fragment = self.fragment_graph.get_root_fragment();
        let mut current_actor_ids = vec![];
        let current_fragment_id = current_fragment.get_fragment_id();
        let parallel_degree = if current_fragment.is_singleton() {
            1
        } else {
            // Currently, we assume the parallel degree is at least 4, and grows linearly with
            // more worker nodes added.
            max(self.worker_count * 2, PARALLEL_DEGREE_LOW_BOUND)
        };

        let node = current_fragment.get_node();
        let actor_ids = self.gen_actor_id(parallel_degree).await?;
        let blackhole_dispatcher = Dispatcher {
            r#type: DispatcherType::Broadcast as i32,
            ..Default::default()
        };
        let dispatcher = if current_fragment_id == root_fragment.get_fragment_id() {
            &blackhole_dispatcher
        } else {
            match node.get_node()? {
                Node::ExchangeNode(exchange_node) => exchange_node.get_dispatcher()?,
                _ => {
                    return Err(RwError::from(InternalError(format!(
                        "{:?} should not found.",
                        node.get_node()
                    ))));
                }
            }
        };
        for id in actor_ids..actor_ids + parallel_degree {
            let mut actor_builder = StreamActorBuilder::new(id, current_fragment_id, node.clone());
            actor_builder.set_dispatcher(dispatcher.clone());
            self.stream_graph.add_actor(actor_builder);
            current_actor_ids.push(id);
        }

        self.stream_graph
            .add_dependency(&current_actor_ids, &last_fragment_actors);

        // Recursively generating actors on the downstream level.
        if self.fragment_graph.has_upstream(current_fragment_id) {
            for fragment_id in self
                .fragment_graph
                .get_upstream_fragments(current_fragment_id)
                .unwrap()
            {
                self.build_graph_from_fragment(
                    self.fragment_graph.get_fragment_by_id(fragment_id).unwrap(),
                    current_actor_ids.clone(),
                )
                .await?;
            }
        };

        Ok(())
    }
}<|MERGE_RESOLUTION|>--- conflicted
+++ resolved
@@ -141,17 +141,13 @@
                     // We should implement two phase TopN.
                     (true, child_is_source)
                 }
-<<<<<<< HEAD
                 Node::ChainNode(_) => {
                     let (_, child_is_source) = self.build_fragment(parent_fragment, node)?;
                     // TODO: Force Chain to be singleton as a workaround.
                     // Remove this if parallel Chain is supported
                     (true, child_is_source)
                 }
-                _ => self.build_fragment(parent_fragment, node)?,
-=======
                 _ => self.build_fragment(parent_fragment, node).await?,
->>>>>>> 439ebc9b
             };
             is_singleton |= is_singleton1;
             is_source |= is_source1;
