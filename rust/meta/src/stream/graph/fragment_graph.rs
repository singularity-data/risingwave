--- conflicted
+++ resolved
@@ -1,12 +1,9 @@
 use std::collections::{BTreeSet, HashMap};
 use std::sync::Arc;
 
-<<<<<<< HEAD
 use risingwave_common::error::Result;
 use risingwave_common::{ensure, gen_error};
 use risingwave_pb::meta::table_fragments::fragment::FragmentType;
-=======
->>>>>>> 1174d1af
 use risingwave_pb::stream_plan::StreamNode;
 
 /// [`StreamFragment`] represent a fragment node in fragment DAG.
@@ -18,16 +15,11 @@
     /// root stream node in this fragment.
     node: Arc<StreamNode>,
 
-<<<<<<< HEAD
     /// type of this fragment.
     fragment_type: FragmentType,
-=======
-    /// mark whether this fragment is of table source.
-    is_table_source_fragment: bool,
 
     /// mark whether this fragment should only have one actor.
     is_singleton: bool,
->>>>>>> 1174d1af
 }
 
 impl StreamFragment {
@@ -35,12 +27,8 @@
         Self {
             fragment_id,
             node,
-<<<<<<< HEAD
             fragment_type: FragmentType::Others,
-=======
-            is_table_source_fragment: false,
             is_singleton: false,
->>>>>>> 1174d1af
         }
     }
 
@@ -118,24 +106,6 @@
     pub fn get_fragment_by_id(&self, fragment_id: u32) -> Option<StreamFragment> {
         self.fragments.get(&fragment_id).cloned()
     }
-<<<<<<< HEAD
-
-    pub fn set_fragment_type_by_id(
-        &mut self,
-        fragment_id: u32,
-        fragment_type: FragmentType,
-    ) -> Result<()> {
-        ensure!(
-            self.fragments.contains_key(&fragment_id),
-            "fragment id not exist!"
-        );
-        self.fragments
-            .get_mut(&fragment_id)
-            .unwrap()
-            .set_fragment_type(fragment_type);
-
-        Ok(())
-    }
 
     pub fn get_fragment_type_by_id(&self, fragment_id: u32) -> Result<FragmentType> {
         ensure!(
@@ -144,6 +114,4 @@
         );
         Ok(self.fragments.get(&fragment_id).unwrap().fragment_type)
     }
-=======
->>>>>>> 1174d1af
 }