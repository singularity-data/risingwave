--- conflicted
+++ resolved
@@ -161,27 +161,18 @@
 /// requests and dispatch them to source actors.
 ///
 /// Configuration change in our system is achieved by the mutation in the barrier. Thus,
-<<<<<<< HEAD
-/// [`BarrierManager`] provides a set of interfaces like a state machine, accepting [`Command`] that
-/// carries info to build [`Mutation`]. To keep the consistency between barrier manager and meta
-/// store, some actions like "drop materialized view" or "create mv on mv" must be done in barrier
-/// manager transactional using [`Command`].
-pub struct BarrierManager<S> {
-    /// The maximal interval for sending a barrier.
-    interval: Duration,
-
-    /// The queue of scheduled barriers.
-    scheduled_barriers: ScheduledBarriers,
-
-    cluster_manager: StoredClusterManagerRef<S>,
-=======
 /// [`GlobalBarrierManager`] provides a set of interfaces like a state machine, accepting
 /// [`Command`] that carries info to build [`Mutation`]. To keep the consistency between barrier
 /// manager and meta store, some actions like "drop materialized view" or "create mv on mv" must be
 /// done in barrier manager transactional using [`Command`].
 pub struct GlobalBarrierManager<S: MetaStore> {
+    /// The maximal interval for sending a barrier.
+    interval: Duration,
+
+    /// The queue of scheduled barriers.
+    scheduled_barriers: ScheduledBarriers,
+
     cluster_manager: ClusterManagerRef<S>,
->>>>>>> 433db44b
 
     catalog_manager: CatalogManagerRef<S>,
 
