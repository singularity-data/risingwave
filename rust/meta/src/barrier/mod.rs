--- conflicted
+++ resolved
@@ -20,11 +20,7 @@
 use self::info::BarrierActorInfo;
 use crate::cluster::{StoredClusterManager, StoredClusterManagerRef};
 use crate::hummock::HummockManager;
-<<<<<<< HEAD
-use crate::manager::{EpochGeneratorRef, MetaSrvEnv, StreamClientsRef};
-=======
 use crate::manager::{EpochGeneratorRef, MetaSrvEnv, StreamClientsRef, INVALID_EPOCH};
->>>>>>> 9a56e4a8
 use crate::rpc::metrics::MetaMetrics;
 use crate::storage::MetaStore;
 use crate::stream::FragmentManagerRef;
@@ -266,19 +262,6 @@
             // wait all barriers collected
             let collect_result = try_join_all(collect_futures).await;
             timer.observe_duration();
-<<<<<<< HEAD
-            // TODO #96: This is a temporary implementation of commit epoch. Refactor after hummock
-            // shared buffer is deployed.
-            match collect_result {
-                Ok(_) => {
-                    self.hummock_manager.commit_epoch(epoch).await?;
-                }
-                Err(err) => {
-                    self.hummock_manager.abort_epoch(epoch).await?;
-                    return Err(err);
-                }
-            };
-=======
             if prev_epoch != INVALID_EPOCH {
                 match collect_result {
                     Ok(_) => {
@@ -291,7 +274,6 @@
                 };
             }
             prev_epoch = new_epoch;
->>>>>>> 9a56e4a8
             command_context.post_collect().await?; // do some post stuffs
             notifiers.iter_mut().for_each(Notifier::notify_collected);
         }
