--- conflicted
+++ resolved
@@ -111,7 +111,7 @@
 drop table t;
 
 query T
-<<<<<<< HEAD
+
 select md5('abcdefghijklmnopqrstuvwxyz');
 ----
 c3fcd3d76192e4007dfb496cca67e13b
@@ -125,7 +125,7 @@
 select md5('hello world');
 ----
 5eb63bbbe01eeed093cb22bb8f5acdc3
-=======
+
 select split_part('abc~@~def~@~ghi', '~@~', 2);
 ----
 def
@@ -134,4 +134,3 @@
 select split_part('abc,def,ghi,jkl', ',', -2);
 ----
 ghi
->>>>>>> 2deb1da3
